--- conflicted
+++ resolved
@@ -89,11 +89,7 @@
                 kwargs["ticks"] = locator
 
         self.hold(True)
-<<<<<<< HEAD
         if self.orientation in ["top", "bottom"]:
-=======
-        if self.orientation in  ["top", "bottom"]:
->>>>>>> ccd6ee0f
             orientation = "horizontal"
         else:
             orientation = "vertical"
@@ -252,10 +248,6 @@
         self.axes_all = []
         self.axes_column = [[] for _ in range(self._ncols)]
         self.axes_row = [[] for _ in range(self._nrows)]
-<<<<<<< HEAD
-=======
-
->>>>>>> ccd6ee0f
 
         h = []
         v = []
