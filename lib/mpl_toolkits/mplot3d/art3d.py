--- conflicted
+++ resolved
@@ -154,16 +154,7 @@
         xs = self.get_xdata()
         ys = self.get_ydata()
 
-<<<<<<< HEAD
         zs = np.broadcast_to(zs, len(xs))
-=======
-        try:
-            # If *zs* is a list or array, then this will fail and
-            # just proceed to juggle_axes().
-            zs = np.full_like(xs, fill_value=float(zs))
-        except TypeError:
-            pass
->>>>>>> 2ac048bb
         self._verts3d = juggle_axes(xs, ys, zs, zdir)
         self.stale = True
 
@@ -530,14 +521,7 @@
         self.set_edgecolors(ecs)
         PathCollection.set_offsets(self, vxyzis[0:2].T)
 
-<<<<<<< HEAD
-        if vzs.size > 0:
-            return min(vzs)
-        else:
-            return np.nan
-=======
         return np.min(vzs) if vzs.size else np.nan
->>>>>>> 2ac048bb
 
 
 def patch_collection_2d_to_3d(col, zs=0, zdir='z', depthshade=True):
@@ -615,7 +599,6 @@
         self.stale = True
 
     def get_vector(self, segments3d):
-<<<<<<< HEAD
         """Optimize points for projection"""
 
         self._seg_sizes = np.array([len(c) for c in segments3d])
@@ -627,28 +610,7 @@
         # Put all segments in a big array
         self._vec[:3, :] = np.vstack(segments3d).T
         self._vec[3, :] = 1
-=======
-        """Optimize points for projection."""
-        si = 0
-        ei = 0
-        segis = []
-        points = []
-        for p in segments3d:
-            points.extend(p)
-            ei = si + len(p)
-            segis.append((si, ei))
-            si = ei
-
-        if len(segments3d):
-            xs, ys, zs = zip(*points)
-        else:
-            # We need this so that we can skip the bad unpacking from zip()
-            xs, ys, zs = [], [], []
-
-        ones = np.ones(len(xs))
-        self._vec = np.array([xs, ys, zs, ones])
-        self._segis = segis
->>>>>>> 2ac048bb
+
 
     def set_verts(self, verts, closed=True):
         """Set 3D vertices."""
@@ -707,21 +669,12 @@
             else:
                 cedge = cedge.repeat(len(xyzlist), axis=0)
 
-<<<<<<< HEAD
         # if required sort by depth (furthest drawn first)
         if self._zsort:
             z_argsort = np.argsort(
                 [self._zsortfunc(xyz[:, 2]) for xyz in xyzlist])[::-1]
         else:
             raise ValueError("whoops")
-=======
-        # sort by depth (furthest drawn first)
-        z_segments_2d = sorted(
-            ((self._zsortfunc(zs), np.column_stack([xs, ys]), fc, ec, idx)
-             for idx, ((xs, ys, zs), fc, ec)
-             in enumerate(zip(xyzlist, cface, cedge))),
-            key=lambda x: x[0], reverse=True)
->>>>>>> 2ac048bb
 
         segments_2d = [xyzlist[i][:, 0:2] for i in z_argsort]
         if self._codes3d is not None:
@@ -741,19 +694,12 @@
             zvec = np.array([[0], [0], [self._sort_zpos], [1]])
             ztrans = proj3d.proj_transform_vec(zvec, renderer.M)
             return ztrans[2][0]
-<<<<<<< HEAD
+
         elif xys[:, 2].size > 0:
             # FIXME: Some results still don't look quite right.
             #        In particular, examine contourf3d_demo2.py
             #        with az = -54 and elev = -45.
             return np.min(xys[:, 2])
-=======
-        elif tzs.size > 0:
-            # FIXME: Some results still don't look quite right.
-            #        In particular, examine contourf3d_demo2.py
-            #        with az = -54 and elev = -45.
-            return np.min(tzs)
->>>>>>> 2ac048bb
         else:
             return np.nan
 
