--- conflicted
+++ resolved
@@ -5,12 +5,8 @@
 :License: BSD-style license. See LICENSE.txt in the scipy source directory.
 """
 
-<<<<<<< HEAD
-from __future__ import absolute_import, division, print_function, unicode_literals
-=======
 from __future__ import (absolute_import, division, print_function,
                         unicode_literals)
->>>>>>> d5f98765
 
 import six
 
