--- conflicted
+++ resolved
@@ -11,11 +11,7 @@
 """
 from collections.abc import Hashable, Sequence
 import pathlib
-<<<<<<< HEAD
-from typing import Any, Callable, Literal, TypeVar, Union
-=======
-from typing import Any, Literal, TypeAlias, TypeVar
->>>>>>> 56153b97
+from typing import Any, Callable, Literal, TypeAlias, TypeVar, Union
 
 from . import path
 from ._enums import JoinStyle, CapStyle
@@ -32,48 +28,6 @@
     # RGBColorType includes the (str, float) tuple, even for RGBA strings
     tuple[RGBColorType, float] |
     # (4-tuple, float) is odd, but accepted as the outer float overriding A of 4-tuple
-<<<<<<< HEAD
-    tuple[tuple[float, float, float, float], float],
-]
-
-ColorType = Union[RGBColorType, RGBAColorType]
-
-RGBColourType = RGBColorType
-RGBAColourType = RGBAColorType
-ColourType = ColorType
-
-LineStyleType = Union[str, tuple[float, Sequence[float]]]
-DrawStyleType = Literal["default", "steps", "steps-pre", "steps-mid", "steps-post"]
-MarkEveryType = Union[
-    None, int, tuple[int, int], slice, list[int], float, tuple[float, float], list[bool]
-]
-
-MarkerType = Union[str, path.Path, MarkerStyle]
-FillStyleType = Literal["full", "left", "right", "bottom", "top", "none"]
-JoinStyleType = Union[JoinStyle, Literal["miter", "round", "bevel"]]
-CapStyleType = Union[CapStyle, Literal["butt", "projecting", "round"]]
-
-CoordsBaseType = Union[
-    str,
-    Artist,
-    Transform,
-    Callable[
-        [RendererBase],
-        Union[Bbox, Transform]
-    ]
-]
-CoordsType = Union[
-    CoordsBaseType,
-    tuple[CoordsBaseType, CoordsBaseType]
-]
-
-RcStyleType = Union[
-    str,
-    dict[str, Any],
-    pathlib.Path,
-    Sequence[Union[str, pathlib.Path, dict[str, Any]]],
-]
-=======
     tuple[tuple[float, float, float, float], float]
 )
 
@@ -98,13 +52,26 @@
 JoinStyleType: TypeAlias = JoinStyle | Literal["miter", "round", "bevel"]
 CapStyleType: TypeAlias = CapStyle | Literal["butt", "projecting", "round"]
 
+CoordsBaseType = Union[
+    str,
+    Artist,
+    Transform,
+    Callable[
+        [RendererBase],
+        Union[Bbox, Transform]
+    ]
+]
+CoordsType = Union[
+    CoordsBaseType,
+    tuple[CoordsBaseType, CoordsBaseType]
+]
+
 RcStyleType: TypeAlias = (
     str |
     dict[str, Any] |
     pathlib.Path |
     Sequence[str | pathlib.Path | dict[str, Any]]
 )
->>>>>>> 56153b97
 
 _HT = TypeVar("_HT", bound=Hashable)
 HashableList: TypeAlias = list[_HT | "HashableList[_HT]"]
