--- conflicted
+++ resolved
@@ -1130,7 +1130,6 @@
             raise ValueError("Valid values for `prop` are 'colors' or "
                              f"'sizes'. You supplied '{prop}' instead.")
 
-<<<<<<< HEAD
         # Get the unique values and their labels:
         values = np.unique(arr)
         label_values = np.asarray(func(values))
@@ -1145,11 +1144,6 @@
             fmt = mpl.ticker.StrMethodFormatter(fmt)
         fmt.create_dummy_axis()
 
-=======
-        fu = func(u)
-        fmt.axis.set_view_interval(fu.min(), fu.max())
-        fmt.axis.set_data_interval(fu.min(), fu.max())
->>>>>>> 165607c4
         if num == "auto":
             num = 9
             if len(values) <= num:
@@ -1158,8 +1152,9 @@
         if label_values_are_numeric:
             label_values_min = label_values.min()
             label_values_max = label_values.max()
-            fmt.set_bounds(label_values_min, label_values_max)
-
+            fmt.axis.set_view_interval(label_values_min, label_values_max)
+            fmt.axis.set_data_interval(label_values_min, label_values_max)
+            
             if num is not None:
                 # Labels are numerical but larger than the target
                 # number of elements, reduce to target using matplotlibs
