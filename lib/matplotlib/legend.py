--- conflicted
+++ resolved
@@ -33,11 +33,7 @@
 from matplotlib.font_manager import FontProperties
 from matplotlib.lines import Line2D
 from matplotlib.patches import (Patch, Rectangle, Shadow, FancyBboxPatch,
-<<<<<<< HEAD
                                 FancyArrowPatch)
-=======
-                                                        FancyArrowPatch)
->>>>>>> e3f73d38
 from matplotlib.collections import (LineCollection, RegularPolyCollection,
                                     CircleCollection, PathCollection,
                                     PolyCollection)
@@ -686,12 +682,8 @@
         PathCollection: legend_handler.HandlerPathCollection(),
         PolyCollection: legend_handler.HandlerPolyCollection(),
         FancyArrowPatch: legend_handler.HandlerFancyArrowPatch(),
-<<<<<<< HEAD
-	    Annotation: legend_handler.HandlerAnnotation()
-=======
-        Annotation: legend_handler.HandlerAnnotation()
->>>>>>> e3f73d38
-        }
+	      Annotation: legend_handler.HandlerAnnotation()
+
 
     # (get|set|update)_default_handler_maps are public interfaces to
     # modify the default handler map.
@@ -1232,20 +1224,14 @@
     handles_original = []
     for ax in axs:
         handles_original += (ax.lines + ax.patches +
-<<<<<<< HEAD
                              ax.collections + ax.containers + ax.texts)
-=======
-                             ax.collections + ax.containers+ax.texts)
->>>>>>> e3f73d38
+
         # support parasite axes:
         if hasattr(ax, 'parasites'):
             for axx in ax.parasites:
                 handles_original += (axx.lines + axx.patches +
-<<<<<<< HEAD
                                      axx.collections + axx.containers + axx.texts)
-=======
-                                     axx.collections + axx.containers+ax.texts)
->>>>>>> e3f73d38
+
 
     handler_map = Legend.get_default_handler_map()
 
