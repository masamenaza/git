"""
Abstract base classes define the primitives for Tools.
These tools are used by `matplotlib.backend_managers.ToolManager`

:class:`ToolBase`
    Simple stateless tool

:class:`ToolToggleBase`
    Tool that has two states, only one Toggle tool can be
    active at any given time for the same
    `matplotlib.backend_managers.ToolManager`
"""

from enum import IntEnum
<<<<<<< HEAD
# import logging
=======
>>>>>>> 4a2237cd
import re
import time
from types import SimpleNamespace
import uuid
from weakref import WeakKeyDictionary

import numpy as np

import matplotlib as mpl
from matplotlib._pylab_helpers import Gcf
from matplotlib import _api, cbook


class Cursors(IntEnum):  # Must subclass int for the macOS backend.
    """Backend-independent cursor types."""
    HAND, POINTER, SELECT_REGION, MOVE, WAIT = range(5)
cursors = Cursors  # Backcompat.

# Views positions tool
_views_positions = 'viewpos'


class ToolBase:
    """
    Base tool class.

    A base tool, only implements `trigger` method or not method at all.
    The tool is instantiated by `matplotlib.backend_managers.ToolManager`.

    Attributes
    ----------
    toolmanager : `matplotlib.backend_managers.ToolManager`
        ToolManager that controls this Tool.
    figure : `FigureCanvas`
        Figure instance that is affected by this Tool.
    name : str
        Used as **Id** of the tool, has to be unique among tools of the same
        ToolManager.
    """

    default_keymap = None
    """
    Keymap to associate with this tool.

    **String**: List of comma separated keys that will be used to call this
    tool when the keypress event of ``self.figure.canvas`` is emitted.
    """

    description = None
    """
    Description of the Tool.

    **String**: If the Tool is included in the Toolbar this text is used
    as a Tooltip.
    """

    image = None
    """
    Filename of the image.

    **String**: Filename of the image to use in the toolbar. If None, the
    *name* is used as a label in the toolbar button.
    """

    def __init__(self, toolmanager, name):
        self._name = name
        self._toolmanager = toolmanager
        self._figure = None

    @property
    def figure(self):
        return self._figure

    @figure.setter
    def figure(self, figure):
        self.set_figure(figure)

    @property
    def canvas(self):
        if not self._figure:
            return None
        return self._figure.canvas

    @property
    def toolmanager(self):
        return self._toolmanager

    def _make_classic_style_pseudo_toolbar(self):
        """
        Return a placeholder object with a single `canvas` attribute.

        This is useful to reuse the implementations of tools already provided
        by the classic Toolbars.
        """
        return SimpleNamespace(canvas=self.canvas)

    def set_figure(self, figure):
        """
        Assign a figure to the tool.

        Parameters
        ----------
        figure : `.Figure`
        """
        self._figure = figure

    def trigger(self, sender, event, data=None):
        """
        Called when this tool gets used.

        This method is called by
        `matplotlib.backend_managers.ToolManager.trigger_tool`.

        Parameters
        ----------
        event : `.Event`
            The canvas event that caused this tool to be called.
        sender : object
            Object that requested the tool to be triggered.
        data : object
            Extra data.
        """
        pass

    @property
    def name(self):
        """Tool Id."""
        return self._name

    def destroy(self):
        """
        Destroy the tool.

        This method is called when the tool is removed by
        `matplotlib.backend_managers.ToolManager.remove_tool`.
        """
        pass


class ToolToggleBase(ToolBase):
    """
    Toggleable tool.

    Every time it is triggered, it switches between enable and disable.

    Parameters
    ----------
    ``*args``
        Variable length argument to be used by the Tool.
    ``**kwargs``
        `toggled` if present and True, sets the initial state of the Tool
        Arbitrary keyword arguments to be consumed by the Tool
    """

    radio_group = None
    """Attribute to group 'radio' like tools (mutually exclusive).

    **String** that identifies the group or **None** if not belonging to a
    group.
    """

    cursor = None
    """Cursor to use when the tool is active."""

    default_toggled = False
    """Default of toggled state."""

    def __init__(self, *args, **kwargs):
        self._toggled = kwargs.pop('toggled', self.default_toggled)
        super().__init__(*args, **kwargs)

    def trigger(self, sender, event, data=None):
        """Calls `enable` or `disable` based on `toggled` value."""
        if self._toggled:
            self.disable(event)
        else:
            self.enable(event)
        self._toggled = not self._toggled

    def enable(self, event=None):
        """
        Enable the toggle tool.

        `trigger` calls this method when `toggled` is False.
        """
        pass

    def disable(self, event=None):
        """
        Disable the toggle tool.

        `trigger` call this method when `toggled` is True.

        This can happen in different circumstances.

        * Click on the toolbar tool button.
        * Call to `matplotlib.backend_managers.ToolManager.trigger_tool`.
        * Another `ToolToggleBase` derived tool is triggered
          (from the same `.ToolManager`).
        """
        pass

    @property
    def toggled(self):
        """State of the toggled tool."""

        return self._toggled

    def set_figure(self, figure):
        toggled = self.toggled
        if toggled:
            if self.figure:
                self.trigger(self, None)
            else:
                # if no figure the internal state is not changed
                # we change it here so next call to trigger will change it back
                self._toggled = False
        super().set_figure(figure)
        if toggled:
            if figure:
                self.trigger(self, None)
            else:
                # if there is no figure, trigger won't change the internal
                # state we change it back
                self._toggled = True


class SetCursorBase(ToolBase):
    """
    Change to the current cursor while inaxes.

    This tool, keeps track of all `ToolToggleBase` derived tools, and calls
    `set_cursor` when a tool gets triggered.
    """
    def __init__(self, *args, **kwargs):
        super().__init__(*args, **kwargs)
        self._id_drag = None
        self._cursor = None
        self._default_cursor = cursors.POINTER
        self._last_cursor = self._default_cursor
        self.toolmanager.toolmanager_connect('tool_added_event',
                                             self._add_tool_cbk)

        # process current tools
        for tool in self.toolmanager.tools.values():
            self._add_tool(tool)

    def set_figure(self, figure):
        if self._id_drag:
            self.canvas.mpl_disconnect(self._id_drag)
        super().set_figure(figure)
        if figure:
            self._id_drag = self.canvas.mpl_connect(
                'motion_notify_event', self._set_cursor_cbk)

    def _tool_trigger_cbk(self, event):
        if event.tool.toggled:
            self._cursor = event.tool.cursor
        else:
            self._cursor = None

        self._set_cursor_cbk(event.canvasevent)

    def _add_tool(self, tool):
        """Set the cursor when the tool is triggered."""
        if getattr(tool, 'cursor', None) is not None:
            self.toolmanager.toolmanager_connect('tool_trigger_%s' % tool.name,
                                                 self._tool_trigger_cbk)

    def _add_tool_cbk(self, event):
        """Process every newly added tool."""
        if event.tool is self:
            return
        self._add_tool(event.tool)

    def _set_cursor_cbk(self, event):
        if not event:
            return

        if not getattr(event, 'inaxes', False) or not self._cursor:
            if self._last_cursor != self._default_cursor:
                self.set_cursor(self._default_cursor)
                self._last_cursor = self._default_cursor
        elif self._cursor:
            cursor = self._cursor
            if cursor and self._last_cursor != cursor:
                self.set_cursor(cursor)
                self._last_cursor = cursor

    def set_cursor(self, cursor):
        """
        Set the cursor.

        This method has to be implemented per backend.
        """
        raise NotImplementedError


class ToolCursorPosition(ToolBase):
    """
    Send message with the current pointer position.

    This tool runs in the background reporting the position of the cursor.
    """
    def __init__(self, *args, **kwargs):
        self._id_drag = None
        super().__init__(*args, **kwargs)

    def set_figure(self, figure):
        if self._id_drag:
            self.canvas.mpl_disconnect(self._id_drag)
        super().set_figure(figure)
        if figure:
            self._id_drag = self.canvas.mpl_connect(
                'motion_notify_event', self.send_message)

    def send_message(self, event):
        """Call `matplotlib.backend_managers.ToolManager.message_event`."""
        if self.toolmanager.messagelock.locked():
            return

        from matplotlib.backend_bases import NavigationToolbar2
        message = NavigationToolbar2._mouse_event_to_message(event)
        if message is None:
            message = ' '
        self.toolmanager.message_event(message, self)


class RubberbandBase(ToolBase):
    """Draw and remove a rubberband."""
    def trigger(self, sender, event, data):
        """Call `draw_rubberband` or `remove_rubberband` based on data."""
        if not self.figure.canvas.widgetlock.available(sender):
            return
        if data is not None:
            self.draw_rubberband(*data)
        else:
            self.remove_rubberband()

    def draw_rubberband(self, *data):
        """
        Draw rubberband.

        This method must get implemented per backend.
        """
        raise NotImplementedError

    def remove_rubberband(self):
        """
        Remove rubberband.

        This method should get implemented per backend.
        """
        pass


class ToolQuit(ToolBase):
    """Tool to call the figure manager destroy method."""

    description = 'Quit the figure'
    default_keymap = mpl.rcParams['keymap.quit']

    def trigger(self, sender, event, data=None):
        Gcf.destroy_fig(self.figure)


class ToolQuitAll(ToolBase):
    """Tool to call the figure manager destroy method."""

    description = 'Quit all figures'
    default_keymap = mpl.rcParams['keymap.quit_all']

    def trigger(self, sender, event, data=None):
        Gcf.destroy_all()


class _ToolEnableAllNavigation(ToolBase):
    """Tool to enable all axes for toolmanager interaction."""

    description = 'Enable all axes toolmanager'
    default_keymap = mpl.rcParams['keymap.all_axes']

    def trigger(self, sender, event, data=None):
        mpl.backend_bases.key_press_handler(event, self.figure.canvas, None)


@_api.deprecated("3.3")
class ToolEnableAllNavigation(_ToolEnableAllNavigation):
    pass


class _ToolEnableNavigation(ToolBase):
    """Tool to enable a specific axes for toolmanager interaction."""

    description = 'Enable one axes toolmanager'
    default_keymap = ('1', '2', '3', '4', '5', '6', '7', '8', '9')

    def trigger(self, sender, event, data=None):
        mpl.backend_bases.key_press_handler(event, self.figure.canvas, None)


@_api.deprecated("3.3")
class ToolEnableNavigation(_ToolEnableNavigation):
    pass


class ToolGrid(ToolBase):
    """Tool to toggle the major grids of the figure."""

    description = 'Toggle major grids'
    default_keymap = mpl.rcParams['keymap.grid']

    def trigger(self, sender, event, data=None):
        sentinel = str(uuid.uuid4())
        # Trigger grid switching by temporarily setting :rc:`keymap.grid`
        # to a unique key and sending an appropriate event.
        with cbook._setattr_cm(event, key=sentinel), \
             mpl.rc_context({'keymap.grid': sentinel}):
            mpl.backend_bases.key_press_handler(event, self.figure.canvas)


class ToolMinorGrid(ToolBase):
    """Tool to toggle the major and minor grids of the figure."""

    description = 'Toggle major and minor grids'
    default_keymap = mpl.rcParams['keymap.grid_minor']

    def trigger(self, sender, event, data=None):
        sentinel = str(uuid.uuid4())
        # Trigger grid switching by temporarily setting :rc:`keymap.grid_minor`
        # to a unique key and sending an appropriate event.
        with cbook._setattr_cm(event, key=sentinel), \
             mpl.rc_context({'keymap.grid_minor': sentinel}):
            mpl.backend_bases.key_press_handler(event, self.figure.canvas)


class ToolFullScreen(ToolToggleBase):
    """Tool to toggle full screen."""

    description = 'Toggle fullscreen mode'
    default_keymap = mpl.rcParams['keymap.fullscreen']

    def enable(self, event):
        self.figure.canvas.manager.full_screen_toggle()

    def disable(self, event):
        self.figure.canvas.manager.full_screen_toggle()


class AxisScaleBase(ToolToggleBase):
    """Base Tool to toggle between linear and logarithmic."""

    def trigger(self, sender, event, data=None):
        if event.inaxes is None:
            return
        super().trigger(sender, event, data)

    def enable(self, event):
        self.set_scale(event.inaxes, 'log')
        self.figure.canvas.draw_idle()

    def disable(self, event):
        self.set_scale(event.inaxes, 'linear')
        self.figure.canvas.draw_idle()


class ToolYScale(AxisScaleBase):
    """Tool to toggle between linear and logarithmic scales on the Y axis."""

    description = 'Toggle scale Y axis'
    default_keymap = mpl.rcParams['keymap.yscale']

    def set_scale(self, ax, scale):
        ax.set_yscale(scale)


class ToolXScale(AxisScaleBase):
    """Tool to toggle between linear and logarithmic scales on the X axis."""

    description = 'Toggle scale X axis'
    default_keymap = mpl.rcParams['keymap.xscale']

    def set_scale(self, ax, scale):
        ax.set_xscale(scale)


class ToolViewsPositions(ToolBase):
    """
    Auxiliary Tool to handle changes in views and positions.

    Runs in the background and should get used by all the tools that
    need to access the figure's history of views and positions, e.g.

    * `ToolZoom`
    * `ToolPan`
    * `ToolHome`
    * `ToolBack`
    * `ToolForward`
    """

    def __init__(self, *args, **kwargs):
        self.views = WeakKeyDictionary()
        self.positions = WeakKeyDictionary()
        self.home_views = WeakKeyDictionary()
        super().__init__(*args, **kwargs)

    def add_figure(self, figure):
        """Add the current figure to the stack of views and positions."""

        if figure not in self.views:
            self.views[figure] = cbook.Stack()
            self.positions[figure] = cbook.Stack()
            self.home_views[figure] = WeakKeyDictionary()
            # Define Home
            self.push_current(figure)
            # Make sure we add a home view for new axes as they're added
            figure.add_axobserver(lambda fig: self.update_home_views(fig))

    def clear(self, figure):
        """Reset the axes stack."""
        if figure in self.views:
            self.views[figure].clear()
            self.positions[figure].clear()
            self.home_views[figure].clear()
            self.update_home_views()

    def update_view(self):
        """
        Update the view limits and position for each axes from the current
        stack position. If any axes are present in the figure that aren't in
        the current stack position, use the home view limits for those axes and
        don't update *any* positions.
        """

        views = self.views[self.figure]()
        if views is None:
            return
        pos = self.positions[self.figure]()
        if pos is None:
            return
        home_views = self.home_views[self.figure]
        all_axes = self.figure.get_axes()
        for a in all_axes:
            if a in views:
                cur_view = views[a]
            else:
                cur_view = home_views[a]
            a._set_view(cur_view)

        if set(all_axes).issubset(pos):
            for a in all_axes:
                # Restore both the original and modified positions
                a._set_position(pos[a][0], 'original')
                a._set_position(pos[a][1], 'active')

        self.figure.canvas.draw_idle()

    def push_current(self, figure=None):
        """
        Push the current view limits and position onto their respective stacks.
        """
        if not figure:
            figure = self.figure
        views = WeakKeyDictionary()
        pos = WeakKeyDictionary()
        for a in figure.get_axes():
            views[a] = a._get_view()
            pos[a] = self._axes_pos(a)
        self.views[figure].push(views)
        self.positions[figure].push(pos)

    def _axes_pos(self, ax):
        """
        Return the original and modified positions for the specified axes.

        Parameters
        ----------
        ax : matplotlib.axes.Axes
            The `.Axes` to get the positions for.

        Returns
        -------
        original_position, modified_position
            A tuple of the original and modified positions.
        """

        return (ax.get_position(True).frozen(),
                ax.get_position().frozen())

    def update_home_views(self, figure=None):
        """
        Make sure that ``self.home_views`` has an entry for all axes present
        in the figure.
        """

        if not figure:
            figure = self.figure
        for a in figure.get_axes():
            if a not in self.home_views[figure]:
                self.home_views[figure][a] = a._get_view()

    @_api.deprecated("3.3", alternative="self.figure.canvas.draw_idle()")
    def refresh_locators(self):
        """Redraw the canvases, update the locators."""
        self._refresh_locators()

    # Can be removed once Locator.refresh() is removed, and replaced by an
    # inline call to self.figure.canvas.draw_idle().
    def _refresh_locators(self):
        for a in self.figure.get_axes():
            xaxis = getattr(a, 'xaxis', None)
            yaxis = getattr(a, 'yaxis', None)
            zaxis = getattr(a, 'zaxis', None)
            locators = []
            if xaxis is not None:
                locators.append(xaxis.get_major_locator())
                locators.append(xaxis.get_minor_locator())
            if yaxis is not None:
                locators.append(yaxis.get_major_locator())
                locators.append(yaxis.get_minor_locator())
            if zaxis is not None:
                locators.append(zaxis.get_major_locator())
                locators.append(zaxis.get_minor_locator())

            for loc in locators:
                mpl.ticker._if_refresh_overridden_call_and_emit_deprec(loc)
        self.figure.canvas.draw_idle()

    def home(self):
        """Recall the first view and position from the stack."""
        self.views[self.figure].home()
        self.positions[self.figure].home()

    def back(self):
        """Back one step in the stack of views and positions."""
        self.views[self.figure].back()
        self.positions[self.figure].back()

    def forward(self):
        """Forward one step in the stack of views and positions."""
        self.views[self.figure].forward()
        self.positions[self.figure].forward()


class ViewsPositionsBase(ToolBase):
    """Base class for `ToolHome`, `ToolBack` and `ToolForward`."""

    _on_trigger = None

    def trigger(self, sender, event, data=None):
        self.toolmanager.get_tool(_views_positions).add_figure(self.figure)
        getattr(self.toolmanager.get_tool(_views_positions),
                self._on_trigger)()
        self.toolmanager.get_tool(_views_positions).update_view()


class ToolHome(ViewsPositionsBase):
    """Restore the original view limits."""

    description = 'Reset original view'
    image = 'home'
    default_keymap = mpl.rcParams['keymap.home']
    _on_trigger = 'home'


class ToolBack(ViewsPositionsBase):
    """Move back up the view limits stack."""

    description = 'Back to previous view'
    image = 'back'
    default_keymap = mpl.rcParams['keymap.back']
    _on_trigger = 'back'


class ToolForward(ViewsPositionsBase):
    """Move forward in the view lim stack."""

    description = 'Forward to next view'
    image = 'forward'
    default_keymap = mpl.rcParams['keymap.forward']
    _on_trigger = 'forward'


class ConfigureSubplotsBase(ToolBase):
    """Base tool for the configuration of subplots."""

    description = 'Configure subplots'
    image = 'subplots'


class SaveFigureBase(ToolBase):
    """Base tool for figure saving."""

    description = 'Save the figure'
    image = 'filesave'
    default_keymap = mpl.rcParams['keymap.save']


class ZoomPanBase(ToolToggleBase):
    """Base class for `ToolZoom` and `ToolPan`."""
    def __init__(self, *args):
        super().__init__(*args)
        self._button_pressed = None
        self._xypress = None
        self._idPress = None
        self._idRelease = None
        self._idScroll = None
        self.base_scale = 2.
        self.scrollthresh = .5  # .5 second scroll threshold
        self.lastscroll = time.time()-self.scrollthresh

    def enable(self, event):
        """Connect press/release events and lock the canvas."""
        self.figure.canvas.widgetlock(self)
        self._idPress = self.figure.canvas.mpl_connect(
            'button_press_event', self._press)
        self._idRelease = self.figure.canvas.mpl_connect(
            'button_release_event', self._release)
        self._idScroll = self.figure.canvas.mpl_connect(
            'scroll_event', self.scroll_zoom)

    def disable(self, event):
        """Release the canvas and disconnect press/release events."""
        self._cancel_action()
        self.figure.canvas.widgetlock.release(self)
        self.figure.canvas.mpl_disconnect(self._idPress)
        self.figure.canvas.mpl_disconnect(self._idRelease)
        self.figure.canvas.mpl_disconnect(self._idScroll)

    def trigger(self, sender, event, data=None):
        self.toolmanager.get_tool(_views_positions).add_figure(self.figure)
        super().trigger(sender, event, data)
        new_navigate_mode = self.name.upper() if self.toggled else None
        for ax in self.figure.axes:
            ax.set_navigate_mode(new_navigate_mode)

    def scroll_zoom(self, event):
        # https://gist.github.com/tacaswell/3144287
        if event.inaxes is None:
            return

        if event.button == 'up':
            # deal with zoom in
            scl = self.base_scale
        elif event.button == 'down':
            # deal with zoom out
            scl = 1/self.base_scale
        else:
            # deal with something that should never happen
            scl = 1

        ax = event.inaxes
        ax._set_view_from_bbox([event.x, event.y, scl])

        # If last scroll was done within the timing threshold, delete the
        # previous view
        if (time.time()-self.lastscroll) < self.scrollthresh:
            self.toolmanager.get_tool(_views_positions).back()

        self.figure.canvas.draw_idle()  # force re-draw

        self.lastscroll = time.time()
        self.toolmanager.get_tool(_views_positions).push_current()


class ToolZoom(ZoomPanBase):
    """A Tool for zooming using a rectangle selector."""

    description = 'Zoom to rectangle'
    image = 'zoom_to_rect'
    default_keymap = mpl.rcParams['keymap.zoom']
    cursor = cursors.SELECT_REGION
    radio_group = 'default'

    def __init__(self, *args):
        super().__init__(*args)
        self._ids_zoom = []

    def _cancel_action(self):
        for zoom_id in self._ids_zoom:
            self.figure.canvas.mpl_disconnect(zoom_id)
        self.toolmanager.trigger_tool('rubberband', self)
        self.toolmanager.get_tool(_views_positions)._refresh_locators()
        self._xypress = None
        self._button_pressed = None
        self._ids_zoom = []
        return

    def _press(self, event):
        """Callback for mouse button presses in zoom-to-rectangle mode."""

        # If we're already in the middle of a zoom, pressing another
        # button works to "cancel"
        if self._ids_zoom:
            self._cancel_action()

        if event.button == 1:
            self._button_pressed = 1
        elif event.button == 3:
            self._button_pressed = 3
        else:
            self._cancel_action()
            return

        x, y = event.x, event.y

        self._xypress = []
        for i, a in enumerate(self.figure.get_axes()):
            if (x is not None and y is not None and a.in_axes(event) and
                    a.get_navigate() and a.can_zoom()):
                self._xypress.append((x, y, a, i, a._get_view()))

        id1 = self.figure.canvas.mpl_connect(
            'motion_notify_event', self._mouse_move)
        id2 = self.figure.canvas.mpl_connect(
            'key_press_event', self._switch_on_zoom_mode)
        id3 = self.figure.canvas.mpl_connect(
            'key_release_event', self._switch_off_zoom_mode)

        self._ids_zoom = id1, id2, id3
        self._zoom_mode = event.key

    def _switch_on_zoom_mode(self, event):
        self._zoom_mode = event.key
        self._mouse_move(event)

    def _switch_off_zoom_mode(self, event):
        self._zoom_mode = None
        self._mouse_move(event)

    def _mouse_move(self, event):
        """Callback for mouse moves in zoom-to-rectangle mode."""

        if self._xypress:
            x, y = event.x, event.y
            lastx, lasty, a, ind, view = self._xypress[0]
            (x1, y1), (x2, y2) = np.clip(
                [[lastx, lasty], [x, y]], a.bbox.min, a.bbox.max)
            if self._zoom_mode == "x":
                y1, y2 = a.bbox.intervaly
            elif self._zoom_mode == "y":
                x1, x2 = a.bbox.intervalx
            self.toolmanager.trigger_tool(
                'rubberband', self, data=(x1, y1, x2, y2))

    def _release(self, event):
        """Callback for mouse button releases in zoom-to-rectangle mode."""

        for zoom_id in self._ids_zoom:
            self.figure.canvas.mpl_disconnect(zoom_id)
        self._ids_zoom = []

        if not self._xypress:
            self._cancel_action()
            return

        last_a = []

        for cur_xypress in self._xypress:
            x, y = event.x, event.y
            lastx, lasty, a, _ind, view = cur_xypress
            # ignore singular clicks - 5 pixels is a threshold
            if abs(x - lastx) < 5 or abs(y - lasty) < 5:
                self._cancel_action()
                return

            # detect twinx, twiny axes and avoid double zooming
            twinx, twiny = False, False
            if last_a:
                for la in last_a:
                    if a.get_shared_x_axes().joined(a, la):
                        twinx = True
                    if a.get_shared_y_axes().joined(a, la):
                        twiny = True
            last_a.append(a)

            if self._button_pressed == 1:
                direction = 'in'
            elif self._button_pressed == 3:
                direction = 'out'
            else:
                continue

            a._set_view_from_bbox((lastx, lasty, x, y), direction,
                                  self._zoom_mode, twinx, twiny)

        self._zoom_mode = None
        self.toolmanager.get_tool(_views_positions).push_current()
        self._cancel_action()


class ToolPan(ZoomPanBase):
    """Pan axes with left mouse, zoom with right."""

    default_keymap = mpl.rcParams['keymap.pan']
    description = 'Pan axes with left mouse, zoom with right'
    image = 'move'
    cursor = cursors.MOVE
    radio_group = 'default'

    def __init__(self, *args):
        super().__init__(*args)
        self._id_drag = None

    def _cancel_action(self):
        self._button_pressed = None
        self._xypress = []
        self.figure.canvas.mpl_disconnect(self._id_drag)
        self.toolmanager.messagelock.release(self)
        self.toolmanager.get_tool(_views_positions)._refresh_locators()

    def _press(self, event):
        if event.button == 1:
            self._button_pressed = 1
        elif event.button == 3:
            self._button_pressed = 3
        else:
            self._cancel_action()
            return

        x, y = event.x, event.y

        self._xypress = []
        for i, a in enumerate(self.figure.get_axes()):
            if (x is not None and y is not None and a.in_axes(event) and
                    a.get_navigate() and a.can_pan()):
                a.start_pan(x, y, event.button)
                self._xypress.append((a, i))
                self.toolmanager.messagelock(self)
                self._id_drag = self.figure.canvas.mpl_connect(
                    'motion_notify_event', self._mouse_move)

    def _release(self, event):
        if self._button_pressed is None:
            self._cancel_action()
            return

        self.figure.canvas.mpl_disconnect(self._id_drag)
        self.toolmanager.messagelock.release(self)

        for a, _ind in self._xypress:
            a.end_pan()
        if not self._xypress:
            self._cancel_action()
            return

        self.toolmanager.get_tool(_views_positions).push_current()
        self._cancel_action()

    def _mouse_move(self, event):
        for a, _ind in self._xypress:
            # safer to use the recorded button at the _press than current
            # button: # multiple button can get pressed during motion...
            a.drag_pan(self._button_pressed, event.key, event.x, event.y)
        self.toolmanager.canvas.draw_idle()


class ToolHelpBase(ToolBase):
    description = 'Print tool list, shortcuts and description'
    default_keymap = mpl.rcParams['keymap.help']
    image = 'help'

    @staticmethod
    def format_shortcut(key_sequence):
        """
        Converts a shortcut string from the notation used in rc config to the
        standard notation for displaying shortcuts, e.g. 'ctrl+a' -> 'Ctrl+A'.
        """
        return (key_sequence if len(key_sequence) == 1 else
                re.sub(r"\+[A-Z]", r"+Shift\g<0>", key_sequence).title())

    def _format_tool_keymap(self, name):
        keymaps = self.toolmanager.get_tool_keymap(name)
        return ", ".join(self.format_shortcut(keymap) for keymap in keymaps)

    def _get_help_entries(self):
        return [(name, self._format_tool_keymap(name), tool.description)
                for name, tool in sorted(self.toolmanager.tools.items())
                if tool.description]

    def _get_help_text(self):
        entries = self._get_help_entries()
        entries = ["{}: {}\n\t{}".format(*entry) for entry in entries]
        return "\n".join(entries)

    def _get_help_html(self):
        fmt = "<tr><td>{}</td><td>{}</td><td>{}</td></tr>"
        rows = [fmt.format(
            "<b>Action</b>", "<b>Shortcuts</b>", "<b>Description</b>")]
        rows += [fmt.format(*row) for row in self._get_help_entries()]
        return ("<style>td {padding: 0px 4px}</style>"
                "<table><thead>" + rows[0] + "</thead>"
                "<tbody>".join(rows[1:]) + "</tbody></table>")


class ToolCopyToClipboardBase(ToolBase):
    """Tool to copy the figure to the clipboard."""

    description = 'Copy the canvas figure to clipboard'
    default_keymap = mpl.rcParams['keymap.copy']

    def trigger(self, *args, **kwargs):
        message = "Copy tool is not available"
        self.toolmanager.message_event(message, self)


default_tools = {'home': ToolHome, 'back': ToolBack, 'forward': ToolForward,
                 'zoom': ToolZoom, 'pan': ToolPan,
                 'subplots': 'ToolConfigureSubplots',
                 'save': 'ToolSaveFigure',
                 'grid': ToolGrid,
                 'grid_minor': ToolMinorGrid,
                 'fullscreen': ToolFullScreen,
                 'quit': ToolQuit,
                 'quit_all': ToolQuitAll,
                 'allnav': _ToolEnableAllNavigation,
                 'nav': _ToolEnableNavigation,
                 'xscale': ToolXScale,
                 'yscale': ToolYScale,
                 'position': ToolCursorPosition,
                 _views_positions: ToolViewsPositions,
                 'cursor': 'ToolSetCursor',
                 'rubberband': 'ToolRubberband',
                 'help': 'ToolHelp',
                 'copy': 'ToolCopyToClipboard',
                 }
"""Default tools"""

default_toolbar_tools = [['navigation', ['home', 'back', 'forward']],
                         ['zoompan', ['pan', 'zoom', 'subplots']],
                         ['io', ['save', 'help']]]
"""Default tools in the toolbar"""


def add_tools_to_manager(toolmanager, tools=default_tools):
    """
    Add multiple tools to a `.ToolManager`.

    Parameters
    ----------
    toolmanager : `.backend_managers.ToolManager`
        Manager to which the tools are added.
    tools : {str: class_like}, optional
        The tools to add in a {name: tool} dict, see `add_tool` for more
        info.
    """

    for name, tool in tools.items():
        toolmanager.add_tool(name, tool)


def add_tools_to_container(container, tools=default_toolbar_tools):
    """
    Add multiple tools to the container.

    Parameters
    ----------
    container : Container
        `backend_bases.ToolContainerBase` object that will get the tools added.
    tools : list, optional
        List in the form ``[[group1, [tool1, tool2 ...]], [group2, [...]]]``
        where the tools ``[tool1, tool2, ...]`` will display in group1.
        See `add_tool` for details.
    """

    for group, grouptools in tools:
        for position, tool in enumerate(grouptools):
            container.add_tool(tool, group, position)<|MERGE_RESOLUTION|>--- conflicted
+++ resolved
@@ -12,10 +12,6 @@
 """
 
 from enum import IntEnum
-<<<<<<< HEAD
-# import logging
-=======
->>>>>>> 4a2237cd
 import re
 import time
 from types import SimpleNamespace
