"""
An agg http://antigrain.com/ backend

Features that are implemented

 * capstyles and join styles
 * dashes
 * linewidth
 * lines, rectangles, ellipses
 * clipping to a rectangle
 * output to RGBA and PNG
 * alpha blending
 * DPI scaling properly - everything scales properly (dashes, linewidths, etc)
 * draw polygon
 * freetype2 w/ ft2font

TODO:

  * allow save to file handle

  * integrate screen dpi w/ ppi and text
"""
from __future__ import division
import threading
import numpy as np

from matplotlib import verbose, rcParams
from matplotlib.backend_bases import RendererBase,\
     FigureManagerBase, FigureCanvasBase
from matplotlib.cbook import is_string_like, maxdict
from matplotlib.figure import Figure
from matplotlib.font_manager import findfont
from matplotlib.ft2font import FT2Font, LOAD_FORCE_AUTOHINT, LOAD_NO_HINTING, \
     LOAD_DEFAULT, LOAD_NO_AUTOHINT
from matplotlib.mathtext import MathTextParser
from matplotlib.path import Path
from matplotlib.transforms import Bbox, BboxBase

from matplotlib.backends._backend_agg import RendererAgg as _RendererAgg
from matplotlib import _png

backend_version = 'v2.2'

def get_hinting_flag():
    mapping = {
        True: LOAD_FORCE_AUTOHINT,
        False: LOAD_NO_HINTING,
        'either': LOAD_DEFAULT,
        'native': LOAD_NO_AUTOHINT,
        'auto': LOAD_FORCE_AUTOHINT,
        'none': LOAD_NO_HINTING
        }
    return mapping[rcParams['text.hinting']]


class RendererAgg(RendererBase):
    """
    The renderer handles all the drawing primitives using a graphics
    context instance that controls the colors/styles
    """
    debug=1

    # we want to cache the fonts at the class level so that when
    # multiple figures are created we can reuse them.  This helps with
    # a bug on windows where the creation of too many figures leads to
    # too many open file handles.  However, storing them at the class
    # level is not thread safe.  The solution here is to let the
    # FigureCanvas acquire a lock on the fontd at the start of the
    # draw, and release it when it is done.  This allows multiple
    # renderers to share the cached fonts, but only one figure can
    # draw at at time and so the font cache is used by only one
    # renderer at a time

    lock = threading.Lock()
    _fontd = maxdict(50)
    def __init__(self, width, height, dpi):
        if __debug__: verbose.report('RendererAgg.__init__', 'debug-annoying')
        RendererBase.__init__(self)
        self.texd = maxdict(50)  # a cache of tex image rasters

        self.dpi = dpi
        self.width = width
        self.height = height
        if __debug__: verbose.report('RendererAgg.__init__ width=%s, height=%s'%(width, height), 'debug-annoying')
        self._renderer = _RendererAgg(int(width), int(height), dpi, debug=False)
        self._filter_renderers = []

        if __debug__: verbose.report('RendererAgg.__init__ _RendererAgg done',
                                     'debug-annoying')

        self._update_methods()
        self.mathtext_parser = MathTextParser('Agg')

        self.bbox = Bbox.from_bounds(0, 0, self.width, self.height)
        if __debug__: verbose.report('RendererAgg.__init__ done',
                                     'debug-annoying')

<<<<<<< HEAD
=======

    def _get_hinting_flag(self):
        if rcParams['text.hinting']:
            return LOAD_FORCE_AUTOHINT
        else:
            return LOAD_NO_HINTING

>>>>>>> c93c1656
    # for filtering to work with rasterization, methods needs to be wrapped.
    # maybe there is better way to do it.
    def draw_markers(self, *kl, **kw):
        return self._renderer.draw_markers(*kl, **kw)

    def draw_path_collection(self, *kl, **kw):
        return self._renderer.draw_path_collection(*kl, **kw)

    def _update_methods(self):
        #self.draw_path = self._renderer.draw_path  # see below
        #self.draw_markers = self._renderer.draw_markers
        #self.draw_path_collection = self._renderer.draw_path_collection
        self.draw_quad_mesh = self._renderer.draw_quad_mesh
        self.draw_gouraud_triangle = self._renderer.draw_gouraud_triangle
        self.draw_gouraud_triangles = self._renderer.draw_gouraud_triangles
        self.draw_image = self._renderer.draw_image
        self.copy_from_bbox = self._renderer.copy_from_bbox
        self.tostring_rgba_minimized = self._renderer.tostring_rgba_minimized

    def draw_path(self, gc, path, transform, rgbFace=None):
        """
        Draw the path
        """
        nmax = rcParams['agg.path.chunksize'] # here at least for testing
        npts = path.vertices.shape[0]
        if (nmax > 100 and npts > nmax and path.should_simplify and
            rgbFace is None and gc.get_hatch() is None):
            nch = np.ceil(npts/float(nmax))
            chsize = int(np.ceil(npts/nch))
            i0 = np.arange(0, npts, chsize)
            i1 = np.zeros_like(i0)
            i1[:-1] = i0[1:] - 1
            i1[-1] = npts
            for ii0, ii1 in zip(i0, i1):
                v = path.vertices[ii0:ii1,:]
                c = path.codes
                if c is not None:
                    c = c[ii0:ii1]
                    c[0] = Path.MOVETO # move to end of last chunk
                p = Path(v, c)
                self._renderer.draw_path(gc, p, transform, rgbFace)
        else:
            self._renderer.draw_path(gc, path, transform, rgbFace)

    def draw_mathtext(self, gc, x, y, s, prop, angle):
        """
        Draw the math text using matplotlib.mathtext
        """
        if __debug__: verbose.report('RendererAgg.draw_mathtext',
                                     'debug-annoying')
        ox, oy, width, height, descent, font_image, used_characters = \
            self.mathtext_parser.parse(s, self.dpi, prop)

        x = int(x) + ox
        y = int(y) - oy
        self._renderer.draw_text_image(font_image, x, y + 1, angle, gc)

    def draw_text(self, gc, x, y, s, prop, angle, ismath):
        """
        Render the text
        """
        if __debug__: verbose.report('RendererAgg.draw_text', 'debug-annoying')

        if ismath:
            return self.draw_mathtext(gc, x, y, s, prop, angle)

        flags = get_hinting_flag()
        font = self._get_agg_font(prop)
        if font is None: return None
        if len(s) == 1 and ord(s) > 127:
            font.load_char(ord(s), flags=flags)
        else:
            # We pass '0' for angle here, since it will be rotated (in raster
            # space) in the following call to draw_text_image).
            font.set_text(s, 0, flags=flags)
        font.draw_glyphs_to_bitmap(antialiased=rcParams['text.antialiased'])

        #print x, y, int(x), int(y), s
        self._renderer.draw_text_image(font.get_image(), int(x), int(y) + 1, angle, gc)

    def get_text_width_height_descent(self, s, prop, ismath):
        """
        get the width and height in display coords of the string s
        with FontPropertry prop

        # passing rgb is a little hack to make cacheing in the
        # texmanager more efficient.  It is not meant to be used
        # outside the backend
        """
        if rcParams['text.usetex']:
            # todo: handle props
            size = prop.get_size_in_points()
            texmanager = self.get_texmanager()
            fontsize = prop.get_size_in_points()
            w, h, d = texmanager.get_text_width_height_descent(s, fontsize,
                                                               renderer=self)
            return w, h, d

        if ismath:
            ox, oy, width, height, descent, fonts, used_characters = \
                self.mathtext_parser.parse(s, self.dpi, prop)
            return width, height, descent

        flags = get_hinting_flag()
        font = self._get_agg_font(prop)
        font.set_text(s, 0.0, flags=flags)  # the width and height of unrotated string
        w, h = font.get_width_height()
        d = font.get_descent()
        w /= 64.0  # convert from subpixels
        h /= 64.0
        d /= 64.0
        return w, h, d


    def draw_tex(self, gc, x, y, s, prop, angle):
        # todo, handle props, angle, origins
        size = prop.get_size_in_points()

        texmanager = self.get_texmanager()
        key = s, size, self.dpi, angle, texmanager.get_font_config()
        im = self.texd.get(key)
        if im is None:
            Z = texmanager.get_grey(s, size, self.dpi)
            Z = np.array(Z * 255.0, np.uint8)

        self._renderer.draw_text_image(Z, x, y, angle, gc)

    def get_canvas_width_height(self):
        'return the canvas width and height in display coords'
        return self.width, self.height

    def _get_agg_font(self, prop):
        """
        Get the font for text instance t, cacheing for efficiency
        """
        if __debug__: verbose.report('RendererAgg._get_agg_font',
                                     'debug-annoying')

        key = hash(prop)
        font = RendererAgg._fontd.get(key)

        if font is None:
            fname = findfont(prop)
            font = RendererAgg._fontd.get(fname)
            if font is None:
<<<<<<< HEAD
                font = FT2Font(
                    str(fname),
                    hinting_factor=rcParams['text.hinting_factor'])
                self._fontd[fname] = font
            self._fontd[key] = font
=======
                font = FT2Font(str(fname))
                RendererAgg._fontd[fname] = font

            RendererAgg._fontd[key] = font
>>>>>>> c93c1656

        font.clear()
        size = prop.get_size_in_points()
        font.set_size(size, self.dpi)

        return font

    def points_to_pixels(self, points):
        """
        convert point measures to pixes using dpi and the pixels per
        inch of the display
        """
        if __debug__: verbose.report('RendererAgg.points_to_pixels',
                                     'debug-annoying')
        return points*self.dpi/72.0

    def tostring_rgb(self):
        if __debug__: verbose.report('RendererAgg.tostring_rgb',
                                     'debug-annoying')
        return self._renderer.tostring_rgb()

    def tostring_argb(self):
        if __debug__: verbose.report('RendererAgg.tostring_argb',
                                     'debug-annoying')
        return self._renderer.tostring_argb()

    def buffer_rgba(self):
        if __debug__: verbose.report('RendererAgg.buffer_rgba',
                                     'debug-annoying')
        return self._renderer.buffer_rgba()

    def clear(self):
        self._renderer.clear()

    def option_image_nocomposite(self):
        # It is generally faster to composite each image directly to
        # the Figure, and there's no file size benefit to compositing
        # with the Agg backend
        return True

    def option_scale_image(self):
        """
        agg backend support arbitrary scaling of image.
        """
        return True

    def restore_region(self, region, bbox=None, xy=None):
        """
        Restore the saved region. If bbox (instance of BboxBase, or
        its extents) is given, only the region specified by the bbox
        will be restored. *xy* (a tuple of two floasts) optionally
        specifies the new position (the LLC of the original region,
        not the LLC of the bbox) where the region will be restored.

        >>> region = renderer.copy_from_bbox()
        >>> x1, y1, x2, y2 = region.get_extents()
        >>> renderer.restore_region(region, bbox=(x1+dx, y1, x2, y2),
                                    xy=(x1-dx, y1))

        """
        if bbox is not None or xy is not None:
            if bbox is None:
                x1, y1, x2, y2 = region.get_extents()
            elif isinstance(bbox, BboxBase):
                x1, y1, x2, y2 = bbox.extents
            else:
                x1, y1, x2, y2 = bbox

            if xy is None:
                ox, oy = x1, y1
            else:
                ox, oy = xy

            self._renderer.restore_region2(region, x1, y1, x2, y2, ox, oy)

        else:
            self._renderer.restore_region(region)

    def start_filter(self):
        """
        Start filtering. It simply create a new canvas (the old one is saved).
        """
        self._filter_renderers.append(self._renderer)
        self._renderer = _RendererAgg(int(self.width), int(self.height),
                                      self.dpi)
        self._update_methods()

    def stop_filter(self, post_processing):
        """
        Save the plot in the current canvas as a image and apply
        the *post_processing* function.

           def post_processing(image, dpi):
             # ny, nx, depth = image.shape
             # image (numpy array) has RGBA channels and has a depth of 4.
             ...
             # create a new_image (numpy array of 4 channels, size can be
             # different). The resulting image may have offsets from
             # lower-left corner of the original image
             return new_image, offset_x, offset_y

        The saved renderer is restored and the returned image from
        post_processing is plotted (using draw_image) on it.
        """

        # WARNING.
        # For agg_filter to work, the rendere's method need
        # to overridden in the class. See draw_markers, and draw_path_collections

        from matplotlib._image import fromarray

        width, height = int(self.width), int(self.height)

        buffer, bounds = self._renderer.tostring_rgba_minimized()

        l, b, w, h = bounds


        self._renderer = self._filter_renderers.pop()
        self._update_methods()

        if w > 0 and h > 0:
            img = np.fromstring(buffer, np.uint8)
            img, ox, oy = post_processing(img.reshape((h, w, 4)) / 255.,
                                          self.dpi)
            image = fromarray(img, 1)
            image.flipud_out()

            gc = self.new_gc()
            self._renderer.draw_image(gc,
                                      l+ox, height - b - h +oy,
                                      image)



def new_figure_manager(num, *args, **kwargs):
    """
    Create a new figure manager instance
    """
    if __debug__: verbose.report('backend_agg.new_figure_manager',
                                 'debug-annoying')


    FigureClass = kwargs.pop('FigureClass', Figure)
    thisFig = FigureClass(*args, **kwargs)
    canvas = FigureCanvasAgg(thisFig)
    manager = FigureManagerBase(canvas, num)
    return manager


class FigureCanvasAgg(FigureCanvasBase):
    """
    The canvas the figure renders into.  Calls the draw and print fig
    methods, creates the renderers, etc...

    Public attribute

      figure - A Figure instance
    """

    def copy_from_bbox(self, bbox):
        renderer = self.get_renderer()
        return renderer.copy_from_bbox(bbox)

    def restore_region(self, region, bbox=None, xy=None):
        renderer = self.get_renderer()
        return renderer.restore_region(region, bbox, xy)

    def draw(self):
        """
        Draw the figure using the renderer
        """
        if __debug__: verbose.report('FigureCanvasAgg.draw', 'debug-annoying')

        self.renderer = self.get_renderer()
        # acquire a lock on the shared font cache
        RendererAgg.lock.acquire()

        try:
            self.figure.draw(self.renderer)
        finally:
            RendererAgg.lock.release()



    def get_renderer(self):
        l, b, w, h = self.figure.bbox.bounds
        key = w, h, self.figure.dpi
        try: self._lastKey, self.renderer
        except AttributeError: need_new_renderer = True
        else:  need_new_renderer = (self._lastKey != key)

        if need_new_renderer:
            self.renderer = RendererAgg(w, h, self.figure.dpi)
            self._lastKey = key
        return self.renderer

    def tostring_rgb(self):
        if __debug__: verbose.report('FigureCanvasAgg.tostring_rgb',
                                     'debug-annoying')
        return self.renderer.tostring_rgb()

    def tostring_argb(self):
        if __debug__: verbose.report('FigureCanvasAgg.tostring_argb',
                                     'debug-annoying')
        return self.renderer.tostring_argb()

    def buffer_rgba(self):
        if __debug__: verbose.report('FigureCanvasAgg.buffer_rgba',
                                     'debug-annoying')
        return self.renderer.buffer_rgba()

    def get_default_filetype(self):
        return 'png'

    def print_raw(self, filename_or_obj, *args, **kwargs):
        FigureCanvasAgg.draw(self)
        renderer = self.get_renderer()
        original_dpi = renderer.dpi
        renderer.dpi = self.figure.dpi
        if is_string_like(filename_or_obj):
            filename_or_obj = open(filename_or_obj, 'wb')
            close = True
        else:
            close = False
        try:
            renderer._renderer.write_rgba(filename_or_obj)
        finally:
            if close:
                filename_or_obj.close()
        renderer.dpi = original_dpi
    print_rgba = print_raw

    def print_png(self, filename_or_obj, *args, **kwargs):
        FigureCanvasAgg.draw(self)
        renderer = self.get_renderer()
        original_dpi = renderer.dpi
        renderer.dpi = self.figure.dpi
        if is_string_like(filename_or_obj):
            filename_or_obj = open(filename_or_obj, 'wb')
            close = True
        else:
            close = False
        try:
            _png.write_png(renderer._renderer.buffer_rgba(),
                           renderer.width, renderer.height,
                           filename_or_obj, self.figure.dpi)
        finally:
            if close:
                filename_or_obj.close()
        renderer.dpi = original_dpi

    def print_to_buffer(self):
        FigureCanvasAgg.draw(self)
        renderer = self.get_renderer()
        original_dpi = renderer.dpi
        renderer.dpi = self.figure.dpi
        result = (renderer._renderer.buffer_rgba(),
                  (int(renderer.width), int(renderer.height)))
        renderer.dpi = original_dpi
        return result<|MERGE_RESOLUTION|>--- conflicted
+++ resolved
@@ -95,16 +95,12 @@
         if __debug__: verbose.report('RendererAgg.__init__ done',
                                      'debug-annoying')
 
-<<<<<<< HEAD
-=======
-
     def _get_hinting_flag(self):
         if rcParams['text.hinting']:
             return LOAD_FORCE_AUTOHINT
         else:
             return LOAD_NO_HINTING
 
->>>>>>> c93c1656
     # for filtering to work with rasterization, methods needs to be wrapped.
     # maybe there is better way to do it.
     def draw_markers(self, *kl, **kw):
@@ -250,18 +246,11 @@
             fname = findfont(prop)
             font = RendererAgg._fontd.get(fname)
             if font is None:
-<<<<<<< HEAD
                 font = FT2Font(
                     str(fname),
                     hinting_factor=rcParams['text.hinting_factor'])
-                self._fontd[fname] = font
-            self._fontd[key] = font
-=======
-                font = FT2Font(str(fname))
                 RendererAgg._fontd[fname] = font
-
             RendererAgg._fontd[key] = font
->>>>>>> c93c1656
 
         font.clear()
         size = prop.get_size_in_points()
