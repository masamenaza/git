import uuid
import weakref
from contextlib import contextmanager
import logging
import math
import os.path
import pathlib
import sys
import tkinter as tk
import tkinter.filedialog
import tkinter.font
import tkinter.messagebox
from tkinter.simpledialog import SimpleDialog

import numpy as np
from PIL import Image, ImageTk

import matplotlib as mpl
from matplotlib import _api, backend_tools, cbook, _c_internal_utils
from matplotlib.backend_bases import (
    _Backend, FigureCanvasBase, FigureManagerBase, NavigationToolbar2,
    TimerBase, ToolContainerBase, cursors, _Mode,
    CloseEvent, KeyEvent, LocationEvent, MouseEvent, ResizeEvent)
from matplotlib._pylab_helpers import Gcf
from . import _tkagg


_log = logging.getLogger(__name__)
cursord = {
    cursors.MOVE: "fleur",
    cursors.HAND: "hand2",
    cursors.POINTER: "arrow",
    cursors.SELECT_REGION: "crosshair",
    cursors.WAIT: "watch",
    cursors.RESIZE_HORIZONTAL: "sb_h_double_arrow",
    cursors.RESIZE_VERTICAL: "sb_v_double_arrow",
}


@contextmanager
def _restore_foreground_window_at_end():
    foreground = _c_internal_utils.Win32_GetForegroundWindow()
    try:
        yield
    finally:
        if mpl.rcParams['tk.window_focus']:
            _c_internal_utils.Win32_SetForegroundWindow(foreground)


_blit_args = {}
# Initialize to a non-empty string that is not a Tcl command
_blit_tcl_name = "mpl_blit_" + uuid.uuid4().hex

TK_PHOTO_COMPOSITE_OVERLAY = 0  # apply transparency rules pixel-wise
TK_PHOTO_COMPOSITE_SET = 1  # set image buffer directly


def _blit(argsid):
    """
    Thin wrapper to blit called via tkapp.call.

    *argsid* is a unique string identifier to fetch the correct arguments from
    the ``_blit_args`` dict, since arguments cannot be passed directly.
    """
    photoimage, dataptr, offsets, bboxptr, comp_rule = _blit_args.pop(argsid)
    if not photoimage.tk.call("info", "commands", photoimage):
        return
    _tkagg.blit(photoimage.tk.interpaddr(), str(photoimage), dataptr,
                comp_rule, offsets, bboxptr)


def blit(photoimage, aggimage, offsets, bbox=None):
    """
    Blit *aggimage* to *photoimage*.

    *offsets* is a tuple describing how to fill the ``offset`` field of the
    ``Tk_PhotoImageBlock`` struct: it should be (0, 1, 2, 3) for RGBA8888 data,
    (2, 1, 0, 3) for little-endian ARBG32 (i.e. GBRA8888) data and (1, 2, 3, 0)
    for big-endian ARGB32 (i.e. ARGB8888) data.

    If *bbox* is passed, it defines the region that gets blitted. That region
    will be composed with the previous data according to the alpha channel.
    Blitting will be clipped to pixels inside the canvas, including silently
    doing nothing if the *bbox* region is entirely outside the canvas.

    Tcl events must be dispatched to trigger a blit from a non-Tcl thread.
    """
    data = np.asarray(aggimage)
    height, width = data.shape[:2]
    dataptr = (height, width, data.ctypes.data)
    if bbox is not None:
        (x1, y1), (x2, y2) = bbox.__array__()
        x1 = max(math.floor(x1), 0)
        x2 = min(math.ceil(x2), width)
        y1 = max(math.floor(y1), 0)
        y2 = min(math.ceil(y2), height)
        if (x1 > x2) or (y1 > y2):
            return
        bboxptr = (x1, x2, y1, y2)
        comp_rule = TK_PHOTO_COMPOSITE_OVERLAY
    else:
        bboxptr = (0, width, 0, height)
        comp_rule = TK_PHOTO_COMPOSITE_SET

    # NOTE: _tkagg.blit is thread unsafe and will crash the process if called
    # from a thread (GH#13293). Instead of blanking and blitting here,
    # use tkapp.call to post a cross-thread event if this function is called
    # from a non-Tcl thread.

    # tkapp.call coerces all arguments to strings, so to avoid string parsing
    # within _blit, pack up the arguments into a global data structure.
    args = photoimage, dataptr, offsets, bboxptr, comp_rule
    # Need a unique key to avoid thread races.
    # Again, make the key a string to avoid string parsing in _blit.
    argsid = str(id(args))
    _blit_args[argsid] = args

    try:
        photoimage.tk.call(_blit_tcl_name, argsid)
    except tk.TclError as e:
        if "invalid command name" not in str(e):
            raise
        photoimage.tk.createcommand(_blit_tcl_name, _blit)
        photoimage.tk.call(_blit_tcl_name, argsid)


class TimerTk(TimerBase):
    """Subclass of `backend_bases.TimerBase` using Tk timer events."""

    def __init__(self, parent, *args, **kwargs):
        self._timer = None
        super().__init__(*args, **kwargs)
        self.parent = parent

    def _timer_start(self):
        self._timer_stop()
        self._timer = self.parent.after(self._interval, self._on_timer)

    def _timer_stop(self):
        if self._timer is not None:
            self.parent.after_cancel(self._timer)
        self._timer = None

    def _on_timer(self):
        super()._on_timer()
        # Tk after() is only a single shot, so we need to add code here to
        # reset the timer if we're not operating in single shot mode.  However,
        # if _timer is None, this means that _timer_stop has been called; so
        # don't recreate the timer in that case.
        if not self._single and self._timer:
            if self._interval > 0:
                self._timer = self.parent.after(self._interval, self._on_timer)
            else:
                # Edge case: Tcl after 0 *prepends* events to the queue
                # so a 0 interval does not allow any other events to run.
                # This incantation is cancellable and runs as fast as possible
                # while also allowing events and drawing every frame. GH#18236
                self._timer = self.parent.after_idle(
                    lambda: self.parent.after(self._interval, self._on_timer)
                )
        else:
            self._timer = None


class FigureCanvasTk(FigureCanvasBase):
    required_interactive_framework = "tk"
    manager_class = _api.classproperty(lambda cls: FigureManagerTk)

    def __init__(self, figure=None, master=None):
        super().__init__(figure)
        self._idle_draw_id = None
        self._event_loop_id = None
        w, h = self.get_width_height(physical=True)
        self._tkcanvas = tk.Canvas(
            master=master, background="white",
            width=w, height=h, borderwidth=0, highlightthickness=0)
        self._tkphoto = tk.PhotoImage(
            master=self._tkcanvas, width=w, height=h)
        self._tkcanvas_image_region = self._tkcanvas.create_image(
            w//2, h//2, image=self._tkphoto)
        self._tkcanvas.bind("<Configure>", self.resize)
        if sys.platform == 'win32':
            self._tkcanvas.bind("<Map>", self._update_device_pixel_ratio)
        self._tkcanvas.bind("<Key>", self.key_press)
        self._tkcanvas.bind("<Motion>", self.motion_notify_event)
        self._tkcanvas.bind("<Enter>", self.enter_notify_event)
        self._tkcanvas.bind("<Leave>", self.leave_notify_event)
        self._tkcanvas.bind("<KeyRelease>", self.key_release)
        for name in ["<Button-1>", "<Button-2>", "<Button-3>"]:
            self._tkcanvas.bind(name, self.button_press_event)
        for name in [
                "<Double-Button-1>", "<Double-Button-2>", "<Double-Button-3>"]:
            self._tkcanvas.bind(name, self.button_dblclick_event)
        for name in [
                "<ButtonRelease-1>", "<ButtonRelease-2>", "<ButtonRelease-3>"]:
            self._tkcanvas.bind(name, self.button_release_event)

        # Mouse wheel on Linux generates button 4/5 events
        for name in "<Button-4>", "<Button-5>":
            self._tkcanvas.bind(name, self.scroll_event)
        # Mouse wheel for windows goes to the window with the focus.
        # Since the canvas won't usually have the focus, bind the
        # event to the window containing the canvas instead.
        # See https://wiki.tcl-lang.org/3893 (mousewheel) for details
        root = self._tkcanvas.winfo_toplevel()

        # Prevent long-lived references via tkinter callback structure GH-24820
        weakself = weakref.ref(self)
        weakroot = weakref.ref(root)

        def scroll_event_windows(event):
            self = weakself()
            if self is None:
                root = weakroot()
                if root is not None:
                    root.unbind("<MouseWheel>", scroll_event_windows_id)
                return
            return self.scroll_event_windows(event)
        scroll_event_windows_id = root.bind("<MouseWheel>", scroll_event_windows, "+")

        # Can't get destroy events by binding to _tkcanvas. Therefore, bind
        # to the window and filter.
        def filter_destroy(event):
            self = weakself()
            if self is None:
                root = weakroot()
                if root is not None:
                    root.unbind("<Destroy>", filter_destroy_id)
                return
            if event.widget is self._tkcanvas:
                CloseEvent("close_event", self)._process()
        filter_destroy_id = root.bind("<Destroy>", filter_destroy, "+")

        self._tkcanvas.focus_set()

        self._rubberband_rect_black = None
        self._rubberband_rect_white = None

    def _update_device_pixel_ratio(self, event=None):
        # Tk gives scaling with respect to 72 DPI, but Windows screens are
        # scaled vs 96 dpi, and pixel ratio settings are given in whole
        # percentages, so round to 2 digits.
        ratio = round(self._tkcanvas.tk.call('tk', 'scaling') / (96 / 72), 2)
        if self._set_device_pixel_ratio(ratio):
            # The easiest way to resize the canvas is to resize the canvas
            # widget itself, since we implement all the logic for resizing the
            # canvas backing store on that event.
            w, h = self.get_width_height(physical=True)
            self._tkcanvas.configure(width=w, height=h)

    def resize(self, event):
        width, height = event.width, event.height

        # compute desired figure size in inches
        dpival = self.figure.dpi
        winch = width / dpival
        hinch = height / dpival
        self.figure.set_size_inches(winch, hinch, forward=False)

        self._tkcanvas.delete(self._tkcanvas_image_region)
        self._tkphoto.configure(width=int(width), height=int(height))
        self._tkcanvas_image_region = self._tkcanvas.create_image(
            int(width / 2), int(height / 2), image=self._tkphoto)
        ResizeEvent("resize_event", self)._process()
        self.draw_idle()

    def draw_idle(self):
        # docstring inherited
        if self._idle_draw_id:
            return

        def idle_draw(*args):
            try:
                self.draw()
            finally:
                self._idle_draw_id = None

        self._idle_draw_id = self._tkcanvas.after_idle(idle_draw)

    def get_tk_widget(self):
        """
        Return the Tk widget used to implement FigureCanvasTkAgg.

        Although the initial implementation uses a Tk canvas,  this routine
        is intended to hide that fact.
        """
        return self._tkcanvas

    def _event_mpl_coords(self, event):
        # calling canvasx/canvasy allows taking scrollbars into account (i.e.
        # the top of the widget may have been scrolled out of view).
        return (self._tkcanvas.canvasx(event.x),
                # flipy so y=0 is bottom of canvas
                self.figure.bbox.height - self._tkcanvas.canvasy(event.y))

    def motion_notify_event(self, event):
        MouseEvent("motion_notify_event", self,
                   *self._event_mpl_coords(event),
                   modifiers=self._mpl_modifiers(event),
                   guiEvent=event)._process()

    def enter_notify_event(self, event):
        LocationEvent("figure_enter_event", self,
                      *self._event_mpl_coords(event),
                      modifiers=self._mpl_modifiers(event),
                      guiEvent=event)._process()

    def leave_notify_event(self, event):
        LocationEvent("figure_leave_event", self,
                      *self._event_mpl_coords(event),
                      modifiers=self._mpl_modifiers(event),
                      guiEvent=event)._process()

    def button_press_event(self, event, dblclick=False):
        # set focus to the canvas so that it can receive keyboard events
        self._tkcanvas.focus_set()

        num = getattr(event, 'num', None)
        if sys.platform == 'darwin':  # 2 and 3 are reversed.
            num = {2: 3, 3: 2}.get(num, num)
        MouseEvent("button_press_event", self,
                   *self._event_mpl_coords(event), num, dblclick=dblclick,
                   modifiers=self._mpl_modifiers(event),
                   guiEvent=event)._process()

    def button_dblclick_event(self, event):
        self.button_press_event(event, dblclick=True)

    def button_release_event(self, event):
        num = getattr(event, 'num', None)
        if sys.platform == 'darwin':  # 2 and 3 are reversed.
            num = {2: 3, 3: 2}.get(num, num)
        MouseEvent("button_release_event", self,
                   *self._event_mpl_coords(event), num,
                   modifiers=self._mpl_modifiers(event),
                   guiEvent=event)._process()

    def scroll_event(self, event):
        num = getattr(event, 'num', None)
        step = 1 if num == 4 else -1 if num == 5 else 0
        MouseEvent("scroll_event", self,
                   *self._event_mpl_coords(event), step=step,
                   modifiers=self._mpl_modifiers(event),
                   guiEvent=event)._process()

    def scroll_event_windows(self, event):
        """MouseWheel event processor"""
        # need to find the window that contains the mouse
        w = event.widget.winfo_containing(event.x_root, event.y_root)
        if w != self._tkcanvas:
            return
        x = self._tkcanvas.canvasx(event.x_root - w.winfo_rootx())
        y = (self.figure.bbox.height
             - self._tkcanvas.canvasy(event.y_root - w.winfo_rooty()))
        step = event.delta / 120
        MouseEvent("scroll_event", self,
                   x, y, step=step, modifiers=self._mpl_modifiers(event),
                   guiEvent=event)._process()

    @staticmethod
    def _mpl_modifiers(event, *, exclude=None):
        # add modifier keys to the key string. Bit details originate from
        # http://effbot.org/tkinterbook/tkinter-events-and-bindings.htm
        # BIT_SHIFT = 0x001; BIT_CAPSLOCK = 0x002; BIT_CONTROL = 0x004;
        # BIT_LEFT_ALT = 0x008; BIT_NUMLOCK = 0x010; BIT_RIGHT_ALT = 0x080;
        # BIT_MB_1 = 0x100; BIT_MB_2 = 0x200; BIT_MB_3 = 0x400;
        # In general, the modifier key is excluded from the modifier flag,
        # however this is not the case on "darwin", so double check that
        # we aren't adding repeat modifier flags to a modifier key.
        modifiers = [
            ("ctrl", 1 << 2, "control"),
            ("alt", 1 << 17, "alt"),
            ("shift", 1 << 0, "shift"),
        ] if sys.platform == "win32" else [
            ("ctrl", 1 << 2, "control"),
            ("alt", 1 << 4, "alt"),
            ("shift", 1 << 0, "shift"),
            ("cmd", 1 << 3, "cmd"),
        ] if sys.platform == "darwin" else [
            ("ctrl", 1 << 2, "control"),
            ("alt", 1 << 3, "alt"),
            ("shift", 1 << 0, "shift"),
            ("super", 1 << 6, "super"),
        ]
        return [name for name, mask, key in modifiers
                if event.state & mask and exclude != key]

    def _get_key(self, event):
        unikey = event.char
        key = cbook._unikey_or_keysym_to_mplkey(unikey, event.keysym)
        if key is not None:
            mods = self._mpl_modifiers(event, exclude=key)
            # shift is not added to the keys as this is already accounted for.
            if "shift" in mods and unikey:
                mods.remove("shift")
            return "+".join([*mods, key])

    def key_press(self, event):
        KeyEvent("key_press_event", self,
                 self._get_key(event), *self._event_mpl_coords(event),
                 guiEvent=event)._process()

    def key_release(self, event):
        KeyEvent("key_release_event", self,
                 self._get_key(event), *self._event_mpl_coords(event),
                 guiEvent=event)._process()

    def new_timer(self, *args, **kwargs):
        # docstring inherited
        return TimerTk(self._tkcanvas, *args, **kwargs)

    def flush_events(self):
        # docstring inherited
        self._tkcanvas.update()

    def start_event_loop(self, timeout=0):
        # docstring inherited
        if timeout > 0:
            milliseconds = int(1000 * timeout)
            if milliseconds > 0:
                self._event_loop_id = self._tkcanvas.after(
                    milliseconds, self.stop_event_loop)
            else:
                self._event_loop_id = self._tkcanvas.after_idle(
                    self.stop_event_loop)
        self._tkcanvas.mainloop()

    def stop_event_loop(self):
        # docstring inherited
        if self._event_loop_id:
            self._tkcanvas.after_cancel(self._event_loop_id)
            self._event_loop_id = None
        self._tkcanvas.quit()

    def set_cursor(self, cursor):
        try:
            self._tkcanvas.configure(cursor=cursord[cursor])
        except tkinter.TclError:
            pass


class FigureManagerTk(FigureManagerBase):
    """
    Attributes
    ----------
    canvas : `FigureCanvas`
        The FigureCanvas instance
    num : int or str
        The Figure number
    toolbar : tk.Toolbar
        The tk.Toolbar
    window : tk.Window
        The tk.Window
    """

    _owns_mainloop = False

    def __init__(self, canvas, num, window):
        self.window = window
        super().__init__(canvas, num)
        self.window.withdraw()
        # packing toolbar first, because if space is getting low, last packed
        # widget is getting shrunk first (-> the canvas)
        self.canvas._tkcanvas.pack(side=tk.TOP, fill=tk.BOTH, expand=1)

        # If the window has per-monitor DPI awareness, then setup a Tk variable
        # to store the DPI, which will be updated by the C code, and the trace
        # will handle it on the Python side.
        window_frame = int(window.wm_frame(), 16)
        self._window_dpi = tk.IntVar(master=window, value=96,
                                     name=f'window_dpi{window_frame}')
        self._window_dpi_cbname = ''
        if _tkagg.enable_dpi_awareness(window_frame, window.tk.interpaddr()):
            self._window_dpi_cbname = self._window_dpi.trace_add(
                'write', self._update_window_dpi)

        self._shown = False

    @classmethod
    def create_with_canvas(cls, canvas_class, figure, num):
        # docstring inherited
        with _restore_foreground_window_at_end():
            if cbook._get_running_interactive_framework() is None:
                cbook._setup_new_guiapp()
                _c_internal_utils.Win32_SetProcessDpiAwareness_max()
            window = tk.Tk(className="matplotlib")
            window.withdraw()

            # Put a Matplotlib icon on the window rather than the default tk
            # icon. See https://www.tcl.tk/man/tcl/TkCmd/wm.html#M50
            #
            # `ImageTk` can be replaced with `tk` whenever the minimum
            # supported Tk version is increased to 8.6, as Tk 8.6+ natively
            # supports PNG images.
            icon_fname = str(cbook._get_data_path(
                'images/matplotlib.png'))
            icon_img = ImageTk.PhotoImage(file=icon_fname, master=window)

            icon_fname_large = str(cbook._get_data_path(
                'images/matplotlib_large.png'))
            icon_img_large = ImageTk.PhotoImage(
                file=icon_fname_large, master=window)

            window.iconphoto(False, icon_img_large, icon_img)

            canvas = canvas_class(figure, master=window)
            manager = cls(canvas, num, window)
            if mpl.is_interactive():
                manager.show()
                canvas.draw_idle()
            return manager

    @classmethod
    def start_main_loop(cls):
        managers = Gcf.get_all_fig_managers()
        if managers:
            first_manager = managers[0]
            manager_class = type(first_manager)
            if manager_class._owns_mainloop:
                return
            manager_class._owns_mainloop = True
            try:
                first_manager.window.mainloop()
            finally:
                manager_class._owns_mainloop = False

    def _update_window_dpi(self, *args):
        newdpi = self._window_dpi.get()
        self.window.call('tk', 'scaling', newdpi / 72)
        if self.toolbar and hasattr(self.toolbar, '_rescale'):
            self.toolbar._rescale()
        self.canvas._update_device_pixel_ratio()

    def resize(self, width, height):
        max_size = 1_400_000  # the measured max on xorg 1.20.8 was 1_409_023

        if (width > max_size or height > max_size) and sys.platform == 'linux':
            raise ValueError(
                'You have requested to resize the '
                f'Tk window to ({width}, {height}), one of which '
                f'is bigger than {max_size}.  At larger sizes xorg will '
                'either exit with an error on newer versions (~1.20) or '
                'cause corruption on older version (~1.19).  We '
                'do not expect a window over a million pixel wide or tall '
                'to be intended behavior.')
        self.canvas._tkcanvas.configure(width=width, height=height)

    def show(self):
        with _restore_foreground_window_at_end():
            if not self._shown:
                def destroy(*args):
                    Gcf.destroy(self)
                self.window.protocol("WM_DELETE_WINDOW", destroy)
                self.window.deiconify()
                self.canvas._tkcanvas.focus_set()
            else:
                self.canvas.draw_idle()
            if mpl.rcParams['figure.raise_window']:
                self.canvas.manager.window.attributes('-topmost', 1)
                self.canvas.manager.window.attributes('-topmost', 0)
            self._shown = True

    def destroy(self, *args):
        if self.canvas._idle_draw_id:
            self.canvas._tkcanvas.after_cancel(self.canvas._idle_draw_id)
        if self.canvas._event_loop_id:
            self.canvas._tkcanvas.after_cancel(self.canvas._event_loop_id)
        if self._window_dpi_cbname:
            self._window_dpi.trace_remove('write', self._window_dpi_cbname)

        # NOTE: events need to be flushed before issuing destroy (GH #9956),
        # however, self.window.update() can break user code. An async callback
        # is the safest way to achieve a complete draining of the event queue,
        # but it leaks if no tk event loop is running. Therefore we explicitly
        # check for an event loop and choose our best guess.
        def delayed_destroy():
            self.window.destroy()

            if self._owns_mainloop and not Gcf.get_num_fig_managers():
                self.window.quit()

        if cbook._get_running_interactive_framework() == "tk":
            # "after idle after 0" avoids Tcl error/race (GH #19940)
            self.window.after_idle(self.window.after, 0, delayed_destroy)
        else:
            self.window.update()
            delayed_destroy()

    def get_window_title(self):
        return self.window.wm_title()

    def set_window_title(self, title):
        self.window.wm_title(title)

    def full_screen_toggle(self):
        is_fullscreen = bool(self.window.attributes('-fullscreen'))
        self.window.attributes('-fullscreen', not is_fullscreen)


class NavigationToolbar2Tk(NavigationToolbar2, tk.Frame):
    def __init__(self, canvas, window=None, *, pack_toolbar=True):
        """
        Parameters
        ----------
        canvas : `FigureCanvas`
            The figure canvas on which to operate.
        window : tk.Window
            The tk.Window which owns this toolbar.
        pack_toolbar : bool, default: True
            If True, add the toolbar to the parent's pack manager's packing
            list during initialization with ``side="bottom"`` and ``fill="x"``.
            If you want to use the toolbar with a different layout manager, use
            ``pack_toolbar=False``.
        """

        if window is None:
            window = canvas.get_tk_widget().master
        tk.Frame.__init__(self, master=window, borderwidth=2,
                          width=int(canvas.figure.bbox.width), height=50)

        self._buttons = {}
        for text, tooltip_text, image_file, callback in self.toolitems:
            if text is None:
                # Add a spacer; return value is unused.
                self._Spacer()
            else:
                self._buttons[text] = button = self._Button(
                    text,
                    str(cbook._get_data_path(f"images/{image_file}.png")),
                    toggle=callback in ["zoom", "pan"],
                    command=getattr(self, callback),
                )
                if tooltip_text is not None:
                    ToolTip.createToolTip(button, tooltip_text)

        self._label_font = tkinter.font.Font(root=window, size=10)

        # This filler item ensures the toolbar is always at least two text
        # lines high. Otherwise the canvas gets redrawn as the mouse hovers
        # over images because those use two-line messages which resize the
        # toolbar.
        label = tk.Label(master=self, font=self._label_font,
                         text='\N{NO-BREAK SPACE}\n\N{NO-BREAK SPACE}')
        label.pack(side=tk.RIGHT)

        self.message = tk.StringVar(master=self)
        self._message_label = tk.Label(master=self, font=self._label_font,
                                       textvariable=self.message,
                                       justify=tk.RIGHT)
        self._message_label.pack(side=tk.RIGHT)

        self.hover_message = tk.StringVar(master=self)
        self._hover_label = tk.Label(master=self, font=self._label_font,
                                       textvariable=self.hover_message,
                                       justify=tk.RIGHT)
        self._hover_label.pack(side=tk.RIGHT)

        NavigationToolbar2.__init__(self, canvas)
        if pack_toolbar:
            self.pack(side=tk.BOTTOM, fill=tk.X)

    def _rescale(self):
        """
        Scale all children of the toolbar to current DPI setting.

        Before this is called, the Tk scaling setting will have been updated to
        match the new DPI. Tk widgets do not update for changes to scaling, but
        all measurements made after the change will match the new scaling. Thus
        this function re-applies all the same sizes in points, which Tk will
        scale correctly to pixels.
        """
        for widget in self.winfo_children():
            if isinstance(widget, (tk.Button, tk.Checkbutton)):
                if hasattr(widget, '_image_file'):
                    # Explicit class because ToolbarTk calls _rescale.
                    NavigationToolbar2Tk._set_image_for_button(self, widget)
                else:
                    # Text-only button is handled by the font setting instead.
                    pass
            elif isinstance(widget, tk.Frame):
                widget.configure(height='18p')
                widget.pack_configure(padx='3p')
            elif isinstance(widget, tk.Label):
                pass  # Text is handled by the font setting instead.
            else:
                _log.warning('Unknown child class %s', widget.winfo_class)
        self._label_font.configure(size=10)

    def _update_buttons_checked(self):
        # sync button checkstates to match active mode
        for text, mode in [('Zoom', _Mode.ZOOM), ('Pan', _Mode.PAN)]:
            if text in self._buttons:
                if self.mode == mode:
                    self._buttons[text].select()  # NOT .invoke()
                else:
                    self._buttons[text].deselect()

    def pan(self, *args):
        super().pan(*args)
        self._update_buttons_checked()

    def zoom(self, *args):
        super().zoom(*args)
        self._update_buttons_checked()

    def set_message(self, s):
        self.message.set(s)

    def set_hover_message(self, s):
        self.hover_message.set(s)

    def draw_rubberband(self, event, x0, y0, x1, y1):
        # Block copied from remove_rubberband for backend_tools convenience.
        if self.canvas._rubberband_rect_white:
            self.canvas._tkcanvas.delete(self.canvas._rubberband_rect_white)
        if self.canvas._rubberband_rect_black:
            self.canvas._tkcanvas.delete(self.canvas._rubberband_rect_black)
        height = self.canvas.figure.bbox.height
        y0 = height - y0
        y1 = height - y1
        self.canvas._rubberband_rect_black = (
            self.canvas._tkcanvas.create_rectangle(
                x0, y0, x1, y1))
        self.canvas._rubberband_rect_white = (
            self.canvas._tkcanvas.create_rectangle(
                x0, y0, x1, y1, outline='white', dash=(3, 3)))

    def remove_rubberband(self):
        if self.canvas._rubberband_rect_white:
            self.canvas._tkcanvas.delete(self.canvas._rubberband_rect_white)
            self.canvas._rubberband_rect_white = None
        if self.canvas._rubberband_rect_black:
            self.canvas._tkcanvas.delete(self.canvas._rubberband_rect_black)
            self.canvas._rubberband_rect_black = None

    def _set_image_for_button(self, button):
        """
        Set the image for a button based on its pixel size.

        The pixel size is determined by the DPI scaling of the window.
        """
        if button._image_file is None:
            return

        # Allow _image_file to be relative to Matplotlib's "images" data
        # directory.
        path_regular = cbook._get_data_path('images', button._image_file)
        path_large = path_regular.with_name(
            path_regular.name.replace('.png', '_large.png'))
        size = button.winfo_pixels('18p')

        # Nested functions because ToolbarTk calls  _Button.
        def _get_color(color_name):
            # `winfo_rgb` returns an (r, g, b) tuple in the range 0-65535
            return button.winfo_rgb(button.cget(color_name))

        def _is_dark(color):
            if isinstance(color, str):
                color = _get_color(color)
            return max(color) < 65535 / 2

        def _recolor_icon(image, color):
            image_data = np.asarray(image).copy()
            black_mask = (image_data[..., :3] == 0).all(axis=-1)
            image_data[black_mask, :3] = color
            return Image.fromarray(image_data, mode="RGBA")

        # Use the high-resolution (48x48 px) icon if it exists and is needed
        with Image.open(path_large if (size > 24 and path_large.exists())
                        else path_regular) as im:
            # assure a RGBA image as foreground color is RGB
            im = im.convert("RGBA")
            image = ImageTk.PhotoImage(im.resize((size, size)), master=self)
            button._ntimage = image

            # create a version of the icon with the button's text color
            foreground = (255 / 65535) * np.array(
                button.winfo_rgb(button.cget("foreground")))
            im_alt = _recolor_icon(im, foreground)
            image_alt = ImageTk.PhotoImage(
                im_alt.resize((size, size)), master=self)
            button._ntimage_alt = image_alt

        if _is_dark("background"):
            # For Checkbuttons, we need to set `image` and `selectimage` at
            # the same time. Otherwise, when updating the `image` option
            # (such as when changing DPI), if the old `selectimage` has
            # just been overwritten, Tk will throw an error.
            image_kwargs = {"image": image_alt}
        else:
            image_kwargs = {"image": image}
        # Checkbuttons may switch the background to `selectcolor` in the
        # checked state, so check separately which image it needs to use in
        # that state to still ensure enough contrast with the background.
        if (
            isinstance(button, tk.Checkbutton)
            and button.cget("selectcolor") != ""
        ):
            if self._windowingsystem != "x11":
                selectcolor = "selectcolor"
            else:
                # On X11, selectcolor isn't used directly for indicator-less
                # buttons. See `::tk::CheckEnter` in the Tk button.tcl source
                # code for details.
                r1, g1, b1 = _get_color("selectcolor")
                r2, g2, b2 = _get_color("activebackground")
                selectcolor = ((r1+r2)/2, (g1+g2)/2, (b1+b2)/2)
            if _is_dark(selectcolor):
                image_kwargs["selectimage"] = image_alt
            else:
                image_kwargs["selectimage"] = image

        button.configure(**image_kwargs, height='18p', width='18p')

    def _Button(self, text, image_file, toggle, command):
        if not toggle:
            b = tk.Button(
                master=self, text=text, command=command,
                relief="flat", overrelief="groove", borderwidth=1,
            )
        else:
            # There is a bug in tkinter included in some python 3.6 versions
            # that without this variable, produces a "visual" toggling of
            # other near checkbuttons
            # https://bugs.python.org/issue29402
            # https://bugs.python.org/issue25684
            var = tk.IntVar(master=self)
            b = tk.Checkbutton(
                master=self, text=text, command=command, indicatoron=False,
                variable=var, offrelief="flat", overrelief="groove",
                borderwidth=1
            )
            b.var = var
        b._image_file = image_file
        if image_file is not None:
            # Explicit class because ToolbarTk calls _Button.
            NavigationToolbar2Tk._set_image_for_button(self, b)
        else:
            b.configure(font=self._label_font)
        b.pack(side=tk.LEFT)
        return b

    def _Spacer(self):
        # Buttons are also 18pt high.
        s = tk.Frame(master=self, height='18p', relief=tk.RIDGE, bg='DarkGray')
        s.pack(side=tk.LEFT, padx='3p')
        return s

    def save_figure(self, *args):
        filetypes = self.canvas.get_supported_filetypes_grouped()
        tk_filetypes = [
            (name, " ".join(f"*.{ext}" for ext in exts))
            for name, exts in sorted(filetypes.items())
        ]

        default_extension = self.canvas.get_default_filetype()
        default_filetype = self.canvas.get_supported_filetypes()[default_extension]
        filetype_variable = tk.StringVar(self, default_filetype)

        # adding a default extension seems to break the
        # asksaveasfilename dialog when you choose various save types
        # from the dropdown.  Passing in the empty string seems to
        # work - JDH!
        # defaultextension = self.canvas.get_default_filetype()
        defaultextension = ''
        initialdir = os.path.expanduser(mpl.rcParams['savefig.directory'])
        # get_default_filename() contains the default extension. On some platforms,
        # choosing a different extension from the dropdown does not overwrite it,
        # so we need to remove it to make the dropdown functional.
        initialfile = pathlib.Path(self.canvas.get_default_filename()).stem
        fname = tkinter.filedialog.asksaveasfilename(
            master=self.canvas.get_tk_widget().master,
            title='Save the figure',
            filetypes=tk_filetypes,
            defaultextension=defaultextension,
            initialdir=initialdir,
            initialfile=initialfile,
            typevariable=filetype_variable
            )

        if fname in ["", ()]:
            return
        # Save dir for next time, unless empty str (i.e., use cwd).
        if initialdir != "":
            mpl.rcParams['savefig.directory'] = (
                os.path.dirname(str(fname)))

        # If the filename contains an extension, let savefig() infer the file
        # format from that. If it does not, use the selected dropdown option.
        if pathlib.Path(fname).suffix[1:] != "":
            extension = None
        else:
            extension = filetypes[filetype_variable.get()][0]

        try:
            self.canvas.figure.savefig(fname, format=extension)
        except Exception as e:
            tkinter.messagebox.showerror("Error saving file", str(e))

    def set_history_buttons(self):
        state_map = {True: tk.NORMAL, False: tk.DISABLED}
        can_back = self._nav_stack._pos > 0
        can_forward = self._nav_stack._pos < len(self._nav_stack._elements) - 1

        if "Back" in self._buttons:
            self._buttons['Back']['state'] = state_map[can_back]

        if "Forward" in self._buttons:
            self._buttons['Forward']['state'] = state_map[can_forward]


class ToolTip:
    """
    Tooltip recipe from
    http://www.voidspace.org.uk/python/weblog/arch_d7_2006_07_01.shtml#e387
    """
    @staticmethod
    def createToolTip(widget, text):
        toolTip = ToolTip(widget)
        def enter(event):
            toolTip.showtip(text)
        def leave(event):
            toolTip.hidetip()
        widget.bind('<Enter>', enter)
        widget.bind('<Leave>', leave)

    def __init__(self, widget):
        self.widget = widget
        self.tipwindow = None
        self.id = None
        self.x = self.y = 0

    def showtip(self, text):
        """Display text in tooltip window."""
        self.text = text
        if self.tipwindow or not self.text:
            return
        x, y, _, _ = self.widget.bbox("insert")
        x = x + self.widget.winfo_rootx() + self.widget.winfo_width()
        y = y + self.widget.winfo_rooty()
        self.tipwindow = tw = tk.Toplevel(self.widget)
        tw.wm_overrideredirect(1)
        tw.wm_geometry("+%d+%d" % (x, y))
        try:
            # For Mac OS
            tw.tk.call("::tk::unsupported::MacWindowStyle",
                       "style", tw._w,
                       "help", "noActivates")
        except tk.TclError:
            pass
        label = tk.Label(tw, text=self.text, justify=tk.LEFT,
                         relief=tk.SOLID, borderwidth=1)
        label.pack(ipadx=1)

    def hidetip(self):
        tw = self.tipwindow
        self.tipwindow = None
        if tw:
            tw.destroy()


@backend_tools._register_tool_class(FigureCanvasTk)
class RubberbandTk(backend_tools.RubberbandBase):
    def draw_rubberband(self, x0, y0, x1, y1):
        NavigationToolbar2Tk.draw_rubberband(
            self._make_classic_style_pseudo_toolbar(), None, x0, y0, x1, y1)

    def remove_rubberband(self):
        NavigationToolbar2Tk.remove_rubberband(
            self._make_classic_style_pseudo_toolbar())


class ToolbarTk(ToolContainerBase, tk.Frame):
    def __init__(self, toolmanager, window=None):
        ToolContainerBase.__init__(self, toolmanager)
        if window is None:
            window = self.toolmanager.canvas.get_tk_widget().master
        xmin, xmax = self.toolmanager.canvas.figure.bbox.intervalx
        height, width = 50, xmax - xmin
        tk.Frame.__init__(self, master=window,
                          width=int(width), height=int(height),
                          borderwidth=2)
        self._label_font = tkinter.font.Font(size=10)
        self._message = tk.StringVar(master=self)
        self._message_label = tk.Label(master=self, font=self._label_font,
                                       textvariable=self._message)
        self._message_label.pack(side=tk.RIGHT)

        self._hover_message = tk.StringVar(master=self)
        self._hover_label = tk.Label(master=self, font=self._label_font,
                                       textvariable=self._hover_message)
        self._hover_label.pack(side=tk.RIGHT)

        self._toolitems = {}
        self.pack(side=tk.TOP, fill=tk.X)
        self._groups = {}

    def _rescale(self):
        return NavigationToolbar2Tk._rescale(self)

    def add_toolitem(
            self, name, group, position, image_file, description, toggle):
        frame = self._get_groupframe(group)
        buttons = frame.pack_slaves()
        if position >= len(buttons) or position < 0:
            before = None
        else:
            before = buttons[position]
        button = NavigationToolbar2Tk._Button(frame, name, image_file, toggle,
                                              lambda: self._button_click(name))
        button.pack_configure(before=before)
        if description is not None:
            ToolTip.createToolTip(button, description)
        self._toolitems.setdefault(name, [])
        self._toolitems[name].append(button)

    def _get_groupframe(self, group):
        if group not in self._groups:
            if self._groups:
                self._add_separator()
            frame = tk.Frame(master=self, borderwidth=0)
            frame.pack(side=tk.LEFT, fill=tk.Y)
            frame._label_font = self._label_font
            self._groups[group] = frame
        return self._groups[group]

    def _add_separator(self):
        return NavigationToolbar2Tk._Spacer(self)

    def _button_click(self, name):
        self.trigger_tool(name)

    def toggle_toolitem(self, name, toggled):
        if name not in self._toolitems:
            return
        for toolitem in self._toolitems[name]:
            if toggled:
                toolitem.select()
            else:
                toolitem.deselect()

    def remove_toolitem(self, name):
        for toolitem in self._toolitems[name]:
            toolitem.pack_forget()
        del self._toolitems[name]

    def set_message(self, s):
        self._message.set(s)

    def set_hover_message(self, s):
        self._hover_message.set(s)
<<<<<<< HEAD
=======

>>>>>>> 844fcc8e

@backend_tools._register_tool_class(FigureCanvasTk)
class SaveFigureTk(backend_tools.SaveFigureBase):
    def trigger(self, *args):
        NavigationToolbar2Tk.save_figure(
            self._make_classic_style_pseudo_toolbar())


@backend_tools._register_tool_class(FigureCanvasTk)
class ConfigureSubplotsTk(backend_tools.ConfigureSubplotsBase):
    def trigger(self, *args):
        NavigationToolbar2Tk.configure_subplots(self)


@backend_tools._register_tool_class(FigureCanvasTk)
class HelpTk(backend_tools.ToolHelpBase):
    def trigger(self, *args):
        dialog = SimpleDialog(
            self.figure.canvas._tkcanvas, self._get_help_text(), ["OK"])
        dialog.done = lambda num: dialog.frame.master.withdraw()


Toolbar = ToolbarTk
FigureManagerTk._toolbar2_class = NavigationToolbar2Tk
FigureManagerTk._toolmanager_toolbar_class = ToolbarTk


@_Backend.export
class _BackendTk(_Backend):
    backend_version = tk.TkVersion
    FigureCanvas = FigureCanvasTk
    FigureManager = FigureManagerTk
    mainloop = FigureManagerTk.start_main_loop<|MERGE_RESOLUTION|>--- conflicted
+++ resolved
@@ -1049,10 +1049,7 @@
 
     def set_hover_message(self, s):
         self._hover_message.set(s)
-<<<<<<< HEAD
-=======
-
->>>>>>> 844fcc8e
+
 
 @backend_tools._register_tool_class(FigureCanvasTk)
 class SaveFigureTk(backend_tools.SaveFigureBase):
