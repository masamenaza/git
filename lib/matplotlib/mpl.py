--- conflicted
+++ resolved
@@ -1,12 +1,8 @@
 """
 .. note:: Deprecated in 1.3
 """
-<<<<<<< HEAD
-from __future__ import absolute_import, division, print_function, unicode_literals
-=======
 from __future__ import (absolute_import, division, print_function,
                         unicode_literals)
->>>>>>> d5f98765
 
 import warnings
 from matplotlib import cbook
