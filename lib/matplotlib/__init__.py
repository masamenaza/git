"""
This is an object-oriented plotting library.

A procedural interface is provided by the companion pyplot module,
which may be imported directly, e.g::

    from matplotlib.pyplot import *

To include numpy functions too, use::

    from pylab import *

or using ipython::

    ipython -pylab

For the most part, direct use of the object-oriented library is
encouraged when programming; pyplot is primarily for working
interactively.  The
exceptions are the pyplot commands :func:`~matplotlib.pyplot.figure`,
:func:`~matplotlib.pyplot.subplot`,
:func:`~matplotlib.pyplot.subplots`,
:func:`~matplotlib.backends.backend_qt4agg.show`, and
:func:`~pyplot.savefig`, which can greatly simplify scripting.

Modules include:

    :mod:`matplotlib.axes`
        defines the :class:`~matplotlib.axes.Axes` class.  Most pylab
        commands are wrappers for :class:`~matplotlib.axes.Axes`
        methods.  The axes module is the highest level of OO access to
        the library.

    :mod:`matplotlib.figure`
        defines the :class:`~matplotlib.figure.Figure` class.

    :mod:`matplotlib.artist`
        defines the :class:`~matplotlib.artist.Artist` base class for
        all classes that draw things.

    :mod:`matplotlib.lines`
        defines the :class:`~matplotlib.lines.Line2D` class for
        drawing lines and markers

    :mod:`matplotlib.patches`
        defines classes for drawing polygons

    :mod:`matplotlib.text`
        defines the :class:`~matplotlib.text.Text`,
        :class:`~matplotlib.text.TextWithDash`, and
        :class:`~matplotlib.text.Annotate` classes

    :mod:`matplotlib.image`
        defines the :class:`~matplotlib.image.AxesImage` and
        :class:`~matplotlib.image.FigureImage` classes

    :mod:`matplotlib.collections`
        classes for efficient drawing of groups of lines or polygons

    :mod:`matplotlib.colors`
        classes for interpreting color specifications and for making
        colormaps

    :mod:`matplotlib.cm`
        colormaps and the :class:`~matplotlib.image.ScalarMappable`
        mixin class for providing color mapping functionality to other
        classes

    :mod:`matplotlib.ticker`
        classes for calculating tick mark locations and for formatting
        tick labels

    :mod:`matplotlib.backends`
        a subpackage with modules for various gui libraries and output
        formats

The base matplotlib namespace includes:

    :data:`~matplotlib.rcParams`
        a global dictionary of default configuration settings.  It is
        initialized by code which may be overridded by a matplotlibrc
        file.

    :func:`~matplotlib.rc`
        a function for setting groups of rcParams values

    :func:`~matplotlib.use`
        a function for setting the matplotlib backend.  If used, this
        function must be called immediately after importing matplotlib
        for the first time.  In particular, it must be called
        **before** importing pylab (if pylab is imported).

matplotlib was initially written by John D. Hunter (jdh2358 at
gmail.com) and is now developed and maintained by a host of others.

Occasionally the internal documentation (python docstrings) will refer
to MATLAB&reg;, a registered trademark of The MathWorks, Inc.

"""
from __future__ import print_function

<<<<<<< HEAD
__version__  = '1.3.x'
=======
__version__  = '1.2.0rc3'
>>>>>>> 95db60a4
__version__numpy__ = '1.4' # minimum required numpy version

import os, re, shutil, subprocess, sys, warnings
import distutils.sysconfig
import distutils.version

try:
    reload
except NameError:
    # Python 3
    from imp import reload

# Needed for toolkit setuptools support
if 0:
    try:
        __import__('pkg_resources').declare_namespace(__name__)
    except ImportError:
        pass # must not have setuptools

if not hasattr(sys, 'argv'):  # for modpython
    sys.argv = ['modpython']

"""
Manage user customizations through a rc file.

The default file location is given in the following order

  - environment variable MATPLOTLIBRC

  - HOME/.matplotlib/matplotlibrc if HOME is defined

  - PATH/matplotlibrc where PATH is the return value of
    get_data_path()
"""

import sys, os, tempfile

if sys.version_info[0] >= 3:
    def ascii(s): return bytes(s, 'ascii')

    def byte2str(b): return b.decode('ascii')

else:
    ascii = str

    def byte2str(b): return b


from matplotlib.rcsetup import (defaultParams,
                                validate_backend,
                                validate_toolbar)

major, minor1, minor2, s, tmp = sys.version_info
_python24 = (major == 2 and minor1 >= 4) or major >= 3

# the havedate check was a legacy from old matplotlib which preceeded
# datetime support
_havedate = True

#try:
#    import pkg_resources # pkg_resources is part of setuptools
#except ImportError: _have_pkg_resources = False
#else: _have_pkg_resources = True

if not _python24:
    raise ImportError('matplotlib requires Python 2.4 or later')


import numpy
from distutils import version
expected_version = version.LooseVersion(__version__numpy__)
found_version = version.LooseVersion(numpy.__version__)
if not found_version >= expected_version:
    raise ImportError(
        'numpy %s or later is required; you have %s' % (
            __version__numpy__, numpy.__version__))
del version

def is_string_like(obj):
    if hasattr(obj, 'shape'): return 0
    try: obj + ''
    except (TypeError, ValueError): return 0
    return 1


def _is_writable_dir(p):
    """
    p is a string pointing to a putative writable dir -- return True p
    is such a string, else False
    """
    try: p + ''  # test is string like
    except TypeError: return False
    try:
        t = tempfile.TemporaryFile(dir=p)
        try:
            t.write(ascii('1'))
        finally:
            t.close()
    except OSError: return False
    else: return True

class Verbose:
    """
    A class to handle reporting.  Set the fileo attribute to any file
    instance to handle the output.  Default is sys.stdout
    """
    levels = ('silent', 'helpful', 'debug', 'debug-annoying')
    vald = dict( [(level, i) for i,level in enumerate(levels)])

    # parse the verbosity from the command line; flags look like
    # --verbose-silent or --verbose-helpful
    _commandLineVerbose = None

    for arg in sys.argv[1:]:
        if not arg.startswith('--verbose-'):
            continue
        level_str = arg[10:]
        # If it doesn't match one of ours, then don't even
        # bother noting it, we are just a 3rd-party library
        # to somebody else's script.
        if level_str in levels:
            _commandLineVerbose = level_str

    def __init__(self):
        self.set_level('silent')
        self.fileo = sys.stdout

    def set_level(self, level):
        'set the verbosity to one of the Verbose.levels strings'

        if self._commandLineVerbose is not None:
            level = self._commandLineVerbose
        if level not in self.levels:
            warnings.warn('matplotlib: unrecognized --verbose-* string "%s".'
                          ' Legal values are %s' % (level, self.levels))
        else:
            self.level = level

    def set_fileo(self, fname):
        std = {
            'sys.stdout': sys.stdout,
            'sys.stderr': sys.stderr,
        }
        if fname in std:
            self.fileo = std[fname]
        else:
            try:
                fileo = open(fname, 'w')
            except IOError:
                raise ValueError('Verbose object could not open log file "%s" for writing.\nCheck your matplotlibrc verbose.fileo setting'%fname)
            else:
                self.fileo = fileo

    def report(self, s, level='helpful'):
        """
        print message s to self.fileo if self.level>=level.  Return
        value indicates whether a message was issued

        """
        if self.ge(level):
            print(s, file=self.fileo)
            return True
        return False

    def wrap(self, fmt, func, level='helpful', always=True):
        """
        return a callable function that wraps func and reports it
        output through the verbose handler if current verbosity level
        is higher than level

        if always is True, the report will occur on every function
        call; otherwise only on the first time the function is called
        """
        assert callable(func)
        def wrapper(*args, **kwargs):
            ret = func(*args, **kwargs)

            if (always or not wrapper._spoke):
                spoke = self.report(fmt%ret, level)
                if not wrapper._spoke: wrapper._spoke = spoke
            return ret
        wrapper._spoke = False
        wrapper.__doc__ = func.__doc__
        return wrapper

    def ge(self, level):
        'return true if self.level is >= level'
        return self.vald[self.level]>=self.vald[level]


verbose=Verbose()



def checkdep_dvipng():
    try:
        s = subprocess.Popen(['dvipng','-version'], stdout=subprocess.PIPE,
                             stderr=subprocess.PIPE)
        line = s.stdout.readlines()[1]
        v = byte2str(line.split()[-1])
        return v
    except (IndexError, ValueError, OSError):
        return None

def checkdep_ghostscript():
    try:
        if sys.platform == 'win32':
            command_args = ['gswin32c', '--version']
        else:
            command_args = ['gs', '--version']
        s = subprocess.Popen(command_args, stdout=subprocess.PIPE,
                             stderr=subprocess.PIPE)
        v = byte2str(s.stdout.read()[:-1])
        return v
    except (IndexError, ValueError, OSError):
        return None

def checkdep_tex():
    try:
        s = subprocess.Popen(['tex','-version'], stdout=subprocess.PIPE,
                             stderr=subprocess.PIPE)
        line = byte2str(s.stdout.readlines()[0])
        pattern = '3\.1\d+'
        match = re.search(pattern, line)
        v = match.group(0)
        return v
    except (IndexError, ValueError, AttributeError, OSError):
        return None

def checkdep_pdftops():
    try:
        s = subprocess.Popen(['pdftops','-v'], stdout=subprocess.PIPE,
                             stderr=subprocess.PIPE)
        for line in s.stderr:
            if b'version' in line:
                v = byte2str(line.split()[-1])
        return v
    except (IndexError, ValueError, UnboundLocalError, OSError):
        return None

def checkdep_inkscape():
    try:
        s = subprocess.Popen(['inkscape','-V'], stdout=subprocess.PIPE,
                             stderr=subprocess.PIPE)
        for line in s.stdout:
            if b'Inkscape' in line:
                v = byte2str(line.split()[1])
                break
        return v
    except (IndexError, ValueError, UnboundLocalError, OSError):
        return None

def checkdep_xmllint():
    try:
        s = subprocess.Popen(['xmllint','--version'], stdout=subprocess.PIPE,
                             stderr=subprocess.PIPE)
        for line in s.stderr:
            if b'version' in line:
                v = byte2str(line.split()[-1])
                break
        return v
    except (IndexError, ValueError, UnboundLocalError, OSError):
        return None

def compare_versions(a, b):
    "return True if a is greater than or equal to b"
    if a:
        a = distutils.version.LooseVersion(a)
        b = distutils.version.LooseVersion(b)
        if a>=b: return True
        else: return False
    else: return False

def checkdep_ps_distiller(s):
    if not s:
        return False

    flag = True
    gs_req = '7.07'
    gs_sugg = '7.07'
    gs_v = checkdep_ghostscript()
    if compare_versions(gs_v, gs_sugg): pass
    elif compare_versions(gs_v, gs_req):
        verbose.report(('ghostscript-%s found. ghostscript-%s or later '
                        'is recommended to use the ps.usedistiller option.') % (gs_v, gs_sugg))
    else:
        flag = False
        warnings.warn(('matplotlibrc ps.usedistiller option can not be used '
                       'unless ghostscript-%s or later is installed on your system') % gs_req)

    if s == 'xpdf':
        pdftops_req = '3.0'
        pdftops_req_alt = '0.9' # poppler version numbers, ugh
        pdftops_v = checkdep_pdftops()
        if compare_versions(pdftops_v, pdftops_req):
            pass
        elif compare_versions(pdftops_v, pdftops_req_alt) and not \
            compare_versions(pdftops_v, '1.0'):
            pass
        else:
            flag = False
            warnings.warn(('matplotlibrc ps.usedistiller can not be set to '
                           'xpdf unless xpdf-%s or later is installed on your system') % pdftops_req)

    if flag:
        return s
    else:
        return False

def checkdep_usetex(s):
    if not s:
        return False

    tex_req = '3.1415'
    gs_req = '7.07'
    gs_sugg = '7.07'
    dvipng_req = '1.5'
    flag = True

    tex_v = checkdep_tex()
    if compare_versions(tex_v, tex_req): pass
    else:
        flag = False
        warnings.warn(('matplotlibrc text.usetex option can not be used '
                       'unless TeX-%s or later is '
                       'installed on your system') % tex_req)

    dvipng_v = checkdep_dvipng()
    if compare_versions(dvipng_v, dvipng_req): pass
    else:
        flag = False
        warnings.warn( 'matplotlibrc text.usetex can not be used with *Agg '
                       'backend unless dvipng-1.5 or later is '
                       'installed on your system')

    gs_v = checkdep_ghostscript()
    if compare_versions(gs_v, gs_sugg): pass
    elif compare_versions(gs_v, gs_req):
        verbose.report(('ghostscript-%s found. ghostscript-%s or later is '
                        'recommended for use with the text.usetex '
                        'option.') % (gs_v, gs_sugg))
    else:
        flag = False
        warnings.warn(('matplotlibrc text.usetex can not be used '
                       'unless ghostscript-%s or later is '
                       'installed on your system') % gs_req)

    return flag


def _get_home():
    """Find user's home directory if possible.
    Otherwise raise error.

    :see:  http://mail.python.org/pipermail/python-list/2005-February/263921.html
    """
    path=''
    try:
        path=os.path.expanduser("~")
    except:
        pass
    if not os.path.isdir(path):
        for evar in ('HOME', 'USERPROFILE', 'TMP'):
            try:
                path = os.environ[evar]
                if os.path.isdir(path):
                    break
            except: pass
    if path:
        return path
    else:
        raise RuntimeError('please define environment variable $HOME')


def _create_tmp_config_dir():
    """
    If the config directory can not be created, create a temporary
    directory.
    """
    import getpass
    import tempfile

    tempdir = os.path.join(
        tempfile.gettempdir(), 'matplotlib-%s' % getpass.getuser())
    os.environ['MPLCONFIGDIR'] = tempdir

    return tempdir


get_home = verbose.wrap('$HOME=%s', _get_home, always=False)

def _get_configdir():
    """
    Return the string representing the configuration directory.

    Default is HOME/.matplotlib.  You can override this with the
    MPLCONFIGDIR environment variable.  If the default is not
    writable, and MPLCONFIGDIR is not set, then
    tempfile.gettempdir() is used to provide a directory in
    which a matplotlib subdirectory is created as the configuration
    directory.
    """

    configdir = os.environ.get('MPLCONFIGDIR')
    if configdir is not None:
        if not os.path.exists(configdir):
            os.makedirs(configdir)
        if not _is_writable_dir(configdir):
            return _create_tmp_config_dir()
        return configdir

    h = get_home()
    p = os.path.join(get_home(), '.matplotlib')

    if os.path.exists(p):
        if not _is_writable_dir(p):
            return _create_tmp_config_dir()
    else:
        if not _is_writable_dir(h):
            return _create_tmp_config_dir()
        from matplotlib.cbook import mkdirs
        mkdirs(p)

    return p
get_configdir = verbose.wrap('CONFIGDIR=%s', _get_configdir, always=False)


def _get_data_path():
    'get the path to matplotlib data'

    if 'MATPLOTLIBDATA' in os.environ:
        path = os.environ['MATPLOTLIBDATA']
        if not os.path.isdir(path):
            raise RuntimeError('Path in environment MATPLOTLIBDATA not a directory')
        return path

    path = os.sep.join([os.path.dirname(__file__), 'mpl-data'])
    if os.path.isdir(path):
        return path

    # setuptools' namespace_packages may highjack this init file
    # so need to try something known to be in matplotlib, not basemap
    import matplotlib.afm
    path = os.sep.join([os.path.dirname(matplotlib.afm.__file__), 'mpl-data'])
    if os.path.isdir(path):
        return path

    # py2exe zips pure python, so still need special check
    if getattr(sys,'frozen',None):
        exe_path = os.path.dirname(sys.executable)
        path = os.path.join(exe_path, 'mpl-data')
        if os.path.isdir(path):
            return path

        # Try again assuming we need to step up one more directory
        path = os.path.join(os.path.split(exe_path)[0], 'mpl-data')
        if os.path.isdir(path):
            return path

        # Try again assuming sys.path[0] is a dir not a exe
        path = os.path.join(sys.path[0], 'mpl-data')
        if os.path.isdir(path):
            return path

    raise RuntimeError('Could not find the matplotlib data files')

def _get_data_path_cached():
    if defaultParams['datapath'][0] is None:
        defaultParams['datapath'][0] = _get_data_path()
    return defaultParams['datapath'][0]

get_data_path = verbose.wrap('matplotlib data path %s', _get_data_path_cached,
                             always=False)



def get_example_data(fname):
    """
    get_example_data is deprecated -- use matplotlib.cbook.get_sample_data instead
    """
    raise NotImplementedError('get_example_data is deprecated -- use matplotlib.cbook.get_sample_data instead')


def get_py2exe_datafiles():
    datapath = get_data_path()
    head, tail = os.path.split(datapath)
    d = {}
    for root, dirs, files in os.walk(datapath):
        # Need to explicitly remove cocoa_agg files or py2exe complains
        # NOTE I dont know why, but do as previous version
        if 'Matplotlib.nib' in files:
            files.remove('Matplotlib.nib')
        files = [os.path.join(root, filename) for filename in files]
        root = root.replace(tail, 'mpl-data')
        root = root[root.index('mpl-data'):]
        d[root] = files
    return list(d.items())


def matplotlib_fname():
    """
    Return the path to the rc file

    Search order:

     * current working dir
     * environ var MATPLOTLIBRC
     * HOME/.matplotlib/matplotlibrc
     * MATPLOTLIBDATA/matplotlibrc


    """

    oldname = os.path.join( os.getcwd(), '.matplotlibrc')
    if os.path.exists(oldname):
        print("""\
WARNING: Old rc filename ".matplotlibrc" found in working dir
  and and renamed to new default rc file name "matplotlibrc"
  (no leading"dot"). """, file=sys.stderr)
        shutil.move('.matplotlibrc', 'matplotlibrc')

    home = get_home()
    oldname = os.path.join( home, '.matplotlibrc')
    if os.path.exists(oldname):
        configdir = get_configdir()
        newname = os.path.join(configdir, 'matplotlibrc')
        print("""\
WARNING: Old rc filename "%s" found and renamed to
  new default rc file name "%s"."""%(oldname, newname), file=sys.stderr)

        shutil.move(oldname, newname)


    fname = os.path.join( os.getcwd(), 'matplotlibrc')
    if os.path.exists(fname): return fname

    if 'MATPLOTLIBRC' in os.environ:
        path =  os.environ['MATPLOTLIBRC']
        if os.path.exists(path):
            fname = os.path.join(path, 'matplotlibrc')
            if os.path.exists(fname):
                return fname

    fname = os.path.join(get_configdir(), 'matplotlibrc')
    if os.path.exists(fname): return fname


    path =  get_data_path() # guaranteed to exist or raise
    fname = os.path.join(path, 'matplotlibrc')
    if not os.path.exists(fname):
        warnings.warn('Could not find matplotlibrc; using defaults')
    return fname


_deprecated_map = {
    'text.fontstyle':   'font.style',
    'text.fontangle':   'font.style',
    'text.fontvariant': 'font.variant',
    'text.fontweight':  'font.weight',
    'text.fontsize':    'font.size',
    'tick.size' :       'tick.major.size',
    'svg.embed_char_paths' : 'svg.fonttype',
    'savefig.extension' : 'savefig.format'
    }

_deprecated_ignore_map = {
    'legend.pad' :       'legend.borderpad',
    'legend.labelsep' :       'legend.labelspacing',
    'legend.handlelen' :       'legend.handlelength',
    'legend.handletextsep' :       'legend.handletextpad',
    'legend.axespad' :       'legend.borderaxespad',
    }


class RcParams(dict):

    """
    A dictionary object including validation

    validating functions are defined and associated with rc parameters in
    :mod:`matplotlib.rcsetup`
    """

    validate = dict([ (key, converter) for key, (default, converter) in \
                     defaultParams.iteritems() ])
    msg_depr = "%s is deprecated and replaced with %s; please use the latter."
    msg_depr_ignore = "%s is deprecated and ignored. Use %s"

    def __setitem__(self, key, val):
        try:
            if key in _deprecated_map:
                alt = _deprecated_map[key]
                warnings.warn(self.msg_depr % (key, alt))
                key = alt
            elif key in _deprecated_ignore_map:
                alt = _deprecated_ignore_map[key]
                warnings.warn(self.msg_depr_ignore % (key, alt))
                return
            cval = self.validate[key](val)
            dict.__setitem__(self, key, cval)
        except KeyError:
            raise KeyError('%s is not a valid rc parameter.\
See rcParams.keys() for a list of valid parameters.' % (key,))

    def __getitem__(self, key):
        if key in _deprecated_map:
            alt = _deprecated_map[key]
            warnings.warn(self.msg_depr % (key, alt))
            key = alt
        elif key in _deprecated_ignore_map:
            alt = _deprecated_ignore_map[key]
            warnings.warn(self.msg_depr_ignore % (key, alt))
            key = alt
        return dict.__getitem__(self, key)

    def keys(self):
        """
        Return sorted list of keys.
        """
        k = dict.keys(self)
        k.sort()
        return k

    def values(self):
        """
        Return values in order of sorted keys.
        """
        return [self[k] for k in self.iterkeys()]

def rc_params(fail_on_error=False):
    'Return the default params updated from the values in the rc file'

    fname = matplotlib_fname()
    if not os.path.exists(fname):
        # this should never happen, default in mpl-data should always be found
        message = 'could not find rc file; returning defaults'
        ret = RcParams([ (key, default) for key, (default, converter) in \
                        defaultParams.iteritems() ])
        warnings.warn(message)
        return ret

    return rc_params_from_file(fname, fail_on_error)


def rc_params_from_file(fname, fail_on_error=False):
    """Load and return params from fname."""

    cnt = 0
    rc_temp = {}
    with open(fname) as fd:
        for line in fd:
            cnt += 1
            strippedline = line.split('#',1)[0].strip()
            if not strippedline: continue
            tup = strippedline.split(':',1)
            if len(tup) !=2:
                warnings.warn('Illegal line #%d\n\t%s\n\tin file "%s"'%\
                              (cnt, line, fname))
                continue
            key, val = tup
            key = key.strip()
            val = val.strip()
            if key in rc_temp:
                warnings.warn('Duplicate key in file "%s", line #%d'%(fname,cnt))
            rc_temp[key] = (val, line, cnt)

    ret = RcParams([ (key, default) for key, (default, converter) in \
                    defaultParams.iteritems() ])

    for key in ('verbose.level', 'verbose.fileo'):
        if key in rc_temp:
            val, line, cnt = rc_temp.pop(key)
            if fail_on_error:
                ret[key] = val # try to convert to proper type or raise
            else:
                try: ret[key] = val # try to convert to proper type or skip
                except Exception as msg:
                    warnings.warn('Bad val "%s" on line #%d\n\t"%s"\n\tin file \
"%s"\n\t%s' % (val, cnt, line, fname, msg))

    verbose.set_level(ret['verbose.level'])
    verbose.set_fileo(ret['verbose.fileo'])

    for key, (val, line, cnt) in rc_temp.iteritems():
        if key in defaultParams:
            if fail_on_error:
                ret[key] = val # try to convert to proper type or raise
            else:
                try: ret[key] = val # try to convert to proper type or skip
                except Exception as msg:
                    warnings.warn('Bad val "%s" on line #%d\n\t"%s"\n\tin file \
"%s"\n\t%s' % (val, cnt, line, fname, msg))
        elif key in _deprecated_ignore_map:
            warnings.warn('%s is deprecated. Update your matplotlibrc to use %s instead.'% (key, _deprecated_ignore_map[key]))

        else:
            print("""
Bad key "%s" on line %d in
%s.
You probably need to get an updated matplotlibrc file from
http://matplotlib.sf.net/_static/matplotlibrc or from the matplotlib source
distribution""" % (key, cnt, fname), file=sys.stderr)

    if ret['datapath'] is None:
        ret['datapath'] = get_data_path()

    if not ret['text.latex.preamble'] == ['']:
        verbose.report("""
*****************************************************************
You have the following UNSUPPORTED LaTeX preamble customizations:
%s
Please do not ask for support with these customizations active.
*****************************************************************
"""% '\n'.join(ret['text.latex.preamble']), 'helpful')

    verbose.report('loaded rc file %s'%fname)

    return ret


# this is the instance used by the matplotlib classes
rcParams = rc_params()

rcParamsOrig = rcParams.copy()

rcParamsDefault = RcParams([ (key, default) for key, (default, converter) in \
                    defaultParams.iteritems() ])

rcParams['ps.usedistiller'] = checkdep_ps_distiller(rcParams['ps.usedistiller'])
rcParams['text.usetex'] = checkdep_usetex(rcParams['text.usetex'])

if rcParams['axes.formatter.use_locale']:
    import locale
    locale.setlocale(locale.LC_ALL, '')

def rc(group, **kwargs):
    """
    Set the current rc params.  Group is the grouping for the rc, eg.
    for ``lines.linewidth`` the group is ``lines``, for
    ``axes.facecolor``, the group is ``axes``, and so on.  Group may
    also be a list or tuple of group names, eg. (*xtick*, *ytick*).
    *kwargs* is a dictionary attribute name/value pairs, eg::

      rc('lines', linewidth=2, color='r')

    sets the current rc params and is equivalent to::

      rcParams['lines.linewidth'] = 2
      rcParams['lines.color'] = 'r'

    The following aliases are available to save typing for interactive
    users:

    =====   =================
    Alias   Property
    =====   =================
    'lw'    'linewidth'
    'ls'    'linestyle'
    'c'     'color'
    'fc'    'facecolor'
    'ec'    'edgecolor'
    'mew'   'markeredgewidth'
    'aa'    'antialiased'
    =====   =================

    Thus you could abbreviate the above rc command as::

          rc('lines', lw=2, c='r')


    Note you can use python's kwargs dictionary facility to store
    dictionaries of default parameters.  Eg, you can customize the
    font rc as follows::

      font = {'family' : 'monospace',
              'weight' : 'bold',
              'size'   : 'larger'}

      rc('font', **font)  # pass in the font dict as kwargs

    This enables you to easily switch between several configurations.
    Use :func:`~matplotlib.pyplot.rcdefaults` to restore the default
    rc params after changes.
    """

    aliases = {
        'lw'  : 'linewidth',
        'ls'  : 'linestyle',
        'c'   : 'color',
        'fc'  : 'facecolor',
        'ec'  : 'edgecolor',
        'mew' : 'markeredgewidth',
        'aa'  : 'antialiased',
        }

    if is_string_like(group):
        group = (group,)
    for g in group:
        for k,v in kwargs.iteritems():
            name = aliases.get(k) or k
            key = '%s.%s' % (g, name)
            try:
                rcParams[key] = v
            except KeyError:
                raise KeyError('Unrecognized key "%s" for group "%s" and name "%s"' %
                               (key, g, name))

def rcdefaults():
    """
    Restore the default rc params.  These are not the params loaded by
    the rc file, but mpl's internal params.  See rc_file_defaults for
    reloading the default params from the rc file
    """
    rcParams.update(rcParamsDefault)


def rc_file(fname):
    """
    Update rc params from file.
    """
    rcParams.update(rc_params_from_file(fname))


class rc_context(object):
    """
    Return a context manager for managing rc settings.

    This allows one to do::

    >>> with mpl.rc_context(fname='screen.rc'):
    >>>     plt.plot(x, a)
    >>>     with mpl.rc_context(fname='print.rc'):
    >>>         plt.plot(x, b)
    >>>     plt.plot(x, c)

    The 'a' vs 'x' and 'c' vs 'x' plots would have settings from
    'screen.rc', while the 'b' vs 'x' plot would have settings from
    'print.rc'.

    A dictionary can also be passed to the context manager::

    >>> with mpl.rc_context(rc={'text.usetex': True}, fname='screen.rc'):
    >>>     plt.plot(x, a)

    The 'rc' dictionary takes precedence over the settings loaded from
    'fname'.  Passing a dictionary only is also valid.
    """

    def __init__(self, rc=None, fname=None):
        self.rcdict = rc
        self.fname = fname
    def __enter__(self):
        self._rcparams = rcParams.copy()
        if self.fname:
            rc_file(self.fname)
        if self.rcdict:
            rcParams.update(self.rcdict)
    def __exit__(self, type, value, tb):
        rcParams.update(self._rcparams)


def rc_file_defaults():
    """
    Restore the default rc params from the original matplotlib rc that
    was loaded
    """
    rcParams.update(rcParamsOrig)

_use_error_msg = """ This call to matplotlib.use() has no effect
because the the backend has already been chosen;
matplotlib.use() must be called *before* pylab, matplotlib.pyplot,
or matplotlib.backends is imported for the first time.
"""

def use(arg, warn=True, force=False):
    """
    Set the matplotlib backend to one of the known backends.

    The argument is case-insensitive. *warn* specifies whether a
    warning should be issued if a backend has already been set up.
    *force* is an **experimental** flag that tells matplotlib to
    attempt to initialize a new backend by reloading the backend
    module.

    .. note::

        This function must be called *before* importing pyplot for
        the first time; or, if you are not using pyplot, it must be called
        before importing matplotlib.backends.  If warn is True, a warning
        is issued if you try and call this after pylab or pyplot have been
        loaded.  In certain black magic use cases, e.g.
        :func:`pyplot.switch_backend`, we are doing the reloading necessary to
        make the backend switch work (in some cases, e.g. pure image
        backends) so one can set warn=False to suppress the warnings.

    To find out which backend is currently set, see
    :func:`matplotlib.get_backend`.

    """
    # Check if we've already set up a backend
    if 'matplotlib.backends' in sys.modules:
        if warn:
            warnings.warn(_use_error_msg)

        # Unless we've been told to force it, just return
        if not force:
            return
        need_reload = True
    else:
        need_reload = False

    # Set-up the proper backend name
    if arg.startswith('module://'):
        name = arg
    else:
        # Lowercase only non-module backend names (modules are case-sensitive)
        arg = arg.lower()
        name = validate_backend(arg)

    rcParams['backend'] = name

    # If needed we reload here because a lot of setup code is triggered on
    # module import. See backends/__init__.py for more detail.
    if need_reload:
        reload(sys.modules['matplotlib.backends'])

def get_backend():
    "Returns the current backend."
    return rcParams['backend']

def interactive(b):
    """
    Set interactive mode to boolean b.

    If b is True, then draw after every plotting command, eg, after xlabel
    """
    rcParams['interactive'] = b

def is_interactive():
    'Return true if plot mode is interactive'
    b = rcParams['interactive']
    return b

def tk_window_focus():
    """Return true if focus maintenance under TkAgg on win32 is on.
     This currently works only for python.exe and IPython.exe.
     Both IDLE and Pythonwin.exe fail badly when tk_window_focus is on."""
    if rcParams['backend'] != 'TkAgg':
        return False
    return rcParams['tk.window_focus']

# Now allow command line to override

# Allow command line access to the backend with -d (MATLAB compatible
# flag)

for s in sys.argv[1:]:
    if s.startswith('-d') and len(s) > 2:  # look for a -d flag
        try:
            use(s[2:])
        except (KeyError, ValueError):
            pass
        # we don't want to assume all -d flags are backends, eg -debug

default_test_modules = [
    'matplotlib.tests.test_agg',
    'matplotlib.tests.test_artist',
    'matplotlib.tests.test_axes',
    'matplotlib.tests.test_backend_svg',
    'matplotlib.tests.test_backend_pgf',
    'matplotlib.tests.test_basic',
    'matplotlib.tests.test_cbook',
    'matplotlib.tests.test_colorbar',
    'matplotlib.tests.test_colors',
    'matplotlib.tests.test_dates',
    'matplotlib.tests.test_delaunay',
    'matplotlib.tests.test_figure',
    'matplotlib.tests.test_image',
    'matplotlib.tests.test_legend',
    'matplotlib.tests.test_mathtext',
    'matplotlib.tests.test_mlab',
    'matplotlib.tests.test_patches',
    'matplotlib.tests.test_pickle',
    'matplotlib.tests.test_rcparams',
    'matplotlib.tests.test_scale',
    'matplotlib.tests.test_simplification',
    'matplotlib.tests.test_spines',
    'matplotlib.tests.test_subplots',
    'matplotlib.tests.test_text',
    'matplotlib.tests.test_ticker',
    'matplotlib.tests.test_tightlayout',
    'matplotlib.tests.test_triangulation',
    'matplotlib.tests.test_transforms',
    'matplotlib.tests.test_arrow_patches',
    ]


def test(verbosity=1):
    """run the matplotlib test suite"""
    old_backend = rcParams['backend']
    try:
        use('agg')
        import nose
        import nose.plugins.builtin
        from .testing.noseclasses import KnownFailure
        from nose.plugins.manager import PluginManager

        # store the old values before overriding
        plugins = []
        plugins.append( KnownFailure() )
        plugins.extend( [plugin() for plugin in nose.plugins.builtin.plugins] )

        manager = PluginManager(plugins=plugins)
        config = nose.config.Config(verbosity=verbosity, plugins=manager)

        success = nose.run( defaultTest=default_test_modules,
                            config=config,
                            )
    finally:
        if old_backend.lower() != 'agg':
            use(old_backend)

    return success

test.__test__ = False # nose: this function is not a test

verbose.report('matplotlib version %s'%__version__)
verbose.report('verbose.level %s'%verbose.level)
verbose.report('interactive is %s'%rcParams['interactive'])
verbose.report('platform is %s'%sys.platform)
verbose.report('loaded modules: %s'%sys.modules.iterkeys(), 'debug')<|MERGE_RESOLUTION|>--- conflicted
+++ resolved
@@ -99,11 +99,7 @@
 """
 from __future__ import print_function
 
-<<<<<<< HEAD
 __version__  = '1.3.x'
-=======
-__version__  = '1.2.0rc3'
->>>>>>> 95db60a4
 __version__numpy__ = '1.4' # minimum required numpy version
 
 import os, re, shutil, subprocess, sys, warnings
