"""
This is an object-oriented plotting library.

A procedural interface is provided by the companion pyplot module,
which may be imported directly, e.g.::

    import matplotlib.pyplot as plt

or using ipython::

    ipython

at your terminal, followed by::

    In [1]: %matplotlib
    In [2]: import matplotlib.pyplot as plt

at the ipython shell prompt.

For the most part, direct use of the object-oriented library is
encouraged when programming; pyplot is primarily for working
interactively.  The
exceptions are the pyplot commands :func:`~matplotlib.pyplot.figure`,
:func:`~matplotlib.pyplot.subplot`,
:func:`~matplotlib.pyplot.subplots`, and
:func:`~pyplot.savefig`, which can greatly simplify scripting.

Modules include:

    :mod:`matplotlib.axes`
        defines the :class:`~matplotlib.axes.Axes` class.  Most pylab
        commands are wrappers for :class:`~matplotlib.axes.Axes`
        methods.  The axes module is the highest level of OO access to
        the library.

    :mod:`matplotlib.figure`
        defines the :class:`~matplotlib.figure.Figure` class.

    :mod:`matplotlib.artist`
        defines the :class:`~matplotlib.artist.Artist` base class for
        all classes that draw things.

    :mod:`matplotlib.lines`
        defines the :class:`~matplotlib.lines.Line2D` class for
        drawing lines and markers

    :mod:`matplotlib.patches`
        defines classes for drawing polygons

    :mod:`matplotlib.text`
        defines the :class:`~matplotlib.text.Text`,
        :class:`~matplotlib.text.TextWithDash`, and
        :class:`~matplotlib.text.Annotate` classes

    :mod:`matplotlib.image`
        defines the :class:`~matplotlib.image.AxesImage` and
        :class:`~matplotlib.image.FigureImage` classes

    :mod:`matplotlib.collections`
        classes for efficient drawing of groups of lines or polygons

    :mod:`matplotlib.colors`
        classes for interpreting color specifications and for making
        colormaps

    :mod:`matplotlib.cm`
        colormaps and the :class:`~matplotlib.image.ScalarMappable`
        mixin class for providing color mapping functionality to other
        classes

    :mod:`matplotlib.ticker`
        classes for calculating tick mark locations and for formatting
        tick labels

    :mod:`matplotlib.backends`
        a subpackage with modules for various gui libraries and output
        formats

The base matplotlib namespace includes:

    :data:`~matplotlib.rcParams`
        a global dictionary of default configuration settings.  It is
        initialized by code which may be overridded by a matplotlibrc
        file.

    :func:`~matplotlib.rc`
        a function for setting groups of rcParams values

    :func:`~matplotlib.use`
        a function for setting the matplotlib backend.  If used, this
        function must be called immediately after importing matplotlib
        for the first time.  In particular, it must be called
        **before** importing pylab (if pylab is imported).

matplotlib was initially written by John D. Hunter (1968-2012) and is now
developed and maintained by a host of others.

Occasionally the internal documentation (python docstrings) will refer
to MATLAB&reg;, a registered trademark of The MathWorks, Inc.

"""
from __future__ import (absolute_import, division, print_function,
                        unicode_literals)

import six
import sys
import distutils.version
from itertools import chain

__version__ = str('1.5.x')
__version__numpy__ = str('1.6')  # minimum required numpy version


try:
    import dateutil
except ImportError:
    raise ImportError("matplotlib requires dateutil")


def compare_versions(a, b):
    "return True if a is greater than or equal to b"
    if a:
        if six.PY3:
            if isinstance(a, bytes):
                a = a.decode('ascii')
            if isinstance(b, bytes):
                b = b.decode('ascii')
        a = distutils.version.LooseVersion(a)
        b = distutils.version.LooseVersion(b)
        return a >= b
    else:
        return False

if not compare_versions(six.__version__, '1.3'):
    raise ImportError(
        'six 1.3 or later is required; you have %s' % (
            six.__version__))

try:
    import pyparsing
except ImportError:
    raise ImportError("matplotlib requires pyparsing")
else:
    if not compare_versions(pyparsing.__version__, '1.5.6'):
        raise ImportError(
            "matplotlib requires pyparsing >= 1.5.6")

    # pyparsing 2.0.0 bug, but it may be patched in distributions
    try:
        f = pyparsing.Forward()
        f <<= pyparsing.Literal('a')
        bad_pyparsing = f is None
    except TypeError:
        bad_pyparsing = True

    # pyparsing 1.5.6 does not have <<= on the Forward class, but
    # pyparsing 2.0.0 and later will spew deprecation warnings if
    # using << instead.  Additionally, the <<= in pyparsing 1.5.7 is
    # broken, since it doesn't return self.  In order to support
    # pyparsing 1.5.6 and above with a common code base, this small
    # monkey patch is applied.
    if bad_pyparsing:
        def _forward_ilshift(self, other):
            self.__lshift__(other)
            return self
        pyparsing.Forward.__ilshift__ = _forward_ilshift

try:
    from urllib.request import urlopen
except ImportError:
    from urllib2 import urlopen

import io
import locale
import os
import re
import tempfile
import warnings
import contextlib
import distutils.sysconfig

# cbook must import matplotlib only within function
# definitions, so it is safe to import from it here.
from matplotlib.cbook import is_string_like
from matplotlib.compat import subprocess

try:
    reload
except NameError:
    # Python 3
    from imp import reload


if not hasattr(sys, 'argv'):  # for modpython
    sys.argv = [str('modpython')]


from matplotlib.rcsetup import (defaultParams,
                                validate_backend)

major, minor1, minor2, s, tmp = sys.version_info
_python24 = (major == 2 and minor1 >= 4) or major >= 3

# the havedate check was a legacy from old matplotlib which preceeded
# datetime support
_havedate = True

if not _python24:
    raise ImportError('matplotlib requires Python 2.4 or later')


import numpy
if not compare_versions(numpy.__version__, __version__numpy__):
    raise ImportError(
        'numpy %s or later is required; you have %s' % (
            __version__numpy__, numpy.__version__))


def _is_writable_dir(p):
    """
    p is a string pointing to a putative writable dir -- return True p
    is such a string, else False
    """
    try:
        p + ''  # test is string like
    except TypeError:
        return False

    # Test whether the operating system thinks it's a writable directory.
    # Note that this check is necessary on Google App Engine, because the
    # subsequent check will succeed even though p may not be writable.
    if not os.access(p, os.W_OK) or not os.path.isdir(p):
        return False

    # Also test that it is actually possible to write to a file here.
    try:
        t = tempfile.TemporaryFile(dir=p)
        try:
            t.write(b'1')
        finally:
            t.close()
    except OSError:
        return False

    return True


<<<<<<< HEAD
class Verbose(object):
=======
class Verbose:
>>>>>>> 17d1bf9b
    """
    A class to handle reporting.  Set the fileo attribute to any file
    instance to handle the output.  Default is sys.stdout
    """
    levels = ('silent', 'helpful', 'debug', 'debug-annoying')
    vald = dict([(level, i) for i, level in enumerate(levels)])

    # parse the verbosity from the command line; flags look like
    # --verbose-silent or --verbose-helpful
    _commandLineVerbose = None

    for arg in sys.argv[1:]:
        # cast to str because we are using unicode_literals,
        # and argv is always str
        if not arg.startswith(str('--verbose-')):
            continue
        level_str = arg[10:]
        # If it doesn't match one of ours, then don't even
        # bother noting it, we are just a 3rd-party library
        # to somebody else's script.
        if level_str in levels:
            _commandLineVerbose = level_str

    def __init__(self):
        self.set_level('silent')
        self.fileo = sys.stdout

    def set_level(self, level):
        'set the verbosity to one of the Verbose.levels strings'

        if self._commandLineVerbose is not None:
            level = self._commandLineVerbose
        if level not in self.levels:
            warnings.warn('matplotlib: unrecognized --verbose-* string "%s".'
                          ' Legal values are %s' % (level, self.levels))
        else:
            self.level = level

    def set_fileo(self, fname):
        std = {
            'sys.stdout': sys.stdout,
            'sys.stderr': sys.stderr,
        }
        if fname in std:
            self.fileo = std[fname]
        else:
            try:
                fileo = open(fname, 'w')
            except IOError:
                raise ValueError('Verbose object could not open log file "{}"'
                                 ' for writing.\nCheck your matplotlibrc '
                                 'verbose.fileo setting'.format(fname))
            else:
                self.fileo = fileo

    def report(self, s, level='helpful'):
        """
        print message s to self.fileo if self.level>=level.  Return
        value indicates whether a message was issued

        """
        if self.ge(level):
            print(s, file=self.fileo)
            return True
        return False

    def wrap(self, fmt, func, level='helpful', always=True):
        """
        return a callable function that wraps func and reports it
        output through the verbose handler if current verbosity level
        is higher than level

        if always is True, the report will occur on every function
        call; otherwise only on the first time the function is called
        """
        assert six.callable(func)

        def wrapper(*args, **kwargs):
            ret = func(*args, **kwargs)

            if (always or not wrapper._spoke):
                spoke = self.report(fmt % ret, level)
                if not wrapper._spoke:
                    wrapper._spoke = spoke
            return ret
        wrapper._spoke = False
        wrapper.__doc__ = func.__doc__
        return wrapper

    def ge(self, level):
        'return true if self.level is >= level'
        return self.vald[self.level] >= self.vald[level]


verbose = Verbose()


def checkdep_dvipng():
    try:
        s = subprocess.Popen(['dvipng', '-version'], stdout=subprocess.PIPE,
                             stderr=subprocess.PIPE)
        stdout, stderr = s.communicate()
        line = stdout.decode('ascii').split('\n')[1]
        v = line.split()[-1]
        return v
    except (IndexError, ValueError, OSError):
        return None


def checkdep_ghostscript():
    if sys.platform == 'win32':
        gs_execs = ['gswin32c', 'gswin64c', 'gs']
    else:
        gs_execs = ['gs']
    for gs_exec in gs_execs:
        try:
            s = subprocess.Popen(
                [gs_exec, '--version'], stdout=subprocess.PIPE,
                stderr=subprocess.PIPE)
            stdout, stderr = s.communicate()
            if s.returncode == 0:
                v = stdout[:-1].decode('ascii')
                return gs_exec, v
        except (IndexError, ValueError, OSError):
            pass
    return None, None


def checkdep_tex():
    try:
        s = subprocess.Popen(['tex', '-version'], stdout=subprocess.PIPE,
                             stderr=subprocess.PIPE)
        stdout, stderr = s.communicate()
        line = stdout.decode('ascii').split('\n')[0]
        pattern = '3\.1\d+'
        match = re.search(pattern, line)
        v = match.group(0)
        return v
    except (IndexError, ValueError, AttributeError, OSError):
        return None


def checkdep_pdftops():
    try:
        s = subprocess.Popen(['pdftops', '-v'], stdout=subprocess.PIPE,
                             stderr=subprocess.PIPE)
        stdout, stderr = s.communicate()
        lines = stderr.decode('ascii').split('\n')
        for line in lines:
            if 'version' in line:
                v = line.split()[-1]
        return v
    except (IndexError, ValueError, UnboundLocalError, OSError):
        return None


def checkdep_inkscape():
    try:
        s = subprocess.Popen(['inkscape', '-V'], stdout=subprocess.PIPE,
                             stderr=subprocess.PIPE)
        stdout, stderr = s.communicate()
        lines = stdout.decode('ascii').split('\n')
        for line in lines:
            if 'Inkscape' in line:
                v = line.split()[1]
                break
        return v
    except (IndexError, ValueError, UnboundLocalError, OSError):
        return None


def checkdep_xmllint():
    try:
        s = subprocess.Popen(['xmllint', '--version'], stdout=subprocess.PIPE,
                             stderr=subprocess.PIPE)
        stdout, stderr = s.communicate()
        lines = stderr.decode('ascii').split('\n')
        for line in lines:
            if 'version' in line:
                v = line.split()[-1]
                break
        return v
    except (IndexError, ValueError, UnboundLocalError, OSError):
        return None


def checkdep_ps_distiller(s):
    if not s:
        return False

    flag = True
    gs_req = '7.07'
    gs_sugg = '7.07'
    gs_exec, gs_v = checkdep_ghostscript()
    if compare_versions(gs_v, gs_sugg):
        pass
    elif compare_versions(gs_v, gs_req):
        verbose.report(('ghostscript-%s found. ghostscript-%s or later '
                        'is recommended to use the ps.usedistiller option.')
                       % (gs_v, gs_sugg))
    else:
        flag = False
        warnings.warn(('matplotlibrc ps.usedistiller option can not be used '
                       'unless ghostscript-%s or later is installed on your '
                       'system') % gs_req)

    if s == 'xpdf':
        pdftops_req = '3.0'
        pdftops_req_alt = '0.9'  # poppler version numbers, ugh
        pdftops_v = checkdep_pdftops()
        if compare_versions(pdftops_v, pdftops_req):
            pass
        elif (compare_versions(pdftops_v, pdftops_req_alt) and not
              compare_versions(pdftops_v, '1.0')):
            pass
        else:
            flag = False
            warnings.warn(('matplotlibrc ps.usedistiller can not be set to '
                           'xpdf unless xpdf-%s or later is installed on '
                           'your system') % pdftops_req)

    if flag:
        return s
    else:
        return False


def checkdep_usetex(s):
    if not s:
        return False

    tex_req = '3.1415'
    gs_req = '7.07'
    gs_sugg = '7.07'
    dvipng_req = '1.5'
    flag = True

    tex_v = checkdep_tex()
    if compare_versions(tex_v, tex_req):
        pass
    else:
        flag = False
        warnings.warn(('matplotlibrc text.usetex option can not be used '
                       'unless TeX-%s or later is '
                       'installed on your system') % tex_req)

    dvipng_v = checkdep_dvipng()
    if compare_versions(dvipng_v, dvipng_req):
        pass
    else:
        flag = False
        warnings.warn('matplotlibrc text.usetex can not be used with *Agg '
                      'backend unless dvipng-1.5 or later is '
                      'installed on your system')

    gs_exec, gs_v = checkdep_ghostscript()
    if compare_versions(gs_v, gs_sugg):
        pass
    elif compare_versions(gs_v, gs_req):
        verbose.report(('ghostscript-%s found. ghostscript-%s or later is '
                        'recommended for use with the text.usetex '
                        'option.') % (gs_v, gs_sugg))
    else:
        flag = False
        warnings.warn(('matplotlibrc text.usetex can not be used '
                       'unless ghostscript-%s or later is '
                       'installed on your system') % gs_req)

    return flag


def _get_home():
    """Find user's home directory if possible.
    Otherwise, returns None.

    :see:
        http://mail.python.org/pipermail/python-list/2005-February/325395.html
    """
    try:
        if six.PY2 and sys.platform == 'win32':
            path = os.path.expanduser(b"~").decode(sys.getfilesystemencoding())
        else:
            path = os.path.expanduser("~")
    except ImportError:
        # This happens on Google App Engine (pwd module is not present).
        pass
    else:
        if os.path.isdir(path):
            return path
    for evar in ('HOME', 'USERPROFILE', 'TMP'):
        path = os.environ.get(evar)
        if path is not None and os.path.isdir(path):
            return path
    return None


def _create_tmp_config_dir():
    """
    If the config directory can not be created, create a temporary
    directory.

    Returns None if a writable temporary directory could not be created.
    """
    import getpass
    import tempfile

    try:
        tempdir = tempfile.gettempdir()
    except NotImplementedError:
        # Some restricted platforms (such as Google App Engine) do not provide
        # gettempdir.
        return None
    tempdir = os.path.join(tempdir, 'matplotlib-%s' % getpass.getuser())
    os.environ['MPLCONFIGDIR'] = tempdir

    return tempdir


get_home = verbose.wrap('$HOME=%s', _get_home, always=False)


def _get_xdg_config_dir():
    """
    Returns the XDG configuration directory, according to the `XDG
    base directory spec
    <http://standards.freedesktop.org/basedir-spec/basedir-spec-latest.html>`_.
    """
    path = os.environ.get('XDG_CONFIG_HOME')
    if path is None:
        path = get_home()
        if path is not None:
            path = os.path.join(path, '.config')
    return path


def _get_xdg_cache_dir():
    """
    Returns the XDG cache directory, according to the `XDG
    base directory spec
    <http://standards.freedesktop.org/basedir-spec/basedir-spec-latest.html>`_.
    """
    path = os.environ.get('XDG_CACHE_HOME')
    if path is None:
        path = get_home()
        if path is not None:
            path = os.path.join(path, '.cache')
    return path


def _get_config_or_cache_dir(xdg_base):
    from matplotlib.cbook import mkdirs

    configdir = os.environ.get('MPLCONFIGDIR')
    if configdir is not None:
        if not os.path.exists(configdir):
            from matplotlib.cbook import mkdirs
            mkdirs(configdir)

        if not _is_writable_dir(configdir):
            return _create_tmp_config_dir()
        return configdir

    p = None
    h = get_home()
    if h is not None:
        p = os.path.join(h, '.matplotlib')
    if (sys.platform.startswith('linux') and xdg_base):
        p = os.path.join(xdg_base, 'matplotlib')

    if p is not None:
        if os.path.exists(p):
            if _is_writable_dir(p):
                return p
        else:
            try:
                mkdirs(p)
            except OSError:
                pass
            else:
                return p

    return _create_tmp_config_dir()


def _get_configdir():
    """
    Return the string representing the configuration directory.

    The directory is chosen as follows:

    1. If the MPLCONFIGDIR environment variable is supplied, choose that.

    2a. On Linux, if `$HOME/.matplotlib` exists, choose that, but warn that
        that is the old location.  Barring that, follow the XDG specification
        and look first in `$XDG_CONFIG_HOME`, if defined, or `$HOME/.config`.

    2b. On other platforms, choose `$HOME/.matplotlib`.

    3. If the chosen directory exists and is writable, use that as the
       configuration directory.
    4. If possible, create a temporary directory, and use it as the
       configuration directory.
    5. A writable directory could not be found or created; return None.
    """
    return _get_config_or_cache_dir(_get_xdg_config_dir())

get_configdir = verbose.wrap('CONFIGDIR=%s', _get_configdir, always=False)


def _get_cachedir():
    """
    Return the location of the cache directory.

    The procedure used to find the directory is the same as for
    _get_config_dir, except using `$XDG_CACHE_HOME`/`~/.cache` instead.
    """
    return _get_config_or_cache_dir(_get_xdg_cache_dir())

get_cachedir = verbose.wrap('CACHEDIR=%s', _get_cachedir, always=False)


def _get_data_path():
    'get the path to matplotlib data'

    if 'MATPLOTLIBDATA' in os.environ:
        path = os.environ['MATPLOTLIBDATA']
        if not os.path.isdir(path):
            raise RuntimeError('Path in environment MATPLOTLIBDATA not a '
                               'directory')
        return path

    path = os.sep.join([os.path.dirname(__file__), 'mpl-data'])
    if os.path.isdir(path):
        return path

    # setuptools' namespace_packages may highjack this init file
    # so need to try something known to be in matplotlib, not basemap
    import matplotlib.afm
    path = os.sep.join([os.path.dirname(matplotlib.afm.__file__), 'mpl-data'])
    if os.path.isdir(path):
        return path

    # py2exe zips pure python, so still need special check
    if getattr(sys, 'frozen', None):
        exe_path = os.path.dirname(sys.executable)
        path = os.path.join(exe_path, 'mpl-data')
        if os.path.isdir(path):
            return path

        # Try again assuming we need to step up one more directory
        path = os.path.join(os.path.split(exe_path)[0], 'mpl-data')
        if os.path.isdir(path):
            return path

        # Try again assuming sys.path[0] is a dir not a exe
        path = os.path.join(sys.path[0], 'mpl-data')
        if os.path.isdir(path):
            return path

    raise RuntimeError('Could not find the matplotlib data files')


def _get_data_path_cached():
    if defaultParams['datapath'][0] is None:
        defaultParams['datapath'][0] = _get_data_path()
    return defaultParams['datapath'][0]

get_data_path = verbose.wrap('matplotlib data path %s', _get_data_path_cached,
                             always=False)


def get_example_data(fname):
    """
    get_example_data is deprecated -- use matplotlib.cbook.get_sample_data
                                      instead
    """
    raise NotImplementedError('get_example_data is deprecated -- use '
                              'matplotlib.cbook.get_sample_data instead')


def get_py2exe_datafiles():
    datapath = get_data_path()
    _, tail = os.path.split(datapath)
    d = {}
    for root, _, files in os.walk(datapath):
        # Need to explicitly remove cocoa_agg files or py2exe complains
        # NOTE I dont know why, but do as previous version
        if 'Matplotlib.nib' in files:
            files.remove('Matplotlib.nib')
        files = [os.path.join(root, filename) for filename in files]
        root = root.replace(tail, 'mpl-data')
        root = root[root.index('mpl-data'):]
        d[root] = files
    return list(d.items())


def matplotlib_fname():
    """
    Get the location of the config file.

    The file location is determined in the following order

    - `$PWD/matplotlibrc`

    - environment variable `MATPLOTLIBRC`

    - `$MPLCONFIGDIR/matplotlib`

    - On Linux,

          - `$HOME/.matplotlib/matplotlibrc`, if it exists

          - or `$XDG_CONFIG_HOME/matplotlib/matplotlibrc` (if
            $XDG_CONFIG_HOME is defined)

          - or `$HOME/.config/matplotlib/matplotlibrc` (if
            $XDG_CONFIG_HOME is not defined)

    - On other platforms,

         - `$HOME/.matplotlib/matplotlibrc` if `$HOME` is defined.

    - Lastly, it looks in `$MATPLOTLIBDATA/matplotlibrc` for a
      system-defined copy.
    """
    if six.PY2:
        cwd = os.getcwdu()
    else:
        cwd = os.getcwd()
    fname = os.path.join(cwd, 'matplotlibrc')
    if os.path.exists(fname):
        return fname

    if 'MATPLOTLIBRC' in os.environ:
        path = os.environ['MATPLOTLIBRC']
        if os.path.exists(path):
            fname = os.path.join(path, 'matplotlibrc')
            if os.path.exists(fname):
                return fname

    configdir = _get_configdir()
    if configdir is not None:
        fname = os.path.join(configdir, 'matplotlibrc')
        if os.path.exists(fname):
            home = get_home()
            if (sys.platform.startswith('linux') and
                home is not None and
                os.path.exists(os.path.join(
                    home, '.matplotlib', 'matplotlibrc'))):
                warnings.warn(
                    "Found matplotlib configuration in ~/.matplotlib/. "
                    "To conform with the XDG base directory standard, "
                    "this configuration location has been deprecated "
                    "on Linux, and the new location is now %s/matplotlib/. "
                    "Please move your configuration there to ensure that "
                    "matplotlib will continue to find it in the future." %
                    _get_xdg_config_dir())
                return os.path.join(
                    home, '.matplotlib', 'matplotlibrc')
            return fname

    path = get_data_path()  # guaranteed to exist or raise
    fname = os.path.join(path, 'matplotlibrc')
    if not os.path.exists(fname):
        warnings.warn('Could not find matplotlibrc; using defaults')

    return fname


_deprecated_map = {
    'text.fontstyle':   ('font.style', lambda x: x),
    'text.fontangle':   ('font.style', lambda x: x),
    'text.fontvariant': ('font.variant', lambda x: x),
    'text.fontweight':  ('font.weight', lambda x: x),
    'text.fontsize':    ('font.size', lambda x: x),
    'tick.size':        ('tick.major.size', lambda x: x),
    'svg.embed_char_paths': ('svg.fonttype',
                             lambda x: "path" if x else "none"),
    'savefig.extension': ('savefig.format', lambda x: x),
    }

_deprecated_ignore_map = {
    }

_obsolete_set = set(['tk.pythoninspect', ])
_all_deprecated = set(chain(_deprecated_ignore_map,
                            _deprecated_map, _obsolete_set))

_rcparam_warn_str = ("Trying to set {key} to {value} via the {func} "
                     "method of RcParams which does not validate cleanly. "
                     "This warning will turn into an Exception in 1.5. "
                     "If you think {value} should validate correctly for "
                     "rcParams[{key}] "
                     "please create an issue on github."
                     )


class RcParams(dict):

    """
    A dictionary object including validation

    validating functions are defined and associated with rc parameters in
    :mod:`matplotlib.rcsetup`
    """

    validate = dict((key, converter) for key, (default, converter) in
                    six.iteritems(defaultParams)
                    if key not in _all_deprecated)
    msg_depr = "%s is deprecated and replaced with %s; please use the latter."
    msg_depr_ignore = "%s is deprecated and ignored. Use %s"

    # validate values on the way in
    def __init__(self, *args, **kwargs):
        for k, v in six.iteritems(dict(*args, **kwargs)):
            try:
                self[k] = v
            except (ValueError, RuntimeError):
                # force the issue
                warnings.warn(_rcparam_warn_str.format(key=repr(k),
                                                       value=repr(v),
                                                       func='__init__'))
                dict.__setitem__(self, k, v)

    def __setitem__(self, key, val):
        try:
            if key in _deprecated_map:
                alt_key, alt_val = _deprecated_map[key]
                warnings.warn(self.msg_depr % (key, alt_key))
                key = alt_key
                val = alt_val(val)
            elif key in _deprecated_ignore_map:
                alt = _deprecated_ignore_map[key]
                warnings.warn(self.msg_depr_ignore % (key, alt))
                return
            try:
                cval = self.validate[key](val)
            except ValueError as ve:
                raise ValueError("Key %s: %s" % (key, str(ve)))
            dict.__setitem__(self, key, cval)
        except KeyError:
            raise KeyError('%s is not a valid rc parameter.\
See rcParams.keys() for a list of valid parameters.' % (key,))

    def __getitem__(self, key):
        if key in _deprecated_map:
            alt_key, alt_val = _deprecated_map[key]
            warnings.warn(self.msg_depr % (key, alt_key))
            key = alt_key
        elif key in _deprecated_ignore_map:
            alt = _deprecated_ignore_map[key]
            warnings.warn(self.msg_depr_ignore % (key, alt))
            key = alt
        return dict.__getitem__(self, key)

    # http://stackoverflow.com/questions/2390827/how-to-properly-subclass-dict-and-override-get-set
    # the default dict `update` does not use __setitem__
    # so rcParams.update(...) (such as in seaborn) side-steps
    # all of the validation over-ride update to force
    # through __setitem__
    def update(self, *args, **kwargs):
        for k, v in six.iteritems(dict(*args, **kwargs)):
            try:
                self[k] = v
            except (ValueError, RuntimeError):
                # force the issue
                warnings.warn(_rcparam_warn_str.format(key=repr(k),
                                                       value=repr(v),
                                                       func='update'))
                dict.__setitem__(self, k, v)

    def __repr__(self):
        import pprint
        class_name = self.__class__.__name__
        indent = len(class_name) + 1
        repr_split = pprint.pformat(dict(self), indent=1,
                                    width=80 - indent).split('\n')
        repr_indented = ('\n' + ' ' * indent).join(repr_split)
        return '{0}({1})'.format(class_name, repr_indented)

    def __str__(self):
        return '\n'.join('{0}: {1}'.format(k, v)
                         for k, v in sorted(self.items()))

    def keys(self):
        """
        Return sorted list of keys.
        """
        k = list(dict.keys(self))
        k.sort()
        return k

    def values(self):
        """
        Return values in order of sorted keys.
        """
        return [self[k] for k in self.keys()]

    def find_all(self, pattern):
        """
        Return the subset of this RcParams dictionary whose keys match,
        using :func:`re.search`, the given ``pattern``.

        .. note::

            Changes to the returned dictionary are *not* propagated to
            the parent RcParams dictionary.

        """
        import re
        pattern_re = re.compile(pattern)
        return RcParams((key, value)
                        for key, value in self.items()
                        if pattern_re.search(key))


def rc_params(fail_on_error=False):
    """Return a :class:`matplotlib.RcParams` instance from the
    default matplotlib rc file.
    """
    fname = matplotlib_fname()
    if not os.path.exists(fname):
        # this should never happen, default in mpl-data should always be found
        message = 'could not find rc file; returning defaults'
        ret = RcParams([(key, default) for key, (default, _) in
<<<<<<< HEAD
                        six.iteritems(defaultParams)])
=======
                        six.iteritems(defaultParams)
                        if key not in _all_deprecated])
>>>>>>> 17d1bf9b
        warnings.warn(message)
        return ret

    return rc_params_from_file(fname, fail_on_error)


URL_REGEX = re.compile(r'http://|https://|ftp://|file://|file:\\')


def is_url(filename):
    """Return True if string is an http, ftp, or file URL path."""
    return URL_REGEX.match(filename) is not None


def _url_lines(f):
    # Compatibility for urlopen in python 3, which yields bytes.
    for line in f:
        yield line.decode('utf8')


@contextlib.contextmanager
def _open_file_or_url(fname):
    if is_url(fname):
        f = urlopen(fname)
        yield _url_lines(f)
        f.close()
    else:
        with io.open(fname, encoding=locale.getdefaultlocale()[1]) as f:
            yield f


_error_details_fmt = 'line #%d\n\t"%s"\n\tin file "%s"'


def _rc_params_in_file(fname, fail_on_error=False):
    """Return :class:`matplotlib.RcParams` from the contents of the given file.

    Unlike `rc_params_from_file`, the configuration class only contains the
    parameters specified in the file (i.e. default values are not filled in).
    """
    cnt = 0
    rc_temp = {}
    with _open_file_or_url(fname) as fd:
        for line in fd:
            cnt += 1
            strippedline = line.split('#', 1)[0].strip()
            if not strippedline:
                continue
            tup = strippedline.split(':', 1)
            if len(tup) != 2:
                error_details = _error_details_fmt % (cnt, line, fname)
                warnings.warn('Illegal %s' % error_details)
                continue
            key, val = tup
            key = key.strip()
            val = val.strip()
            if key in rc_temp:
                warnings.warn('Duplicate key in file "%s", line #%d' %
                              (fname, cnt))
            rc_temp[key] = (val, line, cnt)

    config = RcParams()

    for key in ('verbose.level', 'verbose.fileo'):
        if key in rc_temp:
            val, line, cnt = rc_temp.pop(key)
            if fail_on_error:
                config[key] = val  # try to convert to proper type or raise
            else:
                try:
                    config[key] = val  # try to convert to proper type or skip
                except Exception as msg:
                    error_details = _error_details_fmt % (cnt, line, fname)
                    warnings.warn('Bad val "%s" on %s\n\t%s' %
                                  (val, error_details, msg))

    for key, (val, line, cnt) in six.iteritems(rc_temp):
        if key in defaultParams:
            if fail_on_error:
                config[key] = val  # try to convert to proper type or raise
            else:
                try:
                    config[key] = val  # try to convert to proper type or skip
                except Exception as msg:
                    error_details = _error_details_fmt % (cnt, line, fname)
                    warnings.warn('Bad val "%s" on %s\n\t%s' %
                                  (val, error_details, msg))
        elif key in _deprecated_ignore_map:
            warnings.warn('%s is deprecated. Update your matplotlibrc to use '
                          '%s instead.' % (key, _deprecated_ignore_map[key]))

        else:
            print("""
Bad key "%s" on line %d in
%s.
You probably need to get an updated matplotlibrc file from
http://matplotlib.sf.net/_static/matplotlibrc or from the matplotlib source
distribution""" % (key, cnt, fname), file=sys.stderr)

    return config


def rc_params_from_file(fname, fail_on_error=False, use_default_template=True):
    """Return :class:`matplotlib.RcParams` from the contents of the given file.

    Parameters
    ----------
    fname : str
        Name of file parsed for matplotlib settings.
    fail_on_error : bool
        If True, raise an error when the parser fails to convert a parameter.
    use_default_template : bool
        If True, initialize with default parameters before updating with those
        in the given file. If False, the configuration class only contains the
        parameters specified in the file. (Useful for updating dicts.)
    """
    config_from_file = _rc_params_in_file(fname, fail_on_error)

    if not use_default_template:
        return config_from_file

    iter_params = six.iteritems(defaultParams)
    config = RcParams([(key, default) for key, (default, _) in iter_params
                                      if key not in _all_deprecated])
    config.update(config_from_file)

    verbose.set_level(config['verbose.level'])
    verbose.set_fileo(config['verbose.fileo'])

    if config['datapath'] is None:
        config['datapath'] = get_data_path()

    if not config['text.latex.preamble'] == ['']:
        verbose.report("""
*****************************************************************
You have the following UNSUPPORTED LaTeX preamble customizations:
%s
Please do not ask for support with these customizations active.
*****************************************************************
""" % '\n'.join(config['text.latex.preamble']), 'helpful')

    verbose.report('loaded rc file %s' % fname)

    return config


# this is the instance used by the matplotlib classes
rcParams = rc_params()

if rcParams['examples.directory']:
    # paths that are intended to be relative to matplotlib_fname()
    # are allowed for the examples.directory parameter.
    # However, we will need to fully qualify the path because
    # Sphinx requires absolute paths.
    if not os.path.isabs(rcParams['examples.directory']):
        _basedir, _fname = os.path.split(matplotlib_fname())
        # Sometimes matplotlib_fname() can return relative paths,
        # Also, using realpath() guarentees that Sphinx will use
        # the same path that matplotlib sees (in case of weird symlinks).
        _basedir = os.path.realpath(_basedir)
        _fullpath = os.path.join(_basedir, rcParams['examples.directory'])
        rcParams['examples.directory'] = _fullpath

rcParamsOrig = rcParams.copy()

rcParamsDefault = RcParams([(key, default) for key, (default, converter) in
<<<<<<< HEAD
                            six.iteritems(defaultParams)])

rcParams['ps.usedistiller'] = checkdep_ps_distiller(
    rcParams['ps.usedistiller']
)
=======
                            six.iteritems(defaultParams)
                            if key not in _all_deprecated])


rcParams['ps.usedistiller'] = checkdep_ps_distiller(
                      rcParams['ps.usedistiller'])
>>>>>>> 17d1bf9b
rcParams['text.usetex'] = checkdep_usetex(rcParams['text.usetex'])

if rcParams['axes.formatter.use_locale']:
    import locale
    locale.setlocale(locale.LC_ALL, '')


def rc(group, **kwargs):
    """
    Set the current rc params.  Group is the grouping for the rc, e.g.,
    for ``lines.linewidth`` the group is ``lines``, for
    ``axes.facecolor``, the group is ``axes``, and so on.  Group may
    also be a list or tuple of group names, e.g., (*xtick*, *ytick*).
    *kwargs* is a dictionary attribute name/value pairs, eg::

      rc('lines', linewidth=2, color='r')

    sets the current rc params and is equivalent to::

      rcParams['lines.linewidth'] = 2
      rcParams['lines.color'] = 'r'

    The following aliases are available to save typing for interactive
    users:

    =====   =================
    Alias   Property
    =====   =================
    'lw'    'linewidth'
    'ls'    'linestyle'
    'c'     'color'
    'fc'    'facecolor'
    'ec'    'edgecolor'
    'mew'   'markeredgewidth'
    'aa'    'antialiased'
    =====   =================

    Thus you could abbreviate the above rc command as::

          rc('lines', lw=2, c='r')


    Note you can use python's kwargs dictionary facility to store
    dictionaries of default parameters.  e.g., you can customize the
    font rc as follows::

      font = {'family' : 'monospace',
              'weight' : 'bold',
              'size'   : 'larger'}

      rc('font', **font)  # pass in the font dict as kwargs

    This enables you to easily switch between several configurations.
    Use :func:`~matplotlib.pyplot.rcdefaults` to restore the default
    rc params after changes.
    """

    aliases = {
        'lw':  'linewidth',
        'ls':  'linestyle',
        'c':   'color',
        'fc':  'facecolor',
        'ec':  'edgecolor',
        'mew': 'markeredgewidth',
        'aa':  'antialiased',
        }

    if is_string_like(group):
        group = (group,)
    for g in group:
        for k, v in six.iteritems(kwargs):
            name = aliases.get(k) or k
            key = '%s.%s' % (g, name)
            try:
                rcParams[key] = v
            except KeyError:
                raise KeyError(('Unrecognized key "%s" for group "%s" and '
                                'name "%s"') % (key, g, name))


def rcdefaults():
    """
    Restore the default rc params.  These are not the params loaded by
    the rc file, but mpl's internal params.  See rc_file_defaults for
    reloading the default params from the rc file
    """
    rcParams.clear()
    rcParams.update(rcParamsDefault)


def rc_file(fname):
    """
    Update rc params from file.
    """
    rcParams.update(rc_params_from_file(fname))


class rc_context(object):
    """
    Return a context manager for managing rc settings.

    This allows one to do::

        with mpl.rc_context(fname='screen.rc'):
            plt.plot(x, a)
            with mpl.rc_context(fname='print.rc'):
                plt.plot(x, b)
            plt.plot(x, c)

    The 'a' vs 'x' and 'c' vs 'x' plots would have settings from
    'screen.rc', while the 'b' vs 'x' plot would have settings from
    'print.rc'.

    A dictionary can also be passed to the context manager::

        with mpl.rc_context(rc={'text.usetex': True}, fname='screen.rc'):
            plt.plot(x, a)

    The 'rc' dictionary takes precedence over the settings loaded from
    'fname'.  Passing a dictionary only is also valid.
    """

    def __init__(self, rc=None, fname=None):
        self.rcdict = rc
        self.fname = fname
        self._rcparams = rcParams.copy()
        if self.fname:
            rc_file(self.fname)
        if self.rcdict:
            rcParams.update(self.rcdict)

    def __enter__(self):
        return self

    def __exit__(self, type, value, tb):
        rcParams.update(self._rcparams)


def rc_file_defaults():
    """
    Restore the default rc params from the original matplotlib rc that
    was loaded
    """
    rcParams.update(rcParamsOrig)

_use_error_msg = """ This call to matplotlib.use() has no effect
because the backend has already been chosen;
matplotlib.use() must be called *before* pylab, matplotlib.pyplot,
or matplotlib.backends is imported for the first time.
"""


def use(arg, warn=True, force=False):
    """
    Set the matplotlib backend to one of the known backends.

    The argument is case-insensitive. *warn* specifies whether a
    warning should be issued if a backend has already been set up.
    *force* is an **experimental** flag that tells matplotlib to
    attempt to initialize a new backend by reloading the backend
    module.

    .. note::

        This function must be called *before* importing pyplot for
        the first time; or, if you are not using pyplot, it must be called
        before importing matplotlib.backends.  If warn is True, a warning
        is issued if you try and call this after pylab or pyplot have been
        loaded.  In certain black magic use cases, e.g.
        :func:`pyplot.switch_backend`, we are doing the reloading necessary to
        make the backend switch work (in some cases, e.g., pure image
        backends) so one can set warn=False to suppress the warnings.

    To find out which backend is currently set, see
    :func:`matplotlib.get_backend`.

    """
    # Lets determine the proper backend name first
    if arg.startswith('module://'):
        name = arg
    else:
        # Lowercase only non-module backend names (modules are case-sensitive)
        arg = arg.lower()
        name = validate_backend(arg)

    # Check if we've already set up a backend
    if 'matplotlib.backends' in sys.modules:
        # Warn only if called with a different name
        if (rcParams['backend'] != name) and warn:
            warnings.warn(_use_error_msg)

        # Unless we've been told to force it, just return
        if not force:
            return
        need_reload = True
    else:
        need_reload = False

    # Store the backend name
    rcParams['backend'] = name

    # If needed we reload here because a lot of setup code is triggered on
    # module import. See backends/__init__.py for more detail.
    if need_reload:
        reload(sys.modules['matplotlib.backends'])


def get_backend():
    """Return the name of the current backend."""
    return rcParams['backend']


def interactive(b):
    """
    Set interactive mode to boolean b.

    If b is True, then draw after every plotting command, eg, after xlabel
    """
    rcParams['interactive'] = b


def is_interactive():
    'Return true if plot mode is interactive'
    return rcParams['interactive']


def tk_window_focus():
    """Return true if focus maintenance under TkAgg on win32 is on.
     This currently works only for python.exe and IPython.exe.
     Both IDLE and Pythonwin.exe fail badly when tk_window_focus is on."""
    if rcParams['backend'] != 'TkAgg':
        return False
    return rcParams['tk.window_focus']

# Now allow command line to override

# Allow command line access to the backend with -d (MATLAB compatible
# flag)

for s in sys.argv[1:]:
    # cast to str because we are using unicode_literals,
    # and argv is always str
    if s.startswith(str('-d')) and len(s) > 2:  # look for a -d flag
        try:
            use(s[2:])
        except (KeyError, ValueError):
            pass
        # we don't want to assume all -d flags are backends, eg -debug

default_test_modules = [
    'matplotlib.tests.test_agg',
    'matplotlib.tests.test_animation',
    'matplotlib.tests.test_arrow_patches',
    'matplotlib.tests.test_artist',
    'matplotlib.tests.test_axes',
    'matplotlib.tests.test_axes_grid1',
    'matplotlib.tests.test_backend_pdf',
    'matplotlib.tests.test_backend_pgf',
    'matplotlib.tests.test_backend_ps',
    'matplotlib.tests.test_backend_qt4',
    'matplotlib.tests.test_backend_svg',
    'matplotlib.tests.test_basic',
    'matplotlib.tests.test_bbox_tight',
    'matplotlib.tests.test_cbook',
    'matplotlib.tests.test_coding_standards',
    'matplotlib.tests.test_collections',
    'matplotlib.tests.test_colorbar',
    'matplotlib.tests.test_colors',
    'matplotlib.tests.test_compare_images',
    'matplotlib.tests.test_contour',
    'matplotlib.tests.test_dates',
    'matplotlib.tests.test_delaunay',
    'matplotlib.tests.test_figure',
    'matplotlib.tests.test_font_manager',
    'matplotlib.tests.test_gridspec',
    'matplotlib.tests.test_image',
    'matplotlib.tests.test_legend',
    'matplotlib.tests.test_lines',
    'matplotlib.tests.test_mathtext',
    'matplotlib.tests.test_mlab',
    'matplotlib.tests.test_patches',
    'matplotlib.tests.test_path',
    'matplotlib.tests.test_patheffects',
    'matplotlib.tests.test_pickle',
    'matplotlib.tests.test_png',
    'matplotlib.tests.test_quiver',
    'matplotlib.tests.test_rcparams',
    'matplotlib.tests.test_scale',
    'matplotlib.tests.test_simplification',
    'matplotlib.tests.test_spines',
    'matplotlib.tests.test_streamplot',
    'matplotlib.tests.test_style',
    'matplotlib.tests.test_subplots',
    'matplotlib.tests.test_table',
    'matplotlib.tests.test_text',
    'matplotlib.tests.test_ticker',
    'matplotlib.tests.test_tightlayout',
    'matplotlib.tests.test_transforms',
    'matplotlib.tests.test_triangulation',
    'mpl_toolkits.tests.test_mplot3d',
    ]


def test(verbosity=1):
    """run the matplotlib test suite"""
    try:
        import faulthandler
    except ImportError:
        pass
    else:
        faulthandler.enable()

    old_backend = rcParams['backend']
    try:
        use('agg')
        import nose
        import nose.plugins.builtin
        from .testing.noseclasses import KnownFailure
        from nose.plugins.manager import PluginManager
        from nose.plugins import multiprocess

        # store the old values before overriding
        plugins = []
        plugins.append(KnownFailure())
        plugins.extend([plugin() for plugin in nose.plugins.builtin.plugins])

        manager = PluginManager(plugins=plugins)
        config = nose.config.Config(verbosity=verbosity, plugins=manager)

        # Nose doesn't automatically instantiate all of the plugins in the
        # child processes, so we have to provide the multiprocess plugin with
        # a list.
        multiprocess._instantiate_plugins = [KnownFailure]

        success = nose.run(
            defaultTest=default_test_modules,
            config=config,
        )
    finally:
        if old_backend.lower() != 'agg':
            use(old_backend)

    return success

test.__test__ = False  # nose: this function is not a test

verbose.report('matplotlib version %s' % __version__)
verbose.report('verbose.level %s' % verbose.level)
verbose.report('interactive is %s' % is_interactive())
verbose.report('platform is %s' % sys.platform)
verbose.report('loaded modules: %s' % six.iterkeys(sys.modules), 'debug')<|MERGE_RESOLUTION|>--- conflicted
+++ resolved
@@ -245,11 +245,7 @@
     return True
 
 
-<<<<<<< HEAD
 class Verbose(object):
-=======
-class Verbose:
->>>>>>> 17d1bf9b
     """
     A class to handle reporting.  Set the fileo attribute to any file
     instance to handle the output.  Default is sys.stdout
@@ -975,12 +971,8 @@
         # this should never happen, default in mpl-data should always be found
         message = 'could not find rc file; returning defaults'
         ret = RcParams([(key, default) for key, (default, _) in
-<<<<<<< HEAD
-                        six.iteritems(defaultParams)])
-=======
                         six.iteritems(defaultParams)
                         if key not in _all_deprecated])
->>>>>>> 17d1bf9b
         warnings.warn(message)
         return ret
 
@@ -1147,20 +1139,12 @@
 rcParamsOrig = rcParams.copy()
 
 rcParamsDefault = RcParams([(key, default) for key, (default, converter) in
-<<<<<<< HEAD
-                            six.iteritems(defaultParams)])
-
-rcParams['ps.usedistiller'] = checkdep_ps_distiller(
-    rcParams['ps.usedistiller']
-)
-=======
                             six.iteritems(defaultParams)
                             if key not in _all_deprecated])
 
-
 rcParams['ps.usedistiller'] = checkdep_ps_distiller(
                       rcParams['ps.usedistiller'])
->>>>>>> 17d1bf9b
+
 rcParams['text.usetex'] = checkdep_usetex(rcParams['text.usetex'])
 
 if rcParams['axes.formatter.use_locale']:
