from __future__ import (absolute_import, division, print_function,
                        unicode_literals)

import six
from six.moves import zip, zip_longest

import functools
import itertools
import logging
import math
from numbers import Number
import warnings

import numpy as np
from numpy import ma

import matplotlib
from matplotlib import _preprocess_data

import matplotlib.cbook as cbook
import matplotlib.collections as mcoll
import matplotlib.colors as mcolors
import matplotlib.contour as mcontour
import matplotlib.category as _  # <-registers a category unit converter
import matplotlib.dates as _  # <-registers a date unit converter
import matplotlib.docstring as docstring
import matplotlib.image as mimage
import matplotlib.legend as mlegend
import matplotlib.lines as mlines
import matplotlib.markers as mmarkers
import matplotlib.mlab as mlab
import matplotlib.path as mpath
import matplotlib.patches as mpatches
import matplotlib.quiver as mquiver
import matplotlib.stackplot as mstack
import matplotlib.streamplot as mstream
import matplotlib.table as mtable
import matplotlib.text as mtext
import matplotlib.ticker as mticker
import matplotlib.transforms as mtransforms
import matplotlib.tri as mtri
from matplotlib.cbook import (
    mplDeprecation, warn_deprecated, STEP_LOOKUP_MAP, iterable,
    safe_first_element)
from matplotlib.container import BarContainer, ErrorbarContainer, StemContainer
from matplotlib.axes._base import _AxesBase, _process_plot_format

_log = logging.getLogger(__name__)

rcParams = matplotlib.rcParams


def _plot_args_replacer(args, data):
    if len(args) == 1:
        return ["y"]
    elif len(args) == 2:
        # this can be two cases: x,y or y,c
        if not args[1] in data:
            # this is not in data, so just assume that it is something which
            # will not get replaced (color spec or array like).
            return ["y", "c"]
        # it's data, but could be a color code like 'ro' or 'b--'
        # -> warn the user in that case...
        try:
            _process_plot_format(args[1])
        except ValueError:
            pass
        else:
            warnings.warn(
                "Second argument {!r} is ambiguous: could be a color spec but "
                "is in data; using as data.  Either rename the entry in data "
                "or use three arguments to plot.".format(args[1]),
                RuntimeWarning, stacklevel=3)
        return ["x", "y"]
    elif len(args) == 3:
        return ["x", "y", "c"]
    else:
        raise ValueError("Using arbitrary long args with data is not "
                         "supported due to ambiguity of arguments.\nUse "
                         "multiple plotting calls instead.")


# The axes module contains all the wrappers to plotting functions.
# All the other methods should go in the _AxesBase class.

class Axes(_AxesBase):
    """
    The :class:`Axes` contains most of the figure elements:
    :class:`~matplotlib.axis.Axis`, :class:`~matplotlib.axis.Tick`,
    :class:`~matplotlib.lines.Line2D`, :class:`~matplotlib.text.Text`,
    :class:`~matplotlib.patches.Polygon`, etc., and sets the
    coordinate system.

    The :class:`Axes` instance supports callbacks through a callbacks
    attribute which is a :class:`~matplotlib.cbook.CallbackRegistry`
    instance.  The events you can connect to are 'xlim_changed' and
    'ylim_changed' and the callback will be called with func(*ax*)
    where *ax* is the :class:`Axes` instance.
    """
    ### Labelling, legend and texts

    aname = 'Axes'

    def get_title(self, loc="center"):
        """
        Get an axes title.

        Get one of the three available axes titles. The available titles
        are positioned above the axes in the center, flush with the left
        edge, and flush with the right edge.

        Parameters
        ----------
        loc : {'center', 'left', 'right'}, str, optional
            Which title to get, defaults to 'center'.

        Returns
        -------
        title : str
            The title text string.

        """
        try:
            title = {'left': self._left_title,
                     'center': self.title,
                     'right': self._right_title}[loc.lower()]
        except KeyError:
            raise ValueError("'%s' is not a valid location" % loc)
        return title.get_text()

    def set_title(self, label, fontdict=None, loc="center", pad=None,
                    **kwargs):
        """
        Set a title for the axes.

        Set one of the three available axes titles. The available titles
        are positioned above the axes in the center, flush with the left
        edge, and flush with the right edge.

        Parameters
        ----------
        label : str
            Text to use for the title

        fontdict : dict
            A dictionary controlling the appearance of the title text,
            the default `fontdict` is::

               {'fontsize': rcParams['axes.titlesize'],
                'fontweight' : rcParams['axes.titleweight'],
                'verticalalignment': 'baseline',
                'horizontalalignment': loc}

        loc : {'center', 'left', 'right'}, str, optional
            Which title to set, defaults to 'center'

        pad : float
            The offset of the title from the top of the axes, in points.
            Default is ``None`` to use rcParams['axes.titlepad'].

        Returns
        -------
        text : :class:`~matplotlib.text.Text`
            The matplotlib text instance representing the title

        Other Parameters
        ----------------
        **kwargs : `~matplotlib.text.Text` properties
            Other keyword arguments are text properties, see
            :class:`~matplotlib.text.Text` for a list of valid text
            properties.
        """
        try:
            title = {'left': self._left_title,
                     'center': self.title,
                     'right': self._right_title}[loc.lower()]
        except KeyError:
            raise ValueError("'%s' is not a valid location" % loc)
        default = {
            'fontsize': rcParams['axes.titlesize'],
            'fontweight': rcParams['axes.titleweight'],
            'verticalalignment': 'baseline',
            'horizontalalignment': loc.lower()}
        if pad is None:
            pad = rcParams['axes.titlepad']
        self._set_title_offset_trans(float(pad))
        title.set_text(label)
        title.update(default)
        if fontdict is not None:
            title.update(fontdict)
        title.update(kwargs)
        return title

    def get_xlabel(self):
        """
        Get the xlabel text string.
        """
        label = self.xaxis.get_label()
        return label.get_text()

    def set_xlabel(self, xlabel, fontdict=None, labelpad=None, **kwargs):
        """
        Set the label for the xaxis.

        Parameters
        ----------
        xlabel : string
            x label

        labelpad : scalar, optional, default: None
            spacing in points between the label and the x-axis

        Other Parameters
        ----------------
        **kwargs : `~matplotlib.text.Text` properties

        See also
        --------
        text : for information on how override and the optional args work
        """
        if labelpad is not None:
            self.xaxis.labelpad = labelpad
        return self.xaxis.set_label_text(xlabel, fontdict, **kwargs)

    def get_ylabel(self):
        """
        Get the ylabel text string.
        """
        label = self.yaxis.get_label()
        return label.get_text()

    def set_ylabel(self, ylabel, fontdict=None, labelpad=None, **kwargs):
        """
        Set the label for the yaxis

        Parameters
        ----------
        ylabel : string
            y label

        labelpad : scalar, optional, default: None
            spacing in points between the label and the y-axis

        Other Parameters
        ----------------
        **kwargs : `~matplotlib.text.Text` properties

        See also
        --------
        text : for information on how override and the optional args work

        """
        if labelpad is not None:
            self.yaxis.labelpad = labelpad
        return self.yaxis.set_label_text(ylabel, fontdict, **kwargs)

    def get_legend_handles_labels(self, legend_handler_map=None):
        """
        Return handles and labels for legend

        ``ax.legend()`` is equivalent to ::

          h, l = ax.get_legend_handles_labels()
          ax.legend(h, l)

        """

        # pass through to legend.
        handles, labels = mlegend._get_legend_handles_labels([self],
                legend_handler_map)
        return handles, labels

    @docstring.dedent_interpd
    def legend(self, *args, **kwargs):
        """
        Places a legend on the axes.

        Call signatures::

            legend()
            legend(labels)
            legend(handles, labels)

        The call signatures correspond to three different ways how to use
        this method.

        **1. Automatic detection of elements to be shown in the legend**

        The elements to be added to the legend are automatically determined,
        when you do not pass in any extra arguments.

        In this case, the labels are taken from the artist. You can specify
        them either at artist creation or by calling the
        :meth:`~.Artist.set_label` method on the artist::

            line, = ax.plot([1, 2, 3], label='Inline label')
            ax.legend()

        or::

            line.set_label('Label via method')
            line, = ax.plot([1, 2, 3])
            ax.legend()

        Specific lines can be excluded from the automatic legend element
        selection by defining a label starting with an underscore.
        This is default for all artists, so calling `Axes.legend` without
        any arguments and without setting the labels manually will result in
        no legend being drawn.


        **2. Labeling existing plot elements**

        To make a legend for lines which already exist on the axes
        (via plot for instance), simply call this function with an iterable
        of strings, one for each legend item. For example::

            ax.plot([1, 2, 3])
            ax.legend(['A simple line'])

        Note: This way of using is discouraged, because the relation between
        plot elements and labels is only implicit by their order and can
        easily be mixed up.


        **3. Explicitly defining the elements in the legend**

        For full control of which artists have a legend entry, it is possible
        to pass an iterable of legend artists followed by an iterable of
        legend labels respectively::

            legend((line1, line2, line3), ('label1', 'label2', 'label3'))

        Parameters
        ----------

        handles : sequence of `.Artist`, optional
            A list of Artists (lines, patches) to be added to the legend.
            Use this together with *labels*, if you need full control on what
            is shown in the legend and the automatic mechanism described above
            is not sufficient.

            The length of handles and labels should be the same in this
            case. If they are not, they are truncated to the smaller length.

        labels : sequence of strings, optional
            A list of labels to show next to the artists.
            Use this together with *handles*, if you need full control on what
            is shown in the legend and the automatic mechanism described above
            is not sufficient.

        Other Parameters
        ----------------

        loc : int or string or pair of floats, default: 'upper right'
            The location of the legend. Possible codes are:

                ===============   =============
                Location String   Location Code
                ===============   =============
                'best'            0
                'upper right'     1
                'upper left'      2
                'lower left'      3
                'lower right'     4
                'right'           5
                'center left'     6
                'center right'    7
                'lower center'    8
                'upper center'    9
                'center'          10
                ===============   =============


            Alternatively can be a 2-tuple giving ``x, y`` of the lower-left
            corner of the legend in axes coordinates (in which case
            ``bbox_to_anchor`` will be ignored).

        bbox_to_anchor : `.BboxBase` or pair of floats
            Specify any arbitrary location for the legend in `bbox_transform`
            coordinates (default Axes coordinates).

            For example, to put the legend's upper right hand corner in the
            center of the axes the following keywords can be used::

               loc='upper right', bbox_to_anchor=(0.5, 0.5)

        ncol : integer
            The number of columns that the legend has. Default is 1.

        prop : None or :class:`matplotlib.font_manager.FontProperties` or dict
            The font properties of the legend. If None (default), the current
            :data:`matplotlib.rcParams` will be used.

        fontsize : int or float or {'xx-small', 'x-small', 'small', 'medium', \
'large', 'x-large', 'xx-large'}
            Controls the font size of the legend. If the value is numeric the
            size will be the absolute font size in points. String values are
            relative to the current default font size. This argument is only
            used if `prop` is not specified.

        numpoints : None or int
            The number of marker points in the legend when creating a legend
            entry for a `.Line2D` (line).
            Default is ``None``, which will take the value from
            :rc:`legend.numpoints`.

        scatterpoints : None or int
            The number of marker points in the legend when creating
            a legend entry for a `.PathCollection` (scatter plot).
            Default is ``None``, which will take the value from
            :rc:`legend.scatterpoints`.

        scatteryoffsets : iterable of floats
            The vertical offset (relative to the font size) for the markers
            created for a scatter plot legend entry. 0.0 is at the base the
            legend text, and 1.0 is at the top. To draw all markers at the
            same height, set to ``[0.5]``. Default is ``[0.375, 0.5, 0.3125]``.

        markerscale : None or int or float
            The relative size of legend markers compared with the originally
            drawn ones.
            Default is ``None``, which will take the value from
            :rc:`legend.markerscale`.

        markerfirst : bool
            If *True*, legend marker is placed to the left of the legend label.
            If *False*, legend marker is placed to the right of the legend
            label.
            Default is *True*.

        frameon : None or bool
            Control whether the legend should be drawn on a patch
            (frame).
            Default is ``None``, which will take the value from
            :rc:`legend.frameon`.

        fancybox : None or bool
            Control whether round edges should be enabled around the
            :class:`~matplotlib.patches.FancyBboxPatch` which makes up the
            legend's background.
            Default is ``None``, which will take the value from
            :rc:`legend.fancybox`.

        shadow : None or bool
            Control whether to draw a shadow behind the legend.
            Default is ``None``, which will take the value from
            :rc:`legend.shadow`.

        framealpha : None or float
            Control the alpha transparency of the legend's background.
            Default is ``None``, which will take the value from
            :rc:`legend.framealpha`.  If shadow is activated and
            *framealpha* is ``None``, the default value is ignored.

        facecolor : None or "inherit" or a color spec
            Control the legend's background color.
            Default is ``None``, which will take the value from
            :rc:`legend.facecolor`.  If ``"inherit"``, it will take
            :rc:`axes.facecolor`.

        edgecolor : None or "inherit" or a color spec
            Control the legend's background patch edge color.
            Default is ``None``, which will take the value from
            :rc:`legend.edgecolor` If ``"inherit"``, it will take
            :rc:`axes.edgecolor`.

        mode : {"expand", None}
            If `mode` is set to ``"expand"`` the legend will be horizontally
            expanded to fill the axes area (or `bbox_to_anchor` if defines
            the legend's size).

        bbox_transform : None or :class:`matplotlib.transforms.Transform`
            The transform for the bounding box (`bbox_to_anchor`). For a value
            of ``None`` (default) the Axes'
            :data:`~matplotlib.axes.Axes.transAxes` transform will be used.

        title : str or None
            The legend's title. Default is no title (``None``).

        borderpad : float or None
            The fractional whitespace inside the legend border.
            Measured in font-size units.
            Default is ``None``, which will take the value from
            :rc:`legend.borderpad`.

        labelspacing : float or None
            The vertical space between the legend entries.
            Measured in font-size units.
            Default is ``None``, which will take the value from
            :rc:`legend.labelspacing`.

        handlelength : float or None
            The length of the legend handles.
            Measured in font-size units.
            Default is ``None``, which will take the value from
            :rc:`legend.handlelength`.

        handletextpad : float or None
            The pad between the legend handle and text.
            Measured in font-size units.
            Default is ``None``, which will take the value from
            :rc:`legend.handletextpad`.

        borderaxespad : float or None
            The pad between the axes and legend border.
            Measured in font-size units.
            Default is ``None``, which will take the value from
            :rc:`legend.borderaxespad`.

        columnspacing : float or None
            The spacing between columns.
            Measured in font-size units.
            Default is ``None``, which will take the value from
            :rc:`legend.columnspacing`.

        handler_map : dict or None
            The custom dictionary mapping instances or types to a legend
            handler. This `handler_map` updates the default handler map
            found at :func:`matplotlib.legend.Legend.get_legend_handler_map`.

        Returns
        -------

        :class:`matplotlib.legend.Legend` instance

        Notes
        -----

        Not all kinds of artist are supported by the legend command. See
        :ref:`sphx_glr_tutorials_intermediate_legend_guide.py` for details.

        Examples
        --------

        .. plot:: gallery/api/legend.py

        """
        handles, labels, extra_args, kwargs = mlegend._parse_legend_args(
                [self],
                *args,
                **kwargs)
        if len(extra_args):
            raise TypeError('legend only accepts two non-keyword arguments')
        self.legend_ = mlegend.Legend(self, handles, labels, **kwargs)
        self.legend_._remove_method = self._remove_legend
        return self.legend_

    def _remove_legend(self, legend):
        self.legend_ = None

    def text(self, x, y, s, fontdict=None, withdash=False, **kwargs):
        """
        Add text to the axes.

        Add the text *s* to the axes at location *x*, *y* in data coordinates.

        Parameters
        ----------
        x, y : scalars
            The position to place the text. By default, this is in data
            coordinates. The coordinate system can be changed using the
            *transform* parameter.

        s : str
            The text.

        fontdict : dictionary, optional, default: None
            A dictionary to override the default text properties. If fontdict
            is None, the defaults are determined by your rc parameters.

        withdash : boolean, optional, default: False
            Creates a `~matplotlib.text.TextWithDash` instance instead of a
            `~matplotlib.text.Text` instance.

        Returns
        -------
        text : `.Text`
            The created `.Text` instance.

        Other Parameters
        ----------------
        **kwargs : `~matplotlib.text.Text` properties.
            Other miscellaneous text parameters.

        Examples
        --------
        Individual keyword arguments can be used to override any given
        parameter::

            >>> text(x, y, s, fontsize=12)

        The default transform specifies that text is in data coords,
        alternatively, you can specify text in axis coords (0,0 is
        lower-left and 1,1 is upper-right).  The example below places
        text in the center of the axes::

            >>> text(0.5, 0.5, 'matplotlib', horizontalalignment='center',
            ...      verticalalignment='center', transform=ax.transAxes)

        You can put a rectangular box around the text instance (e.g., to
        set a background color) by using the keyword `bbox`.  `bbox` is
        a dictionary of `~matplotlib.patches.Rectangle`
        properties.  For example::

            >>> text(x, y, s, bbox=dict(facecolor='red', alpha=0.5))
        """
        default = {
            'verticalalignment': 'baseline',
            'horizontalalignment': 'left',
            'transform': self.transData,
            'clip_on': False}

        # At some point if we feel confident that TextWithDash
        # is robust as a drop-in replacement for Text and that
        # the performance impact of the heavier-weight class
        # isn't too significant, it may make sense to eliminate
        # the withdash kwarg and simply delegate whether there's
        # a dash to TextWithDash and dashlength.
        if withdash:
            t = mtext.TextWithDash(
                x=x, y=y, text=s)
        else:
            t = mtext.Text(
                x=x, y=y, text=s)

        t.update(default)
        if fontdict is not None:
            t.update(fontdict)
        t.update(kwargs)

        t.set_clip_path(self.patch)
        self._add_text(t)
        return t

    @docstring.dedent_interpd
    def annotate(self, *args, **kwargs):
        a = mtext.Annotation(*args, **kwargs)
        a.set_transform(mtransforms.IdentityTransform())
        if 'clip_on' in kwargs:
            a.set_clip_path(self.patch)
        self._add_text(a)
        return a
    annotate.__doc__ = mtext.Annotation.__init__.__doc__
    #### Lines and spans

    @docstring.dedent_interpd
    def axhline(self, y=0, xmin=0, xmax=1, **kwargs):
        """
        Add a horizontal line across the axis.

        Parameters
        ----------
        y : scalar, optional, default: 0
            y position in data coordinates of the horizontal line.

        xmin : scalar, optional, default: 0
            Should be between 0 and 1, 0 being the far left of the plot, 1 the
            far right of the plot.

        xmax : scalar, optional, default: 1
            Should be between 0 and 1, 0 being the far left of the plot, 1 the
            far right of the plot.

        Returns
        -------
        :class:`~matplotlib.lines.Line2D`

        Other Parameters
        ----------------
        **kwargs :
            Valid kwargs are :class:`~matplotlib.lines.Line2D` properties,
            with the exception of 'transform':

            %(Line2D)s

        See also
        --------
        hlines : Add horizontal lines in data coordinates.
        axhspan : Add a horizontal span (rectangle) across the axis.

        Examples
        --------

        * draw a thick red hline at 'y' = 0 that spans the xrange::

            >>> axhline(linewidth=4, color='r')

        * draw a default hline at 'y' = 1 that spans the xrange::

            >>> axhline(y=1)

        * draw a default hline at 'y' = .5 that spans the middle half of
          the xrange::

            >>> axhline(y=.5, xmin=0.25, xmax=0.75)

        """
        if "transform" in kwargs:
            raise ValueError(
                "'transform' is not allowed as a kwarg;"
                + "axhline generates its own transform.")
        ymin, ymax = self.get_ybound()

        # We need to strip away the units for comparison with
        # non-unitized bounds
        self._process_unit_info(ydata=y, kwargs=kwargs)
        yy = self.convert_yunits(y)
        scaley = (yy < ymin) or (yy > ymax)

        trans = self.get_yaxis_transform(which='grid')
        l = mlines.Line2D([xmin, xmax], [y, y], transform=trans, **kwargs)
        self.add_line(l)
        self.autoscale_view(scalex=False, scaley=scaley)
        return l

    @docstring.dedent_interpd
    def axvline(self, x=0, ymin=0, ymax=1, **kwargs):
        """
        Add a vertical line across the axes.

        Parameters
        ----------
        x : scalar, optional, default: 0
            x position in data coordinates of the vertical line.

        ymin : scalar, optional, default: 0
            Should be between 0 and 1, 0 being the bottom of the plot, 1 the
            top of the plot.

        ymax : scalar, optional, default: 1
            Should be between 0 and 1, 0 being the bottom of the plot, 1 the
            top of the plot.

        Returns
        -------
        :class:`~matplotlib.lines.Line2D`

        Other Parameters
        ----------------
        **kwargs :
            Valid kwargs are :class:`~matplotlib.lines.Line2D` properties,
            with the exception of 'transform':

            %(Line2D)s

        Examples
        --------
        * draw a thick red vline at *x* = 0 that spans the yrange::

            >>> axvline(linewidth=4, color='r')

        * draw a default vline at *x* = 1 that spans the yrange::

            >>> axvline(x=1)

        * draw a default vline at *x* = .5 that spans the middle half of
          the yrange::

            >>> axvline(x=.5, ymin=0.25, ymax=0.75)

        See also
        --------
        vlines : Add vertical lines in data coordinates.
        axvspan : Add a vertical span (rectangle) across the axis.
        """

        if "transform" in kwargs:
            raise ValueError(
                "'transform' is not allowed as a kwarg;"
                + "axvline generates its own transform.")
        xmin, xmax = self.get_xbound()

        # We need to strip away the units for comparison with
        # non-unitized bounds
        self._process_unit_info(xdata=x, kwargs=kwargs)
        xx = self.convert_xunits(x)
        scalex = (xx < xmin) or (xx > xmax)

        trans = self.get_xaxis_transform(which='grid')
        l = mlines.Line2D([x, x], [ymin, ymax], transform=trans, **kwargs)
        self.add_line(l)
        self.autoscale_view(scalex=scalex, scaley=False)
        return l

    @docstring.dedent_interpd
    def axhspan(self, ymin, ymax, xmin=0, xmax=1, **kwargs):
        """
        Add a horizontal span (rectangle) across the axis.

        Draw a horizontal span (rectangle) from *ymin* to *ymax*.
        With the default values of *xmin* = 0 and *xmax* = 1, this
        always spans the xrange, regardless of the xlim settings, even
        if you change them, e.g., with the :meth:`set_xlim` command.
        That is, the horizontal extent is in axes coords: 0=left,
        0.5=middle, 1.0=right but the *y* location is in data
        coordinates.

        Parameters
        ----------
        ymin : float
               Lower limit of the horizontal span in data units.
        ymax : float
               Upper limit of the horizontal span in data units.
        xmin : float, optional, default: 0
               Lower limit of the vertical span in axes (relative
               0-1) units.
        xmax : float, optional, default: 1
               Upper limit of the vertical span in axes (relative
               0-1) units.

        Returns
        -------
        Polygon : `~matplotlib.patches.Polygon`

        Other Parameters
        ----------------
        **kwargs : `~matplotlib.patches.Polygon` properties.

        %(Polygon)s

        See Also
        --------
        axvspan : Add a vertical span across the axes.
        """
        trans = self.get_yaxis_transform(which='grid')

        # process the unit information
        self._process_unit_info([xmin, xmax], [ymin, ymax], kwargs=kwargs)

        # first we need to strip away the units
        xmin, xmax = self.convert_xunits([xmin, xmax])
        ymin, ymax = self.convert_yunits([ymin, ymax])

        verts = (xmin, ymin), (xmin, ymax), (xmax, ymax), (xmax, ymin)
        p = mpatches.Polygon(verts, **kwargs)
        p.set_transform(trans)
        self.add_patch(p)
        self.autoscale_view(scalex=False)
        return p

    def axvspan(self, xmin, xmax, ymin=0, ymax=1, **kwargs):
        """
        Add a vertical span (rectangle) across the axes.

        Draw a vertical span (rectangle) from `xmin` to `xmax`.  With
        the default values of `ymin` = 0 and `ymax` = 1. This always
        spans the yrange, regardless of the ylim settings, even if you
        change them, e.g., with the :meth:`set_ylim` command.  That is,
        the vertical extent is in axes coords: 0=bottom, 0.5=middle,
        1.0=top but the y location is in data coordinates.

        Parameters
        ----------
        xmin : scalar
            Number indicating the first X-axis coordinate of the vertical
            span rectangle in data units.
        xmax : scalar
            Number indicating the second X-axis coordinate of the vertical
            span rectangle in data units.
        ymin : scalar, optional
            Number indicating the first Y-axis coordinate of the vertical
            span rectangle in relative Y-axis units (0-1). Default to 0.
        ymax : scalar, optional
            Number indicating the second Y-axis coordinate of the vertical
            span rectangle in relative Y-axis units (0-1). Default to 1.

        Returns
        -------
        rectangle : matplotlib.patches.Polygon
            Vertical span (rectangle) from (xmin, ymin) to (xmax, ymax).

        Other Parameters
        ----------------
        **kwargs
            Optional parameters are properties of the class
            matplotlib.patches.Polygon.

        See Also
        --------
        axhspan : Add a horizontal span across the axes.

        Examples
        --------
        Draw a vertical, green, translucent rectangle from x = 1.25 to
        x = 1.55 that spans the yrange of the axes.

        >>> axvspan(1.25, 1.55, facecolor='g', alpha=0.5)

        """
        trans = self.get_xaxis_transform(which='grid')

        # process the unit information
        self._process_unit_info([xmin, xmax], [ymin, ymax], kwargs=kwargs)

        # first we need to strip away the units
        xmin, xmax = self.convert_xunits([xmin, xmax])
        ymin, ymax = self.convert_yunits([ymin, ymax])

        verts = [(xmin, ymin), (xmin, ymax), (xmax, ymax), (xmax, ymin)]
        p = mpatches.Polygon(verts, **kwargs)
        p.set_transform(trans)
        self.add_patch(p)
        self.autoscale_view(scaley=False)
        return p

    @_preprocess_data(replace_names=["y", "xmin", "xmax", "colors"],
                      label_namer="y")
    def hlines(self, y, xmin, xmax, colors='k', linestyles='solid',
               label='', **kwargs):
        """
        Plot horizontal lines at each *y* from *xmin* to *xmax*.

        Parameters
        ----------
        y : scalar or sequence of scalar
            y-indexes where to plot the lines.

        xmin, xmax : scalar or 1D array_like
            Respective beginning and end of each line. If scalars are
            provided, all lines will have same length.

        colors : array_like of colors, optional, default: 'k'

        linestyles : ['solid' | 'dashed' | 'dashdot' | 'dotted'], optional

        label : string, optional, default: ''

        Returns
        -------
        lines : `~matplotlib.collections.LineCollection`

        Other Parameters
        ----------------
        **kwargs :  `~matplotlib.collections.LineCollection` properties.

        See also
        --------
        vlines : vertical lines
        axhline: horizontal line across the axes
        """

        # We do the conversion first since not all unitized data is uniform
        # process the unit information
        self._process_unit_info([xmin, xmax], y, kwargs=kwargs)
        y = self.convert_yunits(y)
        xmin = self.convert_xunits(xmin)
        xmax = self.convert_xunits(xmax)

        if not iterable(y):
            y = [y]
        if not iterable(xmin):
            xmin = [xmin]
        if not iterable(xmax):
            xmax = [xmax]

        y, xmin, xmax = cbook.delete_masked_points(y, xmin, xmax)

        y = np.ravel(y)
        xmin = np.resize(xmin, y.shape)
        xmax = np.resize(xmax, y.shape)

        verts = [((thisxmin, thisy), (thisxmax, thisy))
                 for thisxmin, thisxmax, thisy in zip(xmin, xmax, y)]
        lines = mcoll.LineCollection(verts, colors=colors,
                                     linestyles=linestyles, label=label)
        self.add_collection(lines, autolim=False)
        lines.update(kwargs)

        if len(y) > 0:
            minx = min(xmin.min(), xmax.min())
            maxx = max(xmin.max(), xmax.max())
            miny = y.min()
            maxy = y.max()

            corners = (minx, miny), (maxx, maxy)

            self.update_datalim(corners)
            self.autoscale_view()

        return lines

    @_preprocess_data(replace_names=["x", "ymin", "ymax", "colors"],
                      label_namer="x")
    def vlines(self, x, ymin, ymax, colors='k', linestyles='solid',
               label='', **kwargs):
        """
        Plot vertical lines.

        Plot vertical lines at each *x* from *ymin* to *ymax*.

        Parameters
        ----------
        x : scalar or 1D array_like
            x-indexes where to plot the lines.

        ymin, ymax : scalar or 1D array_like
            Respective beginning and end of each line. If scalars are
            provided, all lines will have same length.

        colors : array_like of colors, optional, default: 'k'

        linestyles : ['solid' | 'dashed' | 'dashdot' | 'dotted'], optional

        label : string, optional, default: ''

        Returns
        -------
        lines : `~matplotlib.collections.LineCollection`

        Other Parameters
        ----------------
        **kwargs : `~matplotlib.collections.LineCollection` properties.

        See also
        --------
        hlines : horizontal lines
        axvline: vertical line across the axes
        """

        self._process_unit_info(xdata=x, ydata=[ymin, ymax], kwargs=kwargs)

        # We do the conversion first since not all unitized data is uniform
        x = self.convert_xunits(x)
        ymin = self.convert_yunits(ymin)
        ymax = self.convert_yunits(ymax)

        if not iterable(x):
            x = [x]
        if not iterable(ymin):
            ymin = [ymin]
        if not iterable(ymax):
            ymax = [ymax]

        x, ymin, ymax = cbook.delete_masked_points(x, ymin, ymax)

        x = np.ravel(x)
        ymin = np.resize(ymin, x.shape)
        ymax = np.resize(ymax, x.shape)

        verts = [((thisx, thisymin), (thisx, thisymax))
                 for thisx, thisymin, thisymax in zip(x, ymin, ymax)]
        lines = mcoll.LineCollection(verts, colors=colors,
                                     linestyles=linestyles, label=label)
        self.add_collection(lines, autolim=False)
        lines.update(kwargs)

        if len(x) > 0:
            minx = x.min()
            maxx = x.max()
            miny = min(ymin.min(), ymax.min())
            maxy = max(ymin.max(), ymax.max())

            corners = (minx, miny), (maxx, maxy)
            self.update_datalim(corners)
            self.autoscale_view()

        return lines

    @_preprocess_data(replace_names=["positions", "lineoffsets",
                                     "linelengths", "linewidths",
                                     "colors", "linestyles"],
                      label_namer=None)
    @docstring.dedent_interpd
    def eventplot(self, positions, orientation='horizontal', lineoffsets=1,
                  linelengths=1, linewidths=None, colors=None,
                  linestyles='solid', **kwargs):
        """
        Plot identical parallel lines at the given positions.

        *positions* should be a 1D or 2D array-like object, with each row
        corresponding to a row or column of lines.

        This type of plot is commonly used in neuroscience for representing
        neural events, where it is usually called a spike raster, dot raster,
        or raster plot.

        However, it is useful in any situation where you wish to show the
        timing or position of multiple sets of discrete events, such as the
        arrival times of people to a business on each day of the month or the
        date of hurricanes each year of the last century.

        Parameters
        ----------
        positions : 1D or 2D array-like object
            Each value is an event. If *positions* is a 2D array-like, each
            row corresponds to a row or a column of lines (depending on the
            *orientation* parameter).

        orientation : {'horizontal', 'vertical'}, optional
            Controls the direction of the event collections:

                - 'horizontal' : the lines are arranged horizontally in rows,
                  and are vertical.
                - 'vertical' : the lines are arranged vertically in columns,
                  and are horizontal.

        lineoffsets : scalar or sequence of scalars, optional, default: 1
            The offset of the center of the lines from the origin, in the
            direction orthogonal to *orientation*.

        linelengths : scalar or sequence of scalars, optional, default: 1
            The total height of the lines (i.e. the lines stretches from
            ``lineoffset - linelength/2`` to ``lineoffset + linelength/2``).

        linewidths : scalar, scalar sequence or None, optional, default: None
            The line width(s) of the event lines, in points. If it is None,
            defaults to its rcParams setting.

        colors : color, sequence of colors or None, optional, default: None
            The color(s) of the event lines. If it is None, defaults to its
            rcParams setting.

        linestyles : str or tuple or a sequence of such values, optional
            Default is 'solid'. Valid strings are ['solid', 'dashed',
            'dashdot', 'dotted', '-', '--', '-.', ':']. Dash tuples
            should be of the form::

                (offset, onoffseq),

            where *onoffseq* is an even length tuple of on and off ink
            in points.

        **kwargs : optional
            Other keyword arguments are line collection properties.  See
            :class:`~matplotlib.collections.LineCollection` for a list of
            the valid properties.

        Returns
        -------

        A list of :class:`matplotlib.collections.EventCollection` objects that
        were added.

        Notes
        -----

        For *linelengths*, *linewidths*, *colors*, and *linestyles*, if only
        a single value is given, that value is applied to all lines.  If an
        array-like is given, it must have the same length as *positions*, and
        each value will be applied to the corresponding row of the array.

        Examples
        --------

        .. plot:: gallery/lines_bars_and_markers/eventplot_demo.py
        """
        self._process_unit_info(xdata=positions,
                                ydata=[lineoffsets, linelengths],
                                kwargs=kwargs)

        # We do the conversion first since not all unitized data is uniform
        positions = self.convert_xunits(positions)
        lineoffsets = self.convert_yunits(lineoffsets)
        linelengths = self.convert_yunits(linelengths)

        if not iterable(positions):
            positions = [positions]
        elif any(iterable(position) for position in positions):
            positions = [np.asanyarray(position) for position in positions]
        else:
            positions = [np.asanyarray(positions)]

        if len(positions) == 0:
            return []

        # prevent 'singular' keys from **kwargs dict from overriding the effect
        # of 'plural' keyword arguments (e.g. 'color' overriding 'colors')
        colors = cbook.local_over_kwdict(colors, kwargs, 'color')
        linewidths = cbook.local_over_kwdict(linewidths, kwargs, 'linewidth')
        linestyles = cbook.local_over_kwdict(linestyles, kwargs, 'linestyle')

        if not iterable(lineoffsets):
            lineoffsets = [lineoffsets]
        if not iterable(linelengths):
            linelengths = [linelengths]
        if not iterable(linewidths):
            linewidths = [linewidths]
        if not iterable(colors):
            colors = [colors]
        if hasattr(linestyles, 'lower') or not iterable(linestyles):
            linestyles = [linestyles]

        lineoffsets = np.asarray(lineoffsets)
        linelengths = np.asarray(linelengths)
        linewidths = np.asarray(linewidths)

        if len(lineoffsets) == 0:
            lineoffsets = [None]
        if len(linelengths) == 0:
            linelengths = [None]
        if len(linewidths) == 0:
            lineoffsets = [None]
        if len(linewidths) == 0:
            lineoffsets = [None]
        if len(colors) == 0:
            colors = [None]
        try:
            # Early conversion of the colors into RGBA values to take care
            # of cases like colors='0.5' or colors='C1'.  (Issue #8193)
            colors = mcolors.to_rgba_array(colors)
        except ValueError:
            # Will fail if any element of *colors* is None. But as long
            # as len(colors) == 1 or len(positions), the rest of the
            # code should process *colors* properly.
            pass

        if len(lineoffsets) == 1 and len(positions) != 1:
            lineoffsets = np.tile(lineoffsets, len(positions))
            lineoffsets[0] = 0
            lineoffsets = np.cumsum(lineoffsets)
        if len(linelengths) == 1:
            linelengths = np.tile(linelengths, len(positions))
        if len(linewidths) == 1:
            linewidths = np.tile(linewidths, len(positions))
        if len(colors) == 1:
            colors = list(colors)
            colors = colors * len(positions)
        if len(linestyles) == 1:
            linestyles = [linestyles] * len(positions)

        if len(lineoffsets) != len(positions):
            raise ValueError('lineoffsets and positions are unequal sized '
                             'sequences')
        if len(linelengths) != len(positions):
            raise ValueError('linelengths and positions are unequal sized '
                             'sequences')
        if len(linewidths) != len(positions):
            raise ValueError('linewidths and positions are unequal sized '
                             'sequences')
        if len(colors) != len(positions):
            raise ValueError('colors and positions are unequal sized '
                             'sequences')
        if len(linestyles) != len(positions):
            raise ValueError('linestyles and positions are unequal sized '
                             'sequences')

        colls = []
        for position, lineoffset, linelength, linewidth, color, linestyle in \
            zip(positions, lineoffsets, linelengths, linewidths,
                           colors, linestyles):
            coll = mcoll.EventCollection(position,
                                         orientation=orientation,
                                         lineoffset=lineoffset,
                                         linelength=linelength,
                                         linewidth=linewidth,
                                         color=color,
                                         linestyle=linestyle)
            self.add_collection(coll, autolim=False)
            coll.update(kwargs)
            colls.append(coll)

        if len(positions) > 0:
            # try to get min/max
            min_max = [(np.min(_p), np.max(_p)) for _p in positions
                       if len(_p) > 0]
            # if we have any non-empty positions, try to autoscale
            if len(min_max) > 0:
                mins, maxes = zip(*min_max)
                minpos = np.min(mins)
                maxpos = np.max(maxes)

                minline = (lineoffsets - linelengths).min()
                maxline = (lineoffsets + linelengths).max()

                if (orientation is not None and
                        orientation.lower() == "vertical"):
                    corners = (minline, minpos), (maxline, maxpos)
                else:  # "horizontal", None or "none" (see EventCollection)
                    corners = (minpos, minline), (maxpos, maxline)
                self.update_datalim(corners)
                self.autoscale_view()

        return colls

    # ### Basic plotting
    # The label_naming happens in `matplotlib.axes._base._plot_args`
    @_preprocess_data(replace_names=["x", "y"],
                      positional_parameter_names=_plot_args_replacer,
                      label_namer=None)
    @docstring.dedent_interpd
    def plot(self, *args, **kwargs):
        """
        Plot y versus x as lines and/or markers.

        Call signatures::

            plot([x], y, [fmt], data=None, **kwargs)
            plot([x], y, [fmt], [x2], y2, [fmt2], ..., **kwargs)

        The coordinates of the points or line nodes are given by *x*, *y*.

        The optional parameter *fmt* is a convenient way for defining basic
        formatting like color, marker and linestyle. It's a shortcut string
        notation described in the *Notes* section below.

        >>> plot(x, y)        # plot x and y using default line style and color
        >>> plot(x, y, 'bo')  # plot x and y using blue circle markers
        >>> plot(y)           # plot y using x as index array 0..N-1
        >>> plot(y, 'r+')     # ditto, but with red plusses

        You can use `.Line2D` properties as keyword arguments for more
        control on the  appearance. Line properties and *fmt* can be mixed.
        The following two calls yield identical results:

        >>> plot(x, y, 'go--', linewidth=2, markersize=12)
        >>> plot(x, y, color='green', marker='o', linestyle='dashed',
                linewidth=2, markersize=12)

        When conflicting with *fmt*, keyword arguments take precedence.

        **Plotting labelled data**

        There's a convenient way for plotting objects with labelled data (i.e.
        data that can be accessed by index ``obj['y']``). Instead of giving
        the data in *x* and *y*, you can provide the object in the *data*
        parameter and just give the labels for *x* and *y*::

        >>> plot('xlabel', 'ylabel', data=obj)

        All indexable objects are supported. This could e.g. be a `dict`, a
        `pandas.DataFame` or a structured numpy array.


        **Plotting multiple sets of data**

        There are various ways to plot multiple sets of data.

        - The most straight forward way is just to call `plot` multiple times.
          Example:

          >>> plot(x1, y1, 'bo')
          >>> plot(x2, y2, 'go')

        - Alternatively, if your data is already a 2d array, you can pass it
          directly to *x*, *y*. A separate data set will be drawn for every
          column.

          Example: an array ``a`` where the first column represents the *x*
          values and the other columns are the *y* columns::

          >>> plot(a[0], a[1:])

        - The third way is to specify multiple sets of *[x]*, *y*, *[fmt]*
          groups::

          >>> plot(x1, y1, 'g^', x2, y2, 'g-')

          In this case, any additional keyword argument applies to all
          datasets. Also this syntax cannot be combined with the *data*
          parameter.

        By default, each line is assigned a different style specified by a
        'style cycle'. The *fmt* and line property parameters are only
        necessary if you want explicit deviations from these defaults.
        Alternatively, you can also change the style cycle using the
        'axes.prop_cycle' rcParam.

        Parameters
        ----------
        x, y : array-like or scalar
            The horizontal / vertical coordinates of the data points.
            *x* values are optional. If not given, they default to
            ``[0, ..., N-1]``.

            Commonly, these parameters are arrays of length N. However,
            scalars are supported as well (equivalent to an array with
            constant value).

            The parameters can also be 2-dimensional. Then, the columns
            represent separate data sets.

        fmt : str, optional
            A format string, e.g. 'ro' for red circles. See the *Notes*
            section for a full description of the format strings.

            Format strings are just an abbreviation for quickly setting
            basic line properties. All of these and more can also be
            controlled by keyword arguments.

        data : indexable object, optional
            An object with labelled data. If given, provide the label names to
            plot in *x* and *y*.

            .. note::
                Technically there's a slight ambiguity in calls where the
                second label is a valid *fmt*. `plot('n', 'o', data=obj)`
                could be `plt(x, y)` or `plt(y, fmt)`. In such cases,
                the former interpretation is chosen, but a warning is issued.
                You may suppress the warning by adding an empty format string
                `plot('n', 'o', '', data=obj)`.


        Other Parameters
        ----------------
        scalex, scaley : bool, optional, default: True
            These parameters determined if the view limits are adapted to
            the data limits. The values are passed on to `autoscale_view`.

        **kwargs : `.Line2D` properties, optional
            *kwargs* are used to specify properties like a line label (for
            auto legends), linewidth, antialiasing, marker face color.
            Example::

            >>> plot([1,2,3], [1,2,3], 'go-', label='line 1', linewidth=2)
            >>> plot([1,2,3], [1,4,9], 'rs',  label='line 2')

            If you make multiple lines with one plot command, the kwargs
            apply to all those lines.

            Here is a list of available `.Line2D` properties:

            %(Line2D)s

        Returns
        -------
        lines
            A list of `.Line2D` objects that were added.


        See Also
        --------
        scatter : XY scatter plot with markers of variing size and/or color (
            sometimes also called bubble chart).


        Notes
        -----
        **Format Strings**

        A format string consists of a part for color, marker and line::

            fmt = '[color][marker][line]'

        Each of them is optional. If not provided, the value from the style
        cycle is used. Exception: If ``line`` is given, but no ``marker``,
        the data will be a line without markers.

        **Colors**

        The following color abbreviations are supported:

        =============    ===============================
        character        color
        =============    ===============================
        ``'b'``          blue
        ``'g'``          green
        ``'r'``          red
        ``'c'``          cyan
        ``'m'``          magenta
        ``'y'``          yellow
        ``'k'``          black
        ``'w'``          white
        =============    ===============================

        If the color is the only part of the format string, you can
        additionally use any  `matplotlib.colors` spec, e.g. full names
        (``'green'``) or hex strings (``'#008000'``).

        **Markers**

        =============    ===============================
        character        description
        =============    ===============================
        ``'.'``          point marker
        ``','``          pixel marker
        ``'o'``          circle marker
        ``'v'``          triangle_down marker
        ``'^'``          triangle_up marker
        ``'<'``          triangle_left marker
        ``'>'``          triangle_right marker
        ``'1'``          tri_down marker
        ``'2'``          tri_up marker
        ``'3'``          tri_left marker
        ``'4'``          tri_right marker
        ``'s'``          square marker
        ``'p'``          pentagon marker
        ``'*'``          star marker
        ``'h'``          hexagon1 marker
        ``'H'``          hexagon2 marker
        ``'+'``          plus marker
        ``'x'``          x marker
        ``'D'``          diamond marker
        ``'d'``          thin_diamond marker
        ``'|'``          vline marker
        ``'_'``          hline marker
        =============    ===============================

        **Line Styles**

        =============    ===============================
        character        description
        =============    ===============================
        ``'-'``          solid line style
        ``'--'``         dashed line style
        ``'-.'``         dash-dot line style
        ``':'``          dotted line style
        =============    ===============================

        Example format strings::

            'b'    # blue markers with default shape
            'ro'   # red circles
            'g-'   # green solid line
            '--'   # dashed line with default color
            'k^:'  # black triangle_up markers connected by a dotted line

        """
        scalex = kwargs.pop('scalex', True)
        scaley = kwargs.pop('scaley', True)

        if not self._hold:
            self.cla()
        lines = []

        kwargs = cbook.normalize_kwargs(kwargs, mlines.Line2D._alias_map)

        for line in self._get_lines(*args, **kwargs):
            self.add_line(line)
            lines.append(line)

        self.autoscale_view(scalex=scalex, scaley=scaley)
        return lines

    @_preprocess_data(replace_names=["x", "y"], label_namer="y")
    @docstring.dedent_interpd
    def plot_date(self, x, y, fmt='o', tz=None, xdate=True, ydate=False,
                  **kwargs):
        """
        Plot data that contains dates.

        Similar to `.plot`, this plots *y* vs. *x* as lines or markers.
        However, the axis labels are formatted as dates depending on *xdate*
        and *ydate*.

        Parameters
        ----------
        x, y : array-like
            The coordinates of the data points. If *xdate* or *ydate* is
            *True*, the respective values *x* or *y* are interpreted as
            :ref:`Matplotlib dates <date-format>`.

        fmt : str, optional
            The plot format string. For details, see the corresponding
            parameter in `.plot`.

        tz : [ *None* | timezone string | :class:`tzinfo` instance]
            The time zone to use in labeling dates. If *None*, defaults to
            rcParam ``timezone``.

        xdate : bool, optional, default: True
            If *True*, the *x*-axis will be interpreted as Matplotlib dates.

        ydate : bool, optional, default: False
            If *True*, the *y*-axis will be interpreted as Matplotlib dates.


        Returns
        -------
        lines
            A list of `.Line2D` objects that were added to the axes.


        Other Parameters
        ----------------
        **kwargs
            Keyword arguments control the :class:`~matplotlib.lines.Line2D`
            properties:

            %(Line2D)s


        See Also
        --------
        matplotlib.dates : Helper functions on dates.
        matplotlib.dates.date2num : Convert dates to num.
        matplotlib.dates.num2date : Convert num to dates.
        matplotlib.dates.drange : Create an equally spaced sequence of dates.


        Notes
        -----
        If you are using custom date tickers and formatters, it may be
        necessary to set the formatters/locators after the call to
        `.plot_date`. `.plot_date` will set the default tick locator to
        `.AutoDateLocator` (if the tick locator is not already set to a
        `.DateLocator` instance) and the default tick formatter to
        `.AutoDateFormatter` (if the tick formatter is not already set to a
        `.DateFormatter` instance).
        """

        if not self._hold:
            self.cla()

        if xdate:
            self.xaxis_date(tz)
        if ydate:
            self.yaxis_date(tz)

        ret = self.plot(x, y, fmt, **kwargs)

        self.autoscale_view()

        return ret

    # @_preprocess_data() # let 'plot' do the unpacking..
    @docstring.dedent_interpd
    def loglog(self, *args, **kwargs):
        """
        Make a plot with log scaling on both the *x* and *y* axis.

        :func:`~matplotlib.pyplot.loglog` supports all the keyword
        arguments of :func:`~matplotlib.pyplot.plot` and
        :meth:`matplotlib.axes.Axes.set_xscale` /
        :meth:`matplotlib.axes.Axes.set_yscale`.

        Parameters
        ----------
        basex, basey : scalar
            Base of the x/y logarithm. Must be > 1.

        subsx, subsy : sequence
            The location of the minor x/y ticks; ``None`` defaults to autosubs,
            which depend on the number of decades in the plot;
            see :meth:`matplotlib.axes.Axes.set_xscale` /
            :meth:`matplotlib.axes.Axes.set_yscale` for details.

        nonposx, nonposy : ['mask' | 'clip' ]
            Non-positive values in x or y can be masked as invalid, or clipped
            to a very small positive number.

        Other Parameters
        ----------------
        **kwargs :
            The remaining valid kwargs are :class:`~matplotlib.lines.Line2D`
            properties:

            %(Line2D)s

        """
        if not self._hold:
            self.cla()

        dx = {k: kwargs.pop(k) for k in ['basex', 'subsx', 'nonposx']
                if k in kwargs}
        dy = {k: kwargs.pop(k) for k in ['basey', 'subsy', 'nonposy']
                if k in kwargs}

        self.set_xscale('log', **dx)
        self.set_yscale('log', **dy)

        b = self._hold
        self._hold = True  # we've already processed the hold
        l = self.plot(*args, **kwargs)
        self._hold = b  # restore the hold

        return l

    # @_preprocess_data() # let 'plot' do the unpacking..
    @docstring.dedent_interpd
    def semilogx(self, *args, **kwargs):
        """
        Make a plot with log scaling on the x axis.

        Parameters
        ----------
        basex : float, optional
            Base of the x logarithm. The scalar should be larger than 1.

        subsx : array_like, optional
            The location of the minor xticks; ``None`` defaults to
            autosubs, which depend on the number of decades in the
            plot; see :meth:`~matplotlib.axes.Axes.set_xscale` for
            details.

        nonposx : string, optional, {'mask', 'clip'}
            Non-positive values in x can be masked as
            invalid, or clipped to a very small positive number.

        Returns
        -------
        `~matplotlib.pyplot.plot`
            Log-scaled plot on the x axis.

        Other Parameters
        ----------------
        **kwargs :
            Keyword arguments control the :class:`~matplotlib.lines.Line2D`
            properties:

            %(Line2D)s

        Notes
        -----
        This function supports all the keyword arguments of
        :func:`~matplotlib.pyplot.plot` and
        :meth:`matplotlib.axes.Axes.set_xscale`.
        """
        if not self._hold:
            self.cla()
        d = {k: kwargs.pop(k) for k in ['basex', 'subsx', 'nonposx']
                if k in kwargs}

        self.set_xscale('log', **d)
        b = self._hold
        self._hold = True  # we've already processed the hold
        l = self.plot(*args, **kwargs)
        self._hold = b  # restore the hold
        return l

    # @_preprocess_data() # let 'plot' do the unpacking..
    @docstring.dedent_interpd
    def semilogy(self, *args, **kwargs):
        """
        Make a plot with log scaling on the y axis.

        Parameters
        ----------
        basey : float, optional
            Base of the y logarithm. The scalar should be larger than 1.

        subsy : array_like, optional
            The location of the minor yticks; ``None`` defaults to
            autosubs, which depend on the number of decades in the
            plot; see :meth:`~matplotlib.axes.Axes.set_yscale` for
            details.

        nonposy : string, optional, {'mask', 'clip'}
            Non-positive values in *y* can be masked as
            invalid, or clipped to a very small positive number.

        Returns
        -------
        `~matplotlib.pyplot.plot`
            Log-scaled plot on the *y* axis.

        Other Parameters
        ----------------
        **kwargs :
            Keyword arguments control the :class:`~matplotlib.lines.Line2D`
            properties:

            %(Line2D)s

        Notes
        -----
        This function supports all the keyword arguments of
        :func:`~matplotlib.pyplot.plot` and
        :meth:`matplotlib.axes.Axes.set_yscale`.
        """

        if not self._hold:
            self.cla()
        d = {k: kwargs.pop(k) for k in ['basey', 'subsy', 'nonposy']
                if k in kwargs}
        self.set_yscale('log', **d)
        b = self._hold
        self._hold = True  # we've already processed the hold
        l = self.plot(*args, **kwargs)
        self._hold = b  # restore the hold

        return l

    @_preprocess_data(replace_names=["x"], label_namer="x")
    def acorr(self, x, **kwargs):
        """
        Plot the autocorrelation of *x*.

        Parameters
        ----------

        x : sequence of scalar

        hold : bool, optional, *deprecated*, default: True

        detrend : callable, optional, default: `mlab.detrend_none`
            *x* is detrended by the *detrend* callable. Default is no
            normalization.

        normed : bool, optional, default: True
            If ``True``, input vectors are normalised to unit length.

        usevlines : bool, optional, default: True
            If ``True``, `Axes.vlines` is used to plot the vertical lines from
            the origin to the acorr. Otherwise, `Axes.plot` is used.

        maxlags : integer, optional, default: 10
            Number of lags to show. If ``None``, will return all
            ``2 * len(x) - 1`` lags.

        Returns
        -------
        lags : array (length ``2*maxlags+1``)
            lag vector.
        c : array  (length ``2*maxlags+1``)
            auto correlation vector.
        line : `.LineCollection` or `.Line2D`
            `.Artist` added to the axes of the correlation.

             `.LineCollection` if *usevlines* is True
             `.Line2D` if *usevlines* is False
        b : `.Line2D` or None
            Horizontal line at 0 if *usevlines* is True
            None *usevlines* is False

        Other Parameters
        ----------------
        linestyle : `~matplotlib.lines.Line2D` prop, optional, default: None
            Only used if usevlines is ``False``.

        marker : string, optional, default: 'o'

        Notes
        -----
        The cross correlation is performed with :func:`numpy.correlate` with
        ``mode = 2``.
        """
        if "hold" in kwargs:
            warnings.warn("the 'hold' kwarg is deprecated", mplDeprecation)
        return self.xcorr(x, x, **kwargs)

    @_preprocess_data(replace_names=["x", "y"], label_namer="y")
    def xcorr(self, x, y, normed=True, detrend=mlab.detrend_none,
              usevlines=True, maxlags=10, **kwargs):
        """
        Plot the cross correlation between *x* and *y*.

        The correlation with lag k is defined as sum_n x[n+k] * conj(y[n]).

        Parameters
        ----------
        x : sequence of scalars of length n

        y : sequence of scalars of length n

        hold : bool, optional, *deprecated*, default: True

        detrend : callable, optional, default: `mlab.detrend_none`
            *x* is detrended by the *detrend* callable. Default is no
            normalization.

        normed : bool, optional, default: True
            If ``True``, input vectors are normalised to unit length.

        usevlines : bool, optional, default: True
            If ``True``, `Axes.vlines` is used to plot the vertical lines from
            the origin to the acorr. Otherwise, `Axes.plot` is used.

        maxlags : int, optional
            Number of lags to show. If None, will return all ``2 * len(x) - 1``
            lags. Default is 10.

        Returns
        -------
        lags : array (length ``2*maxlags+1``)
            lag vector.
        c : array  (length ``2*maxlags+1``)
            auto correlation vector.
        line : `.LineCollection` or `.Line2D`
            `.Artist` added to the axes of the correlation

             `.LineCollection` if *usevlines* is True
             `.Line2D` if *usevlines* is False
        b : `.Line2D` or None
            Horizontal line at 0 if *usevlines* is True
            None *usevlines* is False

        Other Parameters
        ----------------
        linestyle : `~matplotlib.lines.Line2D` property, optional
            Only used if usevlines is ``False``.

        marker : string, optional
            Default is 'o'.

        Notes
        -----
        The cross correlation is performed with :func:`numpy.correlate` with
        ``mode = 2``.
        """
        if "hold" in kwargs:
            warnings.warn("the 'hold' kwarg is deprecated", mplDeprecation)

        Nx = len(x)
        if Nx != len(y):
            raise ValueError('x and y must be equal length')

        x = detrend(np.asarray(x))
        y = detrend(np.asarray(y))

        correls = np.correlate(x, y, mode=2)

        if normed:
            correls /= np.sqrt(np.dot(x, x) * np.dot(y, y))

        if maxlags is None:
            maxlags = Nx - 1

        if maxlags >= Nx or maxlags < 1:
            raise ValueError('maxlags must be None or strictly '
                             'positive < %d' % Nx)

        lags = np.arange(-maxlags, maxlags + 1)
        correls = correls[Nx - 1 - maxlags:Nx + maxlags]

        if usevlines:
            a = self.vlines(lags, [0], correls, **kwargs)
            # Make label empty so only vertical lines get a legend entry
            kwargs.pop('label', '')
            b = self.axhline(**kwargs)
        else:
            kwargs.setdefault('marker', 'o')
            kwargs.setdefault('linestyle', 'None')
            a, = self.plot(lags, correls, **kwargs)
            b = None
        return lags, correls, a, b

    #### Specialized plotting

    @_preprocess_data(replace_names=["x", "y"], label_namer="y")
    def step(self, x, y, *args, **kwargs):
        """
        Make a step plot.

        Call signatures::

            step(x, y, [fmt], *, data=None, where='pre', **kwargs)
            step(x, y, [fmt], x2, y2, [fmt2], ..., *, where='pre', **kwargs)

        This is just a thin wrapper around `.plot` which changes some
        formatting options. Most of the concepts and parameters of plot can be
        used here as well.

        Parameters
        ----------
        x : array_like
            1-D sequence of x positions. It is assumed, but not checked, that
            it is uniformly increasing.

        y : array_like
            1-D sequence of y levels.

        fmt : str, optional
            A format string, e.g. 'g' for a green line. See `.plot` for a more
            detailed description.

            Note: While full format strings are accepted, it is recommended to
            only specify the color. Line styles are currently ignored (use
            the keyword argument *linestyle* instead). Markers are accepted
            and plotted on the given positions, however, this is a rarely
            needed feature for step plots.

        data : indexable object, optional
            An object with labelled data. If given, provide the label names to
            plot in *x* and *y*.

        where : {'pre', 'post', 'mid'}, optional, default 'pre'
            Define where the steps should be placed:

            - 'pre': The y value is continued constantly to the left from
              every *x* position, i.e. the interval ``(x[i-1], x[i]]`` has the
              value ``y[i]``.
            - 'post': The y value is continued constantly to the right from
              every *x* position, i.e. the interval ``[x[i], x[i+1])`` has the
              value ``y[i]``.
            - 'mid': Steps occur half-way between the *x* positions.

        Returns
        -------
        lines
            A list of `.Line2D` objects representing the plotted data.

        Other Parameters
        ----------------
        **kwargs
            Additional parameters are the same as those for `.plot`.

        Notes
        -----
        .. [notes section required to get data note injection right]
        """
        where = kwargs.pop('where', 'pre')
        if where not in ('pre', 'post', 'mid'):
            raise ValueError("'where' argument to step must be "
                             "'pre', 'post' or 'mid'")
        usr_linestyle = kwargs.pop('linestyle', '')
        kwargs['linestyle'] = 'steps-' + where + usr_linestyle

        return self.plot(x, y, *args, **kwargs)

    @_preprocess_data(replace_names=["x", "left",
                                     "height", "width",
                                     "y", "bottom",
                                     "color", "edgecolor", "linewidth",
                                     "tick_label", "xerr", "yerr",
                                     "ecolor"],
                      label_namer=None,
                      replace_all_args=True
                      )
    @docstring.dedent_interpd
    def bar(self, *args, **kwargs):
        r"""
        Make a bar plot.

        Call signatures::

           bar(x, height, *, align='center', **kwargs)
           bar(x, height, width, *, align='center', **kwargs)
           bar(x, height, width, bottom, *, align='center', **kwargs)

        The bars are positioned at *x* with the given *align* ment. Their
        dimensions are given by *width* and *height*. The vertical baseline
        is *bottom* (default 0).

        Each of *x*, *height*, *width*, and *bottom* may either be a scalar
        applying to all bars, or it may be a sequence of length N providing a
        separate value for each bar.


        Parameters
        ----------
        x : sequence of scalars
            The x coordinates of the bars. See also *align* for the
            alignment of the bars to the coordinates.

        height : scalar or sequence of scalars
            The height(s) of the bars.

        width : scalar or array-like, optional
            The width(s) of the bars (default: 0.8).

        bottom : scalar or array-like, optional
            The y coordinate(s) of the bars bases (default: 0).

        align : {'center', 'edge'}, optional, default: 'center'
            Alignment of the bars to the *x* coordinates:

            - 'center': Center the base on the *x* positions.
            - 'edge': Align the left edges of the bars with the *x* positions.

            To align the bars on the right edge pass a negative *width* and
            ``align='edge'``.

        Returns
        -------
        `.BarContainer`
            Container with all the bars and optionally errorbars.

        Other Parameters
        ----------------
        color : scalar or array-like, optional
            The colors of the bar faces.

        edgecolor : scalar or array-like, optional
            The colors of the bar edges.

        linewidth : scalar or array-like, optional
            Width of the bar edge(s). If 0, don't draw edges.

        tick_label : string or array-like, optional
            The tick labels of the bars.
            Default: None (Use default numeric labels.)

        xerr, yerr : scalar or array-like of shape(N,) or shape(2,N), optional
            If not *None*, add horizontal / vertical errorbars to the bar tips.
            The values are +/- sizes relative to the data:

            - scalar: symmetric +/- values for all bars
            - shape(N,): symmetric +/- values for each bar
            - shape(2,N): separate + and - values for each bar

            Default: None

        ecolor : scalar or array-like, optional, default: 'black'
            The line color of the errorbars.

        capsize : scalar, optional
           The length of the error bar caps in points.
           Default: None, which will take the value from
           :rc:`errorbar.capsize`.

        error_kw : dict, optional
            Dictionary of kwargs to be passed to the `~.Axes.errorbar`
            method. Values of *ecolor* or *capsize* defined here take
            precedence over the independent kwargs.

        log : bool, optional, default: False
            If *True*, set the y-axis to be log scale.

        orientation : {'vertical',  'horizontal'}, optional
            *This is for internal use only.* Please use `barh` for
            horizontal bar plots. Default: 'vertical'.

        See also
        --------
        barh: Plot a horizontal bar plot.

        Notes
        -----
        The optional arguments *color*, *edgecolor*, *linewidth*,
        *xerr*, and *yerr* can be either scalars or sequences of
        length equal to the number of bars.  This enables you to use
        bar as the basis for stacked bar charts, or candlestick plots.
        Detail: *xerr* and *yerr* are passed directly to
        :meth:`errorbar`, so they can also have shape 2xN for
        independent specification of lower and upper errors.

        Other optional kwargs:

        %(Rectangle)s

        """
        kwargs = cbook.normalize_kwargs(kwargs, mpatches.Patch._alias_map)
        # this is using the lambdas to do the arg/kwarg unpacking rather
        # than trying to re-implement all of that logic our selves.
        matchers = [
            (lambda x, height, width=0.8, bottom=None, **kwargs:
             (False, x, height, width, bottom, kwargs)),
            (lambda left, height, width=0.8, bottom=None, **kwargs:
             (True, left, height, width, bottom, kwargs)),
        ]
        exps = []
        for matcher in matchers:
            try:
                dp, x, height, width, y, kwargs = matcher(*args, **kwargs)
            except TypeError as e:
                # This can only come from a no-match as there is
                # no other logic in the matchers.
                exps.append(e)
            else:
                break
        else:
            raise exps[0]
        # if we matched the second-case, then the user passed in
        # left=val as a kwarg which we want to deprecate
        if dp:
            warnings.warn(
                "The *left* kwarg to `bar` is deprecated use *x* instead. "
                "Support for *left* will be removed in Matplotlib 3.0",
                mplDeprecation, stacklevel=2)
        if not self._hold:
            self.cla()
        color = kwargs.pop('color', None)
        if color is None:
            color = self._get_patches_for_fill.get_next_color()
        edgecolor = kwargs.pop('edgecolor', None)
        linewidth = kwargs.pop('linewidth', None)

        # Because xerr and yerr will be passed to errorbar,
        # most dimension checking and processing will be left
        # to the errorbar method.
        xerr = kwargs.pop('xerr', None)
        yerr = kwargs.pop('yerr', None)
        error_kw = kwargs.pop('error_kw', dict())
        ecolor = kwargs.pop('ecolor', 'k')
        capsize = kwargs.pop('capsize', rcParams["errorbar.capsize"])
        error_kw.setdefault('ecolor', ecolor)
        error_kw.setdefault('capsize', capsize)

        if rcParams['_internal.classic_mode']:
            align = kwargs.pop('align', 'edge')
        else:
            align = kwargs.pop('align', 'center')

        orientation = kwargs.pop('orientation', 'vertical')
        log = kwargs.pop('log', False)
        label = kwargs.pop('label', '')
        tick_labels = kwargs.pop('tick_label', None)

        adjust_ylim = False
        adjust_xlim = False

        if orientation == 'vertical':
            if y is None:
                if self.get_yscale() == 'log':
                    adjust_ylim = True
                y = 0

        elif orientation == 'horizontal':
            if x is None:
                if self.get_xscale() == 'log':
                    adjust_xlim = True
                x = 0

        if orientation == 'vertical':
            self._process_unit_info(xdata=x, ydata=height, kwargs=kwargs)
            if log:
                self.set_yscale('log', nonposy='clip')
        elif orientation == 'horizontal':
            self._process_unit_info(xdata=width, ydata=y, kwargs=kwargs)
            if log:
                self.set_xscale('log', nonposx='clip')
        else:
            raise ValueError('invalid orientation: %s' % orientation)

        # lets do some conversions now since some types cannot be
        # subtracted uniformly
        if self.xaxis is not None:
            x = self.convert_xunits(x)
            width = self.convert_xunits(width)
            if xerr is not None:
                xerr = self.convert_xunits(xerr)

        if self.yaxis is not None:
            y = self.convert_yunits(y)
            height = self.convert_yunits(height)
            if yerr is not None:
                yerr = self.convert_yunits(yerr)

        x, height, width, y, linewidth = np.broadcast_arrays(
            # Make args iterable too.
            np.atleast_1d(x), height, width, y, linewidth)

        # Now that units have been converted, set the tick locations.
        if orientation == 'vertical':
            tick_label_axis = self.xaxis
            tick_label_position = x
        elif orientation == 'horizontal':
            tick_label_axis = self.yaxis
            tick_label_position = y

        linewidth = itertools.cycle(np.atleast_1d(linewidth))
        color = itertools.chain(itertools.cycle(mcolors.to_rgba_array(color)),
                                # Fallback if color == "none".
                                itertools.repeat([0, 0, 0, 0]))
        if edgecolor is None:
            edgecolor = itertools.repeat(None)
        else:
            edgecolor = itertools.chain(
                itertools.cycle(mcolors.to_rgba_array(edgecolor)),
                # Fallback if edgecolor == "none".
                itertools.repeat([0, 0, 0, 0]))

        # We will now resolve the alignment and really have
        # left, bottom, width, height vectors
        if align == 'center':
            if orientation == 'vertical':
                left = x - width / 2
                bottom = y
            elif orientation == 'horizontal':
                bottom = y - height / 2
                left = x
        elif align == 'edge':
            left = x
            bottom = y
        else:
            raise ValueError('invalid alignment: %s' % align)

        patches = []
        args = zip(left, bottom, width, height, color, edgecolor, linewidth)
        for l, b, w, h, c, e, lw in args:
            r = mpatches.Rectangle(
                xy=(l, b), width=w, height=h,
                facecolor=c,
                edgecolor=e,
                linewidth=lw,
                label='_nolegend_',
                )
            r.update(kwargs)
            r.get_path()._interpolation_steps = 100
            if orientation == 'vertical':
                r.sticky_edges.y.append(b)
            elif orientation == 'horizontal':
                r.sticky_edges.x.append(l)
            self.add_patch(r)
            patches.append(r)

        holdstate = self._hold
        self._hold = True  # ensure hold is on before plotting errorbars

        if xerr is not None or yerr is not None:
            if orientation == 'vertical':
                # using list comps rather than arrays to preserve unit info
                ex = [l + 0.5 * w for l, w in zip(left, width)]
                ey = [b + h for b, h in zip(bottom, height)]

            elif orientation == 'horizontal':
                # using list comps rather than arrays to preserve unit info
                ex = [l + w for l, w in zip(left, width)]
                ey = [b + 0.5 * h for b, h in zip(bottom, height)]

            error_kw.setdefault("label", '_nolegend_')

            errorbar = self.errorbar(ex, ey,
                                     yerr=yerr, xerr=xerr,
                                     fmt='none', **error_kw)
        else:
            errorbar = None

        self._hold = holdstate  # restore previous hold state

        if adjust_xlim:
            xmin, xmax = self.dataLim.intervalx
            xmin = min(w for w in width if w > 0)
            if xerr is not None:
                xmin = xmin - np.max(xerr)
            xmin = max(xmin * 0.9, 1e-100)
            self.dataLim.intervalx = (xmin, xmax)

        if adjust_ylim:
            ymin, ymax = self.dataLim.intervaly
            ymin = min(h for h in height if h > 0)
            if yerr is not None:
                ymin = ymin - np.max(yerr)
            ymin = max(ymin * 0.9, 1e-100)
            self.dataLim.intervaly = (ymin, ymax)
        self.autoscale_view()

        bar_container = BarContainer(patches, errorbar, label=label)
        self.add_container(bar_container)

        if tick_labels is not None:
            tick_labels = np.broadcast_to(tick_labels, len(patches))
            tick_label_axis.set_ticks(tick_label_position)
            tick_label_axis.set_ticklabels(tick_labels)

        return bar_container

    @docstring.dedent_interpd
    def barh(self, *args, **kwargs):
        r"""
        Make a horizontal bar plot.

        Call signatures::

           bar(y, width, *, align='center', **kwargs)
           bar(y, width, height, *, align='center', **kwargs)
           bar(y, width, height, left, *, align='center', **kwargs)

        The bars are positioned at *y* with the given *align*. Their
        dimensions are given by *width* and *height*. The horizontal baseline
        is *left* (default 0).

        Each of *y*, *width*, *height*, and *left* may either be a scalar
        applying to all bars, or it may be a sequence of length N providing a
        separate value for each bar.


        Parameters
        ----------
        y : scalar or array-like
            The y coordinates of the bars. See also *align* for the
            alignment of the bars to the coordinates.

        width : scalar or array-like
            The width(s) of the bars.

        height : sequence of scalars, optional, default: 0.8
            The heights of the bars.

        left : sequence of scalars
            The x coordinates of the left sides of the bars (default: 0).

        align : {'center', 'edge'}, optional, default: 'center'
            Alignment of the base to the *y* coordinates*:

            - 'center': Center the bars on the *y* positions.
            - 'edge': Align the bottom edges of the bars with the *y*
              positions.

            To align the bars on the top edge pass a negative *height* and
            ``align='edge'``.

        Returns
        -------
        `.BarContainer`
            Container with all the bars and optionally errorbars.

        Other Parameters
        ----------------
        color : scalar or array-like, optional
            The colors of the bar faces.

        edgecolor : scalar or array-like, optional
            The colors of the bar edges.

        linewidth : scalar or array-like, optional
            Width of the bar edge(s). If 0, don't draw edges.

        tick_label : string or array-like, optional
            The tick labels of the bars.
            Default: None (Use default numeric labels.)

        xerr, yerr : scalar or array-like of shape(N,) or shape(2,N), optional
            If not ``None``, add horizontal / vertical errorbars to the
            bar tips. The values are +/- sizes relative to the data:

            - scalar: symmetric +/- values for all bars
            - shape(N,): symmetric +/- values for each bar
            - shape(2,N): separate + and - values for each bar

            Default: None

        ecolor : scalar or array-like, optional, default: 'black'
            The line color of the errorbars.

        capsize : scalar, optional
           The length of the error bar caps in points.
           Default: None, which will take the value from
           :rc:`errorbar.capsize`.

        error_kw : dict, optional
            Dictionary of kwargs to be passed to the `~.Axes.errorbar`
            method. Values of *ecolor* or *capsize* defined here take
            precedence over the independent kwargs.

        log : bool, optional, default: False
            If ``True``, set the x-axis to be log scale.

        See also
        --------
        bar: Plot a vertical bar plot.

        Notes
        -----
        The optional arguments *color*, *edgecolor*, *linewidth*,
        *xerr*, and *yerr* can be either scalars or sequences of
        length equal to the number of bars.  This enables you to use
        bar as the basis for stacked bar charts, or candlestick plots.
        Detail: *xerr* and *yerr* are passed directly to
        :meth:`errorbar`, so they can also have shape 2xN for
        independent specification of lower and upper errors.

        Other optional kwargs:

        %(Rectangle)s

        """
        # this is using the lambdas to do the arg/kwarg unpacking rather
        # than trying to re-implement all of that logic our selves.
        matchers = [
            (lambda y, width, height=0.8, left=None, **kwargs:
             (False, y, width, height, left, kwargs)),
            (lambda bottom, width, height=0.8, left=None, **kwargs:
             (True, bottom, width, height, left, kwargs)),
        ]
        excs = []
        for matcher in matchers:
            try:
                dp, y, width, height, left, kwargs = matcher(*args, **kwargs)
            except TypeError as e:
                # This can only come from a no-match as there is
                # no other logic in the matchers.
                excs.append(e)
            else:
                break
        else:
            raise excs[0]

        if dp:
            warnings.warn(
                "The *bottom* kwarg to `barh` is deprecated use *y* instead. "
                "Support for *bottom* will be removed in Matplotlib 3.0",
                mplDeprecation, stacklevel=2)
        kwargs.setdefault('orientation', 'horizontal')
        patches = self.bar(x=left, height=height, width=width,
                           bottom=y, **kwargs)
        return patches

    @_preprocess_data(label_namer=None)
    @docstring.dedent_interpd
    def broken_barh(self, xranges, yrange, **kwargs):
        """
        Plot a horizontal sequence of rectangles.

        A rectangle is drawn for each element of *xranges*. All rectangles
        have the same vertical position and size defined by *yrange*.

        This is a convenience function for instantiating a
        `.BrokenBarHCollection`, adding it to the axes and autoscaling the
        view.

        Parameters
        ----------
        xranges : sequence of tuples (*xmin*, *xwidth*)
            The x-positions and extends of the rectangles. For each tuple
            (*xmin*, *xwidth*) a rectangle is drawn from *xmin* to *xmin* +
            *xwidth*.
        yranges : (*ymin*, *ymax*)
            The y-position and extend for all the rectangles.

        Other Parameters
        ----------------
        **kwargs : :class:`.BrokenBarHCollection` properties

            Each *kwarg* can be either a single argument applying to all
            rectangles, e.g.::

                facecolors='black'

            or a sequence of arguments over which is cycled, e.g.::

                facecolors=('black', 'blue')

            would create interleaving black and blue rectangles.

            Supported keywords:

            %(BrokenBarHCollection)s

        Returns
        -------
        :class:`matplotlib.collections.BrokenBarHCollection`

        Notes
        -----
        .. [Notes section required for data comment. See #10189.]

        """
        # process the unit information
        if len(xranges):
            xdata = cbook.safe_first_element(xranges)
        else:
            xdata = None
        if len(yrange):
            ydata = cbook.safe_first_element(yrange)
        else:
            ydata = None
        self._process_unit_info(xdata=xdata,
                                ydata=ydata,
                                kwargs=kwargs)
        xranges = self.convert_xunits(xranges)
        yrange = self.convert_yunits(yrange)

        col = mcoll.BrokenBarHCollection(xranges, yrange, **kwargs)
        self.add_collection(col, autolim=True)
        self.autoscale_view()

        return col

    @_preprocess_data(replace_all_args=True, label_namer=None)
    def stem(self, *args, **kwargs):
        """
        Create a stem plot.

        A stem plot plots vertical lines at each *x* location from the baseline
        to *y*, and places a marker there.

        Call signature::

          stem([x,] y, linefmt=None, markerfmt=None, basefmt=None)

        The x-positions are optional. The formats may be provided either as
        positional or as keyword-arguments.

        Parameters
        ----------
        x : array-like, optional
            The x-positions of the stems. Default: (0, 1, ..., len(y) - 1).

        y : array-like
            The y-values of the stem heads.

        linefmt : str, optional
            A string defining the properties of the vertical lines. Usually,
            this will be a color or a color and a linestyle:

            =========  =============
            Character  Line Style
            =========  =============
            ``'-'``    solid line
            ``'--'``   dashed line
            ``'-.'``   dash-dot line
            ``':'``    dotted line
            =========  =============

            Default: 'C0-', i.e. solid line with the first color of the color
            cycle.

            Note: While it is technically possible to specify valid formats
            other than color or color and linestyle (e.g. 'rx' or '-.'), this
            is beyond the intention of the method and will most likely not
            result in a reasonable reasonable plot.

        markerfmt : str, optional
            A string defining the properties of the markers at the stem heads.
            Default: 'C0o', i.e. filled circles with the first color of the
            color cycle.

        basefmt : str, optional
            A format string defining the properties of the baseline.

            Default: 'C3-' ('C2-' in classic mode).

        bottom : float, optional, default: 0
            The y-position of the baseline.

        label : str, optional, default: None
            The label to use for the stems in legends.


        Other Parameters
        ----------------
        **kwargs
            No other parameters are supported. They are currently ignored
            silently for backward compatibility. This behavior is deprecated.
            Future versions will not accept any other parameters and will
            raise a TypeError instead.


        Returns
        -------
        :class:`~matplotlib.container.StemContainer`
            The stemcontainer may be treated like a tuple
            (*markerline*, *stemlines*, *baseline*)


        Notes
        -----

        .. seealso::
            The MATLAB function
            `stem <http://www.mathworks.com/help/techdoc/ref/stem.html>`_
            which inspired this method.

        """

        # kwargs handling
        # We would like to have a signature with explicit kewords:
        # stem(*args, linefmt=None, markerfmt=None, basefmt=None,
        #      bottom=0, label=None)
        # Unfortunately,  this is not supported in Python 2.x. There, *args
        # can only exist after keyword arguments.
        linefmt = kwargs.pop('linefmt', None)
        markerfmt = kwargs.pop('markerfmt', None)
        basefmt = kwargs.pop('basefmt', None)
        bottom = kwargs.pop('bottom', None)
        if bottom is None:
            bottom = 0
        label = kwargs.pop('label', None)
        if kwargs:
            warn_deprecated(since='2.2',
                            message="stem() got an unexpected keyword "
                                    "argument '%s'. This will raise a "
                                    "TypeError in future versions." % (
                                next(k for k in kwargs), )
                            )

        remember_hold = self._hold
        if not self._hold:
            self.cla()
        self._hold = True

        # Assume there's at least one data array
        y = np.asarray(args[0])
        args = args[1:]

        # Try a second one
        try:
            second = np.asarray(args[0], dtype=float)
            x, y = y, second
            args = args[1:]
        except (IndexError, ValueError):
            # The second array doesn't make sense, or it doesn't exist
            second = np.arange(len(y))
            x = second

        # defaults for formats
        if linefmt is None:
            try:
                # fallback to positional argument
                linefmt = args[0]
            except IndexError:
                linecolor = 'C0'
                linemarker = 'None'
                linestyle = '-'
            else:
                linestyle, linemarker, linecolor = \
                    _process_plot_format(linefmt)
        else:
            linestyle, linemarker, linecolor = _process_plot_format(linefmt)

        if markerfmt is None:
            try:
                # fallback to positional argument
                markerfmt = args[1]
            except IndexError:
                markercolor = 'C0'
                markermarker = 'o'
                markerstyle = 'None'
            else:
                markerstyle, markermarker, markercolor = \
                    _process_plot_format(markerfmt)
        else:
            markerstyle, markermarker, markercolor = \
                _process_plot_format(markerfmt)

        if basefmt is None:
            try:
                # fallback to positional argument
                basefmt = args[2]
            except IndexError:
                if rcParams['_internal.classic_mode']:
                    basecolor = 'C2'
                else:
                    basecolor = 'C3'
                basemarker = 'None'
                basestyle = '-'
            else:
                basestyle, basemarker, basecolor = \
                    _process_plot_format(basefmt)
        else:
            basestyle, basemarker, basecolor = _process_plot_format(basefmt)

        markerline, = self.plot(x, y, color=markercolor, linestyle=markerstyle,
                                marker=markermarker, label="_nolegend_")

        stemlines = []
        for thisx, thisy in zip(x, y):
            l, = self.plot([thisx, thisx], [bottom, thisy],
                           color=linecolor, linestyle=linestyle,
                           marker=linemarker, label="_nolegend_")
            stemlines.append(l)

        baseline, = self.plot([np.min(x), np.max(x)], [bottom, bottom],
                              color=basecolor, linestyle=basestyle,
                              marker=basemarker, label="_nolegend_")

        self._hold = remember_hold

        stem_container = StemContainer((markerline, stemlines, baseline),
                                       label=label)
        self.add_container(stem_container)

        return stem_container

    @_preprocess_data(replace_names=["x", "explode", "labels", "colors"],
                      label_namer=None)
    def pie(self, x, explode=None, labels=None, colors=None,
            autopct=None, pctdistance=0.6, shadow=False, labeldistance=1.1,
            startangle=None, radius=None, counterclock=True,
            wedgeprops=None, textprops=None, center=(0, 0),
            frame=False, rotatelabels=False):
        """
        Plot a pie chart.

        Make a pie chart of array *x*.  The fractional area of each wedge is
        given by ``x/sum(x)``.  If ``sum(x) < 1``, then the values of *x* give
        the fractional area directly and the array will not be normalized. The
        resulting pie will have an empty wedge of size ``1 - sum(x)``.

        The wedges are plotted counterclockwise, by default starting from the
        x-axis.

        Parameters
        ----------
        x : array-like
            The wedge sizes.

        explode : array-like, optional, default: None
            If not *None*, is a ``len(x)`` array which specifies the fraction
            of the radius with which to offset each wedge.

        labels : list, optional, default: None
            A sequence of strings providing the labels for each wedge

        colors : array-like, optional, default: None
            A sequence of matplotlib color args through which the pie chart
            will cycle.  If *None*, will use the colors in the currently
            active cycle.

        autopct : None (default), string, or function, optional
            If not *None*, is a string or function used to label the wedges
            with their numeric value.  The label will be placed inside the
            wedge.  If it is a format string, the label will be ``fmt%pct``.
            If it is a function, it will be called.

        pctdistance : float, optional, default: 0.6
            The ratio between the center of each pie slice and the start of
            the text generated by *autopct*.  Ignored if *autopct* is *None*.

        shadow : bool, optional, default: False
            Draw a shadow beneath the pie.

        labeldistance : float, optional, default: 1.1
            The radial distance at which the pie labels are drawn

        startangle : float, optional, default: None
            If not *None*, rotates the start of the pie chart by *angle*
            degrees counterclockwise from the x-axis.

        radius : float, optional, default: None
            The radius of the pie, if *radius* is *None* it will be set to 1.

        counterclock : bool, optional, default: True
            Specify fractions direction, clockwise or counterclockwise.

        wedgeprops : dict, optional, default: None
            Dict of arguments passed to the wedge objects making the pie.
            For example, you can pass in ``wedgeprops = {'linewidth': 3}``
            to set the width of the wedge border lines equal to 3.
            For more details, look at the doc/arguments of the wedge object.
            By default ``clip_on=False``.

        textprops : dict, optional, default: None
            Dict of arguments to pass to the text objects.

        center :  list of float, optional, default: (0, 0)
            Center position of the chart. Takes value (0, 0) or is a sequence
            of 2 scalars.

        frame : bool, optional, default: False
            Plot axes frame with the chart if true.

        rotatelabels : bool, optional, default: False
            Rotate each label to the angle of the corresponding slice if true.

        Returns
        -------
        patches : list
            A sequence of :class:`matplotlib.patches.Wedge` instances

        texts : list
            A list of the label :class:`matplotlib.text.Text` instances.

        autotexts : list
            A list of :class:`~matplotlib.text.Text` instances for the numeric
            labels. This will only be returned if the parameter *autopct* is
            not *None*.

        Notes
        -----
        The pie chart will probably look best if the figure and axes are
        square, or the Axes aspect is equal.
        """
        x = np.array(x, np.float32)

        sx = x.sum()
        if sx > 1:
            x /= sx

        if labels is None:
            labels = [''] * len(x)
        if explode is None:
            explode = [0] * len(x)
        if len(x) != len(labels):
            raise ValueError("'label' must be of length 'x'")
        if len(x) != len(explode):
            raise ValueError("'explode' must be of length 'x'")
        if colors is None:
            get_next_color = self._get_patches_for_fill.get_next_color
        else:
            color_cycle = itertools.cycle(colors)

            def get_next_color():
                return next(color_cycle)

        if radius is None:
            radius = 1

        # Starting theta1 is the start fraction of the circle
        if startangle is None:
            theta1 = 0
        else:
            theta1 = startangle / 360.0

        # set default values in wedge_prop
        if wedgeprops is None:
            wedgeprops = {}
        wedgeprops.setdefault('clip_on', False)

        if textprops is None:
            textprops = {}
        textprops.setdefault('clip_on', False)

        texts = []
        slices = []
        autotexts = []

        i = 0
        for frac, label, expl in zip(x, labels, explode):
            x, y = center
            theta2 = (theta1 + frac) if counterclock else (theta1 - frac)
            thetam = 2 * np.pi * 0.5 * (theta1 + theta2)
            x += expl * math.cos(thetam)
            y += expl * math.sin(thetam)

            w = mpatches.Wedge((x, y), radius, 360. * min(theta1, theta2),
                               360. * max(theta1, theta2),
                               facecolor=get_next_color(),
                               **wedgeprops)
            slices.append(w)
            self.add_patch(w)
            w.set_label(label)

            if shadow:
                # make sure to add a shadow after the call to
                # add_patch so the figure and transform props will be
                # set
                shad = mpatches.Shadow(w, -0.02, -0.02)
                shad.set_zorder(0.9 * w.get_zorder())
                shad.set_label('_nolegend_')
                self.add_patch(shad)

            xt = x + labeldistance * radius * math.cos(thetam)
            yt = y + labeldistance * radius * math.sin(thetam)
            label_alignment_h = xt > 0 and 'left' or 'right'
            label_alignment_v = 'center'
            label_rotation = 'horizontal'
            if rotatelabels:
                label_alignment_v = yt > 0 and 'bottom' or 'top'
                label_rotation = np.rad2deg(thetam) + (0 if xt > 0 else 180)

            t = self.text(xt, yt, label,
                          size=rcParams['xtick.labelsize'],
                          horizontalalignment=label_alignment_h,
                          verticalalignment=label_alignment_v,
                          rotation=label_rotation,
                          **textprops)

            texts.append(t)

            if autopct is not None:
                xt = x + pctdistance * radius * math.cos(thetam)
                yt = y + pctdistance * radius * math.sin(thetam)
                if isinstance(autopct, six.string_types):
                    s = autopct % (100. * frac)
                elif callable(autopct):
                    s = autopct(100. * frac)
                else:
                    raise TypeError(
                        'autopct must be callable or a format string')

                t = self.text(xt, yt, s,
                              horizontalalignment='center',
                              verticalalignment='center',
                              **textprops)

                autotexts.append(t)

            theta1 = theta2
            i += 1

        if not frame:
            self.set_frame_on(False)

            self.set_xlim((-1.25 + center[0],
                           1.25 + center[0]))
            self.set_ylim((-1.25 + center[1],
                           1.25 + center[1]))
            self.set_xticks([])
            self.set_yticks([])

        if autopct is None:
            return slices, texts
        else:
            return slices, texts, autotexts

    @_preprocess_data(replace_names=["x", "y", "xerr", "yerr"],
                      label_namer="y")
    @docstring.dedent_interpd
    def errorbar(self, x, y, yerr=None, xerr=None,
                 fmt='', ecolor=None, elinewidth=None, capsize=None,
                 barsabove=False, lolims=False, uplims=False,
                 xlolims=False, xuplims=False, errorevery=1, capthick=None,
                 **kwargs):
        """
        Plot y versus x as lines and/or markers with attached errorbars.

        *x*, *y* define the data locations, *xerr*, *yerr* define the errorbar
        sizes. By default, this draws the data markers/lines as well the
        errorbars. Use fmt='none' to draw errorbars without any data markers.

        Parameters
        ----------
        x, y : scalar or array-like
            The data positions.

        xerr, yerr : scalar or array-like, shape(N,) or shape(2,N), optional
            The errorbar sizes:

            - scalar: Symmetric +/- values for all data points.
            - shape(N,): Symmetric +/-values for each data point.
            - shape(2,N): Separate + and - values for each data point.
            - *None*: No errorbar.

        fmt : plot format string, optional, default: ''
            The format for the data points / data lines. See `.plot` for
            details.

            Use 'none' (case insensitive) to plot errorbars without any data
            markers.

        ecolor : mpl color, optional, default: None
            A matplotlib color arg which gives the color the errorbar lines.
            If None, use the color of the line connecting the markers.

        elinewidth : scalar, optional, default: None
            The linewidth of the errorbar lines. If None, the linewidth of
            the current style is used.

        capsize : scalar, optional, default: None
            The length of the error bar caps in points. If None, it will take
            the value from :rc:`errorbar.capsize`.

        capthick : scalar, optional, default: None
            An alias to the keyword argument *markeredgewidth* (a.k.a. *mew*).
            This setting is a more sensible name for the property that
            controls the thickness of the error bar cap in points. For
            backwards compatibility, if *mew* or *markeredgewidth* are given,
            then they will over-ride *capthick*. This may change in future
            releases.

        barsabove : bool, optional, default: False
            If True, will plot the errorbars above the plot
            symbols. Default is below.

        lolims, uplims, xlolims, xuplims : bool, optional, default: None
            These arguments can be used to indicate that a value gives only
            upper/lower limits. In that case a caret symbol is used to
            indicate this. *lims*-arguments may be of the same type as *xerr*
            and *yerr*.  To use limits with inverted axes, :meth:`set_xlim`
            or :meth:`set_ylim` must be called before :meth:`errorbar`.

        errorevery : positive integer, optional, default: 1
            Subsamples the errorbars. e.g., if errorevery=5, errorbars for
            every 5-th datapoint will be plotted. The data plot itself still
            shows all data points.

        Returns
        -------
        :class:`~.container.ErrorbarContainer`
            The container contains:

            - plotline: :class:`~matplotlib.lines.Line2D` instance of
              x, y plot markers and/or line.
            - caplines: A tuple of :class:`~matplotlib.lines.Line2D` instances
              of the error bar caps.
            - barlinecols: A tuple of
              :class:`~matplotlib.collections.LineCollection` with the
              horizontal and vertical error ranges.

        Other Parameters
        ----------------
        **kwargs :
            All other keyword arguments are passed on to the plot
            command for the markers. For example, this code makes big red
            squares with thick green edges::

                x,y,yerr = rand(3,10)
                errorbar(x, y, yerr, marker='s', mfc='red',
                         mec='green', ms=20, mew=4)

            where *mfc*, *mec*, *ms* and *mew* are aliases for the longer
            property names, *markerfacecolor*, *markeredgecolor*, *markersize*
            and *markeredgewidth*.

            Valid kwargs for the marker properties are `.Lines2D` properties:

            %(Line2D)s

        Notes
        -----
        .. [Notes section required for data comment. See #10189.]

        """
        kwargs = cbook.normalize_kwargs(kwargs, mlines.Line2D._alias_map)
        # anything that comes in as 'None', drop so the default thing
        # happens down stream
        kwargs = {k: v for k, v in kwargs.items() if v is not None}
        kwargs.setdefault('zorder', 2)

        if errorevery < 1:
            raise ValueError(
                'errorevery has to be a strictly positive integer')

        self._process_unit_info(xdata=x, ydata=y, kwargs=kwargs)
        if not self._hold:
            self.cla()
        holdstate = self._hold
        self._hold = True

        plot_line = (fmt.lower() != 'none')
        label = kwargs.pop("label", None)

        if fmt == '':
            fmt_style_kwargs = {}
        else:
            fmt_style_kwargs = {k: v for k, v in
                                zip(('linestyle', 'marker', 'color'),
                                    _process_plot_format(fmt))
                                if v is not None}
        if fmt == 'none':
            # Remove alpha=0 color that _process_plot_format returns
            fmt_style_kwargs.pop('color')

        if ('color' in kwargs or 'color' in fmt_style_kwargs or
                ecolor is not None):
            base_style = {}
            if 'color' in kwargs:
                base_style['color'] = kwargs.pop('color')
        else:
            base_style = next(self._get_lines.prop_cycler)

        base_style['label'] = '_nolegend_'
        base_style.update(fmt_style_kwargs)
        if 'color' not in base_style:
            base_style['color'] = 'C0'
        if ecolor is None:
            ecolor = base_style['color']
        # make sure all the args are iterable; use lists not arrays to
        # preserve units
        if not iterable(x):
            x = [x]

        if not iterable(y):
            y = [y]

        if xerr is not None:
            if not iterable(xerr):
                xerr = [xerr] * len(x)

        if yerr is not None:
            if not iterable(yerr):
                yerr = [yerr] * len(y)

        # make the style dict for the 'normal' plot line
        plot_line_style = {
            **base_style,
            **kwargs,
            'zorder': (kwargs['zorder'] - .1 if barsabove else
                       kwargs['zorder'] + .1),
        }

        # make the style dict for the line collections (the bars)
        eb_lines_style = dict(base_style)
        eb_lines_style.pop('marker', None)
        eb_lines_style.pop('linestyle', None)
        eb_lines_style['color'] = ecolor

        if elinewidth:
            eb_lines_style['linewidth'] = elinewidth
        elif 'linewidth' in kwargs:
            eb_lines_style['linewidth'] = kwargs['linewidth']

        for key in ('transform', 'alpha', 'zorder', 'rasterized'):
            if key in kwargs:
                eb_lines_style[key] = kwargs[key]

        # set up cap style dictionary
        eb_cap_style = dict(base_style)
        # eject any marker information from format string
        eb_cap_style.pop('marker', None)
        eb_lines_style.pop('markerfacecolor', None)
        eb_lines_style.pop('markeredgewidth', None)
        eb_lines_style.pop('markeredgecolor', None)
        eb_cap_style.pop('ls', None)
        eb_cap_style['linestyle'] = 'none'
        if capsize is None:
            capsize = rcParams["errorbar.capsize"]
        if capsize > 0:
            eb_cap_style['markersize'] = 2. * capsize
        if capthick is not None:
            eb_cap_style['markeredgewidth'] = capthick

        # For backwards-compat, allow explicit setting of
        # 'markeredgewidth' to over-ride capthick.
        for key in ('markeredgewidth', 'transform', 'alpha',
                    'zorder', 'rasterized'):
            if key in kwargs:
                eb_cap_style[key] = kwargs[key]
        eb_cap_style['color'] = ecolor

        data_line = None
        if plot_line:
            data_line = mlines.Line2D(x, y, **plot_line_style)
            self.add_line(data_line)

        barcols = []
        caplines = []

        # arrays fine here, they are booleans and hence not units
        lolims = np.broadcast_to(lolims, len(x)).astype(bool)
        uplims = np.broadcast_to(uplims, len(x)).astype(bool)
        xlolims = np.broadcast_to(xlolims, len(x)).astype(bool)
        xuplims = np.broadcast_to(xuplims, len(x)).astype(bool)

        everymask = np.arange(len(x)) % errorevery == 0

        def xywhere(xs, ys, mask):
            """
            return xs[mask], ys[mask] where mask is True but xs and
            ys are not arrays
            """
            assert len(xs) == len(ys)
            assert len(xs) == len(mask)
            xs = [thisx for thisx, b in zip(xs, mask) if b]
            ys = [thisy for thisy, b in zip(ys, mask) if b]
            return xs, ys

        def extract_err(err, data):
            '''private function to compute error bars

            Parameters
            ----------
            err : iterable
                xerr or yerr from errorbar
            data : iterable
                x or y from errorbar
            '''
            try:
                a, b = err
            except (TypeError, ValueError):
                pass
            else:
                if iterable(a) and iterable(b):
                    # using list comps rather than arrays to preserve units
                    low = [thisx - thiserr for thisx, thiserr
                           in cbook.safezip(data, a)]
                    high = [thisx + thiserr for thisx, thiserr
                            in cbook.safezip(data, b)]
                    return low, high
            # Check if xerr is scalar or symmetric. Asymmetric is handled
            # above. This prevents Nx2 arrays from accidentally
            # being accepted, when the user meant the 2xN transpose.
            # special case for empty lists
            if len(err) > 1:
                fe = safe_first_element(err)
                if len(err) != len(data) or np.size(fe) > 1:
                    raise ValueError("err must be [ scalar | N, Nx1 "
                                     "or 2xN array-like ]")
            # using list comps rather than arrays to preserve units
            low = [thisx - thiserr for thisx, thiserr
                   in cbook.safezip(data, err)]
            high = [thisx + thiserr for thisx, thiserr
                    in cbook.safezip(data, err)]
            return low, high

        if xerr is not None:
            left, right = extract_err(xerr, x)
            # select points without upper/lower limits in x and
            # draw normal errorbars for these points
            noxlims = ~(xlolims | xuplims)
            if noxlims.any() or len(noxlims) == 0:
                yo, _ = xywhere(y, right, noxlims & everymask)
                lo, ro = xywhere(left, right, noxlims & everymask)
                barcols.append(self.hlines(yo, lo, ro, **eb_lines_style))
                if capsize > 0:
                    caplines.append(mlines.Line2D(lo, yo, marker='|',
                                                  **eb_cap_style))
                    caplines.append(mlines.Line2D(ro, yo, marker='|',
                                                  **eb_cap_style))

            if xlolims.any():
                yo, _ = xywhere(y, right, xlolims & everymask)
                lo, ro = xywhere(x, right, xlolims & everymask)
                barcols.append(self.hlines(yo, lo, ro, **eb_lines_style))
                rightup, yup = xywhere(right, y, xlolims & everymask)
                if self.xaxis_inverted():
                    marker = mlines.CARETLEFTBASE
                else:
                    marker = mlines.CARETRIGHTBASE
                caplines.append(
                    mlines.Line2D(rightup, yup, ls='None', marker=marker,
                                  **eb_cap_style))
                if capsize > 0:
                    xlo, ylo = xywhere(x, y, xlolims & everymask)
                    caplines.append(mlines.Line2D(xlo, ylo, marker='|',
                                                  **eb_cap_style))

            if xuplims.any():
                yo, _ = xywhere(y, right, xuplims & everymask)
                lo, ro = xywhere(left, x, xuplims & everymask)
                barcols.append(self.hlines(yo, lo, ro, **eb_lines_style))
                leftlo, ylo = xywhere(left, y, xuplims & everymask)
                if self.xaxis_inverted():
                    marker = mlines.CARETRIGHTBASE
                else:
                    marker = mlines.CARETLEFTBASE
                caplines.append(
                    mlines.Line2D(leftlo, ylo, ls='None', marker=marker,
                                  **eb_cap_style))
                if capsize > 0:
                    xup, yup = xywhere(x, y, xuplims & everymask)
                    caplines.append(mlines.Line2D(xup, yup, marker='|',
                                                  **eb_cap_style))

        if yerr is not None:
            lower, upper = extract_err(yerr, y)
            # select points without upper/lower limits in y and
            # draw normal errorbars for these points
            noylims = ~(lolims | uplims)
            if noylims.any() or len(noylims) == 0:
                xo, _ = xywhere(x, lower, noylims & everymask)
                lo, uo = xywhere(lower, upper, noylims & everymask)
                barcols.append(self.vlines(xo, lo, uo, **eb_lines_style))
                if capsize > 0:
                    caplines.append(mlines.Line2D(xo, lo, marker='_',
                                                  **eb_cap_style))
                    caplines.append(mlines.Line2D(xo, uo, marker='_',
                                                  **eb_cap_style))

            if lolims.any():
                xo, _ = xywhere(x, lower, lolims & everymask)
                lo, uo = xywhere(y, upper, lolims & everymask)
                barcols.append(self.vlines(xo, lo, uo, **eb_lines_style))
                xup, upperup = xywhere(x, upper, lolims & everymask)
                if self.yaxis_inverted():
                    marker = mlines.CARETDOWNBASE
                else:
                    marker = mlines.CARETUPBASE
                caplines.append(
                    mlines.Line2D(xup, upperup, ls='None', marker=marker,
                                  **eb_cap_style))
                if capsize > 0:
                    xlo, ylo = xywhere(x, y, lolims & everymask)
                    caplines.append(mlines.Line2D(xlo, ylo, marker='_',
                                                  **eb_cap_style))

            if uplims.any():
                xo, _ = xywhere(x, lower, uplims & everymask)
                lo, uo = xywhere(lower, y, uplims & everymask)
                barcols.append(self.vlines(xo, lo, uo, **eb_lines_style))
                xlo, lowerlo = xywhere(x, lower, uplims & everymask)
                if self.yaxis_inverted():
                    marker = mlines.CARETUPBASE
                else:
                    marker = mlines.CARETDOWNBASE
                caplines.append(
                    mlines.Line2D(xlo, lowerlo, ls='None', marker=marker,
                                  **eb_cap_style))
                if capsize > 0:
                    xup, yup = xywhere(x, y, uplims & everymask)
                    caplines.append(mlines.Line2D(xup, yup, marker='_',
                                                  **eb_cap_style))
        for l in caplines:
            self.add_line(l)

        self.autoscale_view()
        self._hold = holdstate

        errorbar_container = ErrorbarContainer((data_line, tuple(caplines),
                                                tuple(barcols)),
                                               has_xerr=(xerr is not None),
                                               has_yerr=(yerr is not None),
                                               label=label)
        self.containers.append(errorbar_container)

        return errorbar_container  # (l0, caplines, barcols)

    @_preprocess_data(label_namer=None)
    def boxplot(self, x, notch=None, sym=None, vert=None, whis=None,
                positions=None, widths=None, patch_artist=None,
                bootstrap=None, usermedians=None, conf_intervals=None,
                meanline=None, showmeans=None, showcaps=None,
                showbox=None, showfliers=None, boxprops=None,
                labels=None, flierprops=None, medianprops=None,
                meanprops=None, capprops=None, whiskerprops=None,
                manage_xticks=True, autorange=False, zorder=None):
        """
        Make a box and whisker plot.

        Make a box and whisker plot for each column of ``x`` or each
        vector in sequence ``x``.  The box extends from the lower to
        upper quartile values of the data, with a line at the median.
        The whiskers extend from the box to show the range of the
        data.  Flier points are those past the end of the whiskers.

        Parameters
        ----------
        x : Array or a sequence of vectors.
            The input data.

        notch : bool, optional (False)
            If `True`, will produce a notched box plot. Otherwise, a
            rectangular boxplot is produced. The notches represent the
            confidence interval (CI) around the median. See the entry
            for the ``bootstrap`` parameter for information regarding
            how the locations of the notches are computed.

            .. note::

                In cases where the values of the CI are less than the
                lower quartile or greater than the upper quartile, the
                notches will extend beyond the box, giving it a
                distinctive "flipped" appearance. This is expected
                behavior and consistent with other statistical
                visualization packages.

        sym : str, optional
            The default symbol for flier points. Enter an empty string
            ('') if you don't want to show fliers. If `None`, then the
            fliers default to 'b+'  If you want more control use the
            flierprops kwarg.

        vert : bool, optional (True)
            If `True` (default), makes the boxes vertical. If `False`,
            everything is drawn horizontally.

        whis : float, sequence, or string (default = 1.5)
            As a float, determines the reach of the whiskers to the beyond the
            first and third quartiles. In other words, where IQR is the
            interquartile range (`Q3-Q1`), the upper whisker will extend to
            last datum less than `Q3 + whis*IQR`). Similarly, the lower whisker
            will extend to the first datum greater than `Q1 - whis*IQR`.
            Beyond the whiskers, data
            are considered outliers and are plotted as individual
            points. Set this to an unreasonably high value to force the
            whiskers to show the min and max values. Alternatively, set
            this to an ascending sequence of percentile (e.g., [5, 95])
            to set the whiskers at specific percentiles of the data.
            Finally, ``whis`` can be the string ``'range'`` to force the
            whiskers to the min and max of the data.

        bootstrap : int, optional
            Specifies whether to bootstrap the confidence intervals
            around the median for notched boxplots. If ``bootstrap`` is
            None, no bootstrapping is performed, and notches are
            calculated using a Gaussian-based asymptotic approximation
            (see McGill, R., Tukey, J.W., and Larsen, W.A., 1978, and
            Kendall and Stuart, 1967). Otherwise, bootstrap specifies
            the number of times to bootstrap the median to determine its
            95% confidence intervals. Values between 1000 and 10000 are
            recommended.

        usermedians : array-like, optional
            An array or sequence whose first dimension (or length) is
            compatible with ``x``. This overrides the medians computed
            by matplotlib for each element of ``usermedians`` that is not
            `None`. When an element of ``usermedians`` is None, the median
            will be computed by matplotlib as normal.

        conf_intervals : array-like, optional
            Array or sequence whose first dimension (or length) is
            compatible with ``x`` and whose second dimension is 2. When
            the an element of ``conf_intervals`` is not None, the
            notch locations computed by matplotlib are overridden
            (provided ``notch`` is `True`). When an element of
            ``conf_intervals`` is `None`, the notches are computed by the
            method specified by the other kwargs (e.g., ``bootstrap``).

        positions : array-like, optional
            Sets the positions of the boxes. The ticks and limits are
            automatically set to match the positions. Defaults to
            `range(1, N+1)` where N is the number of boxes to be drawn.

        widths : scalar or array-like
            Sets the width of each box either with a scalar or a
            sequence. The default is 0.5, or ``0.15*(distance between
            extreme positions)``, if that is smaller.

        patch_artist : bool, optional (False)
            If `False` produces boxes with the Line2D artist. Otherwise,
            boxes and drawn with Patch artists.

        labels : sequence, optional
            Labels for each dataset. Length must be compatible with
            dimensions  of ``x``.

        manage_xticks : bool, optional (True)
            If the function should adjust the xlim and xtick locations.

        autorange : bool, optional (False)
            When `True` and the data are distributed such that the  25th and
            75th percentiles are equal, ``whis`` is set to ``'range'`` such
            that the whisker ends are at the minimum and maximum of the
            data.

        meanline : bool, optional (False)
            If `True` (and ``showmeans`` is `True`), will try to render
            the mean as a line spanning the full width of the box
            according to ``meanprops`` (see below). Not recommended if
            ``shownotches`` is also True. Otherwise, means will be shown
            as points.

        zorder : scalar, optional (None)
            Sets the zorder of the boxplot.

        Other Parameters
        ----------------
        showcaps : bool, optional (True)
            Show the caps on the ends of whiskers.
        showbox : bool, optional (True)
            Show the central box.
        showfliers : bool, optional (True)
            Show the outliers beyond the caps.
        showmeans : bool, optional (False)
            Show the arithmetic means.
        capprops : dict, optional (None)
            Specifies the style of the caps.
        boxprops : dict, optional (None)
            Specifies the style of the box.
        whiskerprops : dict, optional (None)
            Specifies the style of the whiskers.
        flierprops : dict, optional (None)
            Specifies the style of the fliers.
        medianprops : dict, optional (None)
            Specifies the style of the median.
        meanprops : dict, optional (None)
            Specifies the style of the mean.

        Returns
        -------
        result : dict
          A dictionary mapping each component of the boxplot to a list
          of the :class:`matplotlib.lines.Line2D` instances
          created. That dictionary has the following keys (assuming
          vertical boxplots):

          - ``boxes``: the main body of the boxplot showing the
            quartiles and the median's confidence intervals if
            enabled.

          - ``medians``: horizontal lines at the median of each box.

          - ``whiskers``: the vertical lines extending to the most
            extreme, non-outlier data points.

          - ``caps``: the horizontal lines at the ends of the
            whiskers.

          - ``fliers``: points representing data that extend beyond
            the whiskers (fliers).

          - ``means``: points or lines representing the means.

        Notes
        -----
        .. [Notes section required for data comment. See #10189.]

        """

        # If defined in matplotlibrc, apply the value from rc file
        # Overridden if argument is passed
        if whis is None:
            whis = rcParams['boxplot.whiskers']
        if bootstrap is None:
            bootstrap = rcParams['boxplot.bootstrap']

        bxpstats = cbook.boxplot_stats(x, whis=whis, bootstrap=bootstrap,
                                       labels=labels, autorange=autorange)
        if notch is None:
            notch = rcParams['boxplot.notch']
        if vert is None:
            vert = rcParams['boxplot.vertical']
        if patch_artist is None:
            patch_artist = rcParams['boxplot.patchartist']
        if meanline is None:
            meanline = rcParams['boxplot.meanline']
        if showmeans is None:
            showmeans = rcParams['boxplot.showmeans']
        if showcaps is None:
            showcaps = rcParams['boxplot.showcaps']
        if showbox is None:
            showbox = rcParams['boxplot.showbox']
        if showfliers is None:
            showfliers = rcParams['boxplot.showfliers']

        def _update_dict(dictionary, rc_name, properties):
            """ Loads properties in the dictionary from rc file if not already
            in the dictionary"""
            rc_str = 'boxplot.{0}.{1}'
            if dictionary is None:
                dictionary = dict()
            for prop_dict in properties:
                dictionary.setdefault(prop_dict,
                                rcParams[rc_str.format(rc_name, prop_dict)])
            return dictionary

        # Common property dictionnaries loading from rc
        flier_props = ['color', 'marker', 'markerfacecolor', 'markeredgecolor',
                       'markersize', 'linestyle', 'linewidth']
        default_props = ['color', 'linewidth', 'linestyle']

        boxprops = _update_dict(boxprops, 'boxprops', default_props)
        whiskerprops = _update_dict(whiskerprops, 'whiskerprops',
                                                            default_props)
        capprops = _update_dict(capprops, 'capprops', default_props)
        medianprops = _update_dict(medianprops, 'medianprops', default_props)
        meanprops = _update_dict(meanprops, 'meanprops', default_props)
        flierprops = _update_dict(flierprops, 'flierprops', flier_props)

        if patch_artist:
            boxprops['linestyle'] = 'solid'
            boxprops['edgecolor'] = boxprops.pop('color')

        # if non-default sym value, put it into the flier dictionary
        # the logic for providing the default symbol ('b+') now lives
        # in bxp in the initial value of final_flierprops
        # handle all of the `sym` related logic here so we only have to pass
        # on the flierprops dict.
        if sym is not None:
            # no-flier case, which should really be done with
            # 'showfliers=False' but none-the-less deal with it to keep back
            # compatibility
            if sym == '':
                # blow away existing dict and make one for invisible markers
                flierprops = dict(linestyle='none', marker='', color='none')
                # turn the fliers off just to be safe
                showfliers = False
            # now process the symbol string
            else:
                # process the symbol string
                # discarded linestyle
                _, marker, color = _process_plot_format(sym)
                # if we have a marker, use it
                if marker is not None:
                    flierprops['marker'] = marker
                # if we have a color, use it
                if color is not None:
                    # assume that if color is passed in the user want
                    # filled symbol, if the users want more control use
                    # flierprops
                    flierprops['color'] = color
                    flierprops['markerfacecolor'] = color
                    flierprops['markeredgecolor'] = color

        # replace medians if necessary:
        if usermedians is not None:
            if (len(np.ravel(usermedians)) != len(bxpstats) or
                    np.shape(usermedians)[0] != len(bxpstats)):
                raise ValueError('usermedians length not compatible with x')
            else:
                # reassign medians as necessary
                for stats, med in zip(bxpstats, usermedians):
                    if med is not None:
                        stats['med'] = med

        if conf_intervals is not None:
            if np.shape(conf_intervals)[0] != len(bxpstats):
                err_mess = 'conf_intervals length not compatible with x'
                raise ValueError(err_mess)
            else:
                for stats, ci in zip(bxpstats, conf_intervals):
                    if ci is not None:
                        if len(ci) != 2:
                            raise ValueError('each confidence interval must '
                                             'have two values')
                        else:
                            if ci[0] is not None:
                                stats['cilo'] = ci[0]
                            if ci[1] is not None:
                                stats['cihi'] = ci[1]

        artists = self.bxp(bxpstats, positions=positions, widths=widths,
                           vert=vert, patch_artist=patch_artist,
                           shownotches=notch, showmeans=showmeans,
                           showcaps=showcaps, showbox=showbox,
                           boxprops=boxprops, flierprops=flierprops,
                           medianprops=medianprops, meanprops=meanprops,
                           meanline=meanline, showfliers=showfliers,
                           capprops=capprops, whiskerprops=whiskerprops,
                           manage_xticks=manage_xticks, zorder=zorder)
        return artists

    def bxp(self, bxpstats, positions=None, widths=None, vert=True,
            patch_artist=False, shownotches=False, showmeans=False,
            showcaps=True, showbox=True, showfliers=True,
            boxprops=None, whiskerprops=None, flierprops=None,
            medianprops=None, capprops=None, meanprops=None,
            meanline=False, manage_xticks=True, zorder=None):
        """
        Drawing function for box and whisker plots.

        Make a box and whisker plot for each column of *x* or each
        vector in sequence *x*.  The box extends from the lower to
        upper quartile values of the data, with a line at the median.
        The whiskers extend from the box to show the range of the
        data.  Flier points are those past the end of the whiskers.

        Parameters
        ----------

        bxpstats : list of dicts
          A list of dictionaries containing stats for each boxplot.
          Required keys are:

          - ``med``: The median (scalar float).

          - ``q1``: The first quartile (25th percentile) (scalar
            float).

          - ``q3``: The third quartile (75th percentile) (scalar
            float).

          - ``whislo``: Lower bound of the lower whisker (scalar
            float).

          - ``whishi``: Upper bound of the upper whisker (scalar
            float).

          Optional keys are:

          - ``mean``: The mean (scalar float). Needed if
            ``showmeans=True``.

          - ``fliers``: Data beyond the whiskers (sequence of floats).
            Needed if ``showfliers=True``.

          - ``cilo`` & ``cihi``: Lower and upper confidence intervals
            about the median. Needed if ``shownotches=True``.

          - ``label``: Name of the dataset (string). If available,
            this will be used a tick label for the boxplot

        positions : array-like, default = [1, 2, ..., n]
          Sets the positions of the boxes. The ticks and limits
          are automatically set to match the positions.

        widths : array-like, default = None
          Either a scalar or a vector and sets the width of each
          box. The default is ``0.15*(distance between extreme
          positions)``, clipped to no less than 0.15 and no more than
          0.5.

        vert : bool, default = False
          If `True` (default), makes the boxes vertical.  If `False`,
          makes horizontal boxes.

        patch_artist : bool, default = False
          If `False` produces boxes with the
          `~matplotlib.lines.Line2D` artist.  If `True` produces boxes
          with the `~matplotlib.patches.Patch` artist.

        shownotches : bool, default = False
          If `False` (default), produces a rectangular box plot.
          If `True`, will produce a notched box plot

        showmeans : bool, default = False
          If `True`, will toggle on the rendering of the means

        showcaps  : bool, default = True
          If `True`, will toggle on the rendering of the caps

        showbox  : bool, default = True
          If `True`, will toggle on the rendering of the box

        showfliers : bool, default = True
          If `True`, will toggle on the rendering of the fliers

        boxprops : dict or None (default)
          If provided, will set the plotting style of the boxes

        whiskerprops : dict or None (default)
          If provided, will set the plotting style of the whiskers

        capprops : dict or None (default)
          If provided, will set the plotting style of the caps

        flierprops : dict or None (default)
          If provided will set the plotting style of the fliers

        medianprops : dict or None (default)
          If provided, will set the plotting style of the medians

        meanprops : dict or None (default)
          If provided, will set the plotting style of the means

        meanline : bool, default = False
          If `True` (and *showmeans* is `True`), will try to render the mean
          as a line spanning the full width of the box according to
          *meanprops*. Not recommended if *shownotches* is also True.
          Otherwise, means will be shown as points.

        manage_xticks : bool, default = True
          If the function should adjust the xlim and xtick locations.

        zorder : scalar,  default = None
          The zorder of the resulting boxplot

        Returns
        -------
        result : dict
          A dictionary mapping each component of the boxplot to a list
          of the :class:`matplotlib.lines.Line2D` instances
          created. That dictionary has the following keys (assuming
          vertical boxplots):

          - ``boxes``: the main body of the boxplot showing the
            quartiles and the median's confidence intervals if
            enabled.

          - ``medians``: horizontal lines at the median of each box.

          - ``whiskers``: the vertical lines extending to the most
            extreme, non-outlier data points.

          - ``caps``: the horizontal lines at the ends of the
            whiskers.

          - ``fliers``: points representing data that extend beyond
            the whiskers (fliers).

          - ``means``: points or lines representing the means.

        Examples
        --------

        .. plot:: gallery/statistics/bxp.py

        """
        # lists of artists to be output
        whiskers = []
        caps = []
        boxes = []
        medians = []
        means = []
        fliers = []

        # empty list of xticklabels
        datalabels = []

        # Use default zorder if none specified
        if zorder is None:
            zorder = mlines.Line2D.zorder

        zdelta = 0.1
        # box properties
        if patch_artist:
            final_boxprops = dict(
                linestyle=rcParams['boxplot.boxprops.linestyle'],
                edgecolor=rcParams['boxplot.boxprops.color'],
                facecolor=rcParams['patch.facecolor'],
                linewidth=rcParams['boxplot.boxprops.linewidth']
            )
            if rcParams['_internal.classic_mode']:
                final_boxprops['facecolor'] = 'white'
        else:
            final_boxprops = dict(
                linestyle=rcParams['boxplot.boxprops.linestyle'],
                color=rcParams['boxplot.boxprops.color'],
            )

        final_boxprops['zorder'] = zorder
        if boxprops is not None:
            final_boxprops.update(boxprops)

        # other (cap, whisker) properties
        final_whiskerprops = dict(
            linestyle=rcParams['boxplot.whiskerprops.linestyle'],
            linewidth=rcParams['boxplot.whiskerprops.linewidth'],
            color=rcParams['boxplot.whiskerprops.color'],
        )

        final_capprops = dict(
            linestyle=rcParams['boxplot.capprops.linestyle'],
            linewidth=rcParams['boxplot.capprops.linewidth'],
            color=rcParams['boxplot.capprops.color'],
        )

        final_capprops['zorder'] = zorder
        if capprops is not None:
            final_capprops.update(capprops)

        final_whiskerprops['zorder'] = zorder
        if whiskerprops is not None:
            final_whiskerprops.update(whiskerprops)

        # set up the default flier properties
        final_flierprops = dict(
            linestyle=rcParams['boxplot.flierprops.linestyle'],
            linewidth=rcParams['boxplot.flierprops.linewidth'],
            color=rcParams['boxplot.flierprops.color'],
            marker=rcParams['boxplot.flierprops.marker'],
            markerfacecolor=rcParams['boxplot.flierprops.markerfacecolor'],
            markeredgecolor=rcParams['boxplot.flierprops.markeredgecolor'],
            markersize=rcParams['boxplot.flierprops.markersize'],
        )

        final_flierprops['zorder'] = zorder
        # flier (outlier) properties
        if flierprops is not None:
            final_flierprops.update(flierprops)

        # median line properties
        final_medianprops = dict(
            linestyle=rcParams['boxplot.medianprops.linestyle'],
            linewidth=rcParams['boxplot.medianprops.linewidth'],
            color=rcParams['boxplot.medianprops.color'],
        )
        final_medianprops['zorder'] = zorder + zdelta
        if medianprops is not None:
            final_medianprops.update(medianprops)

        # mean (line or point) properties
        if meanline:
            final_meanprops = dict(
                linestyle=rcParams['boxplot.meanprops.linestyle'],
                linewidth=rcParams['boxplot.meanprops.linewidth'],
                color=rcParams['boxplot.meanprops.color'],
            )
        else:
            final_meanprops = dict(
                linestyle='',
                marker=rcParams['boxplot.meanprops.marker'],
                markerfacecolor=rcParams['boxplot.meanprops.markerfacecolor'],
                markeredgecolor=rcParams['boxplot.meanprops.markeredgecolor'],
                markersize=rcParams['boxplot.meanprops.markersize'],
            )
        final_meanprops['zorder'] = zorder + zdelta
        if meanprops is not None:
            final_meanprops.update(meanprops)

        def to_vc(xs, ys):
            # convert arguments to verts and codes, append (0, 0) (ignored).
            verts = np.append(np.column_stack([xs, ys]), [(0, 0)], 0)
            codes = ([mpath.Path.MOVETO]
                     + [mpath.Path.LINETO] * (len(verts) - 2)
                     + [mpath.Path.CLOSEPOLY])
            return verts, codes

        def patch_list(xs, ys, **kwargs):
            verts, codes = to_vc(xs, ys)
            path = mpath.Path(verts, codes)
            patch = mpatches.PathPatch(path, **kwargs)
            self.add_artist(patch)
            return [patch]

        # vertical or horizontal plot?
        if vert:
            def doplot(*args, **kwargs):
                return self.plot(*args, **kwargs)

            def dopatch(xs, ys, **kwargs):
                return patch_list(xs, ys, **kwargs)

        else:
            def doplot(*args, **kwargs):
                shuffled = []
                for i in range(0, len(args), 2):
                    shuffled.extend([args[i + 1], args[i]])
                return self.plot(*shuffled, **kwargs)

            def dopatch(xs, ys, **kwargs):
                xs, ys = ys, xs  # flip X, Y
                return patch_list(xs, ys, **kwargs)

        # input validation
        N = len(bxpstats)
        datashape_message = ("List of boxplot statistics and `{0}` "
                             "values must have same the length")
        # check position
        if positions is None:
            positions = list(range(1, N + 1))
        elif len(positions) != N:
            raise ValueError(datashape_message.format("positions"))

        # width
        if widths is None:
            widths = [np.clip(0.15 * np.ptp(positions), 0.15, 0.5)] * N
        elif np.isscalar(widths):
            widths = [widths] * N
        elif len(widths) != N:
            raise ValueError(datashape_message.format("widths"))

        # check and save the `hold` state of the current axes
        if not self._hold:
            self.cla()
        holdStatus = self._hold
        for pos, width, stats in zip(positions, widths, bxpstats):
            # try to find a new label
            datalabels.append(stats.get('label', pos))

            # whisker coords
            whisker_x = np.ones(2) * pos
            whiskerlo_y = np.array([stats['q1'], stats['whislo']])
            whiskerhi_y = np.array([stats['q3'], stats['whishi']])

            # cap coords
            cap_left = pos - width * 0.25
            cap_right = pos + width * 0.25
            cap_x = np.array([cap_left, cap_right])
            cap_lo = np.ones(2) * stats['whislo']
            cap_hi = np.ones(2) * stats['whishi']

            # box and median coords
            box_left = pos - width * 0.5
            box_right = pos + width * 0.5
            med_y = [stats['med'], stats['med']]

            # notched boxes
            if shownotches:
                box_x = [box_left, box_right, box_right, cap_right, box_right,
                         box_right, box_left, box_left, cap_left, box_left,
                         box_left]
                box_y = [stats['q1'], stats['q1'], stats['cilo'],
                         stats['med'], stats['cihi'], stats['q3'],
                         stats['q3'], stats['cihi'], stats['med'],
                         stats['cilo'], stats['q1']]
                med_x = cap_x

            # plain boxes
            else:
                box_x = [box_left, box_right, box_right, box_left, box_left]
                box_y = [stats['q1'], stats['q1'], stats['q3'], stats['q3'],
                         stats['q1']]
                med_x = [box_left, box_right]

            # maybe draw the box:
            if showbox:
                if patch_artist:
                    boxes.extend(dopatch(box_x, box_y, **final_boxprops))
                else:
                    boxes.extend(doplot(box_x, box_y, **final_boxprops))

            # draw the whiskers
            whiskers.extend(doplot(
                whisker_x, whiskerlo_y, **final_whiskerprops
            ))
            whiskers.extend(doplot(
                whisker_x, whiskerhi_y, **final_whiskerprops
            ))

            # maybe draw the caps:
            if showcaps:
                caps.extend(doplot(cap_x, cap_lo, **final_capprops))
                caps.extend(doplot(cap_x, cap_hi, **final_capprops))

            # draw the medians
            medians.extend(doplot(med_x, med_y, **final_medianprops))

            # maybe draw the means
            if showmeans:
                if meanline:
                    means.extend(doplot(
                        [box_left, box_right], [stats['mean'], stats['mean']],
                        **final_meanprops
                    ))
                else:
                    means.extend(doplot(
                        [pos], [stats['mean']], **final_meanprops
                    ))

            # maybe draw the fliers
            if showfliers:
                # fliers coords
                flier_x = np.ones(len(stats['fliers'])) * pos
                flier_y = stats['fliers']

                fliers.extend(doplot(
                    flier_x, flier_y, **final_flierprops
                ))

        # fix our axes/ticks up a little
        if vert:
            setticks = self.set_xticks
            setlim = self.set_xlim
            setlabels = self.set_xticklabels
        else:
            setticks = self.set_yticks
            setlim = self.set_ylim
            setlabels = self.set_yticklabels

        if manage_xticks:
            newlimits = min(positions) - 0.5, max(positions) + 0.5
            setlim(newlimits)
            setticks(positions)
            setlabels(datalabels)

        # reset hold status
        self._hold = holdStatus

        return dict(whiskers=whiskers, caps=caps, boxes=boxes,
                    medians=medians, fliers=fliers, means=means)

    @_preprocess_data(replace_names=["x", "y", "s", "linewidths",
                                     "edgecolors", "c", "facecolor",
                                     "facecolors", "color"],
                      label_namer="y")
    def scatter(self, x, y, s=None, c=None, marker=None, cmap=None, norm=None,
                vmin=None, vmax=None, alpha=None, linewidths=None,
                verts=None, edgecolors=None,
                **kwargs):
        """
        A scatter plot of *y* vs *x* with varying marker size and/or color.

        Parameters
        ----------
        x, y : array_like, shape (n, )
            The data positions.

        s : scalar or array_like, shape (n, ), optional
            The marker size in points**2.
            Default is ``rcParams['lines.markersize'] ** 2``.

        c : color, sequence, or sequence of color, optional, default: 'b'
            The marker color. Possible values:

            - A single color format string.
            - A sequence of color specifications of length n.
            - A sequence of n numbers to be mapped to colors using *cmap* and
              *norm*.
            - A 2-D array in which the rows are RGB or RGBA.

            Note that *c* should not be a single numeric RGB or RGBA sequence
            because that is indistinguishable from an array of values to be
            colormapped. If you want to specify the same RGB or RGBA value for
            all points, use a 2-D array with a single row.

        marker : `~matplotlib.markers.MarkerStyle`, optional, default: 'o'
            The marker style. *marker* can be either an instance of the class
            or the text shorthand for a particular marker.
            See `~matplotlib.markers` for more information marker styles.

        cmap : `~matplotlib.colors.Colormap`, optional, default: None
            A `.Colormap` instance or registered colormap name. *cmap* is only
            used if *c* is an array of floats. If ``None``, defaults to rc
            ``image.cmap``.

        norm : `~matplotlib.colors.Normalize`, optional, default: None
            A `.Normalize` instance is used to scale luminance data to 0, 1.
            *norm* is only used if *c* is an array of floats. If *None*, use
            the default `.colors.Normalize`.

        vmin, vmax : scalar, optional, default: None
            *vmin* and *vmax* are used in conjunction with *norm* to normalize
            luminance data. If None, the respective min and max of the color
            array is used. *vmin* and *vmax* are ignored if you pass a *norm*
            instance.

        alpha : scalar, optional, default: None
            The alpha blending value, between 0 (transparent) and 1 (opaque).

        linewidths : scalar or array_like, optional, default: None
            The linewidth of the marker edges. Note: The default *edgecolors*
            is 'face'. You may want to change this as well.
            If *None*, defaults to rcParams ``lines.linewidth``.

        verts : sequence of (x, y), optional
            If *marker* is *None*, these vertices will be used to construct
            the marker.  The center of the marker is located at (0, 0) in
            normalized units.  The overall marker is rescaled by *s*.

        edgecolors : color or sequence of color, optional, default: 'face'
            The edge color of the marker. Possible values:

            - 'face': The edge color will always be the same as the face color.
            - 'none': No patch boundary will be drawn.
            - A matplotib color.

            For non-filled markers, the *edgecolors* kwarg is ignored and
            forced to 'face' internally.

        Returns
        -------
        paths : `~matplotlib.collections.PathCollection`

        Other Parameters
        ----------------
        **kwargs : `~matplotlib.collections.Collection` properties

        See Also
        --------
        plot : To plot scatter plots when markers are identical in size and
            color.

        Notes
        -----

        * The `.plot` function will be faster for scatterplots where markers
          don't vary in size or color.

        * Any or all of *x*, *y*, *s*, and *c* may be masked arrays, in which
          case all masks will be combined and only unmasked points will be
          plotted.

        * Fundamentally, scatter works with 1-D arrays; *x*, *y*, *s*, and *c*
          may be input as 2-D arrays, but within scatter they will be
          flattened. The exception is *c*, which will be flattened only if its
          size matches the size of *x* and *y*.

        """

        if not self._hold:
            self.cla()

        # Process **kwargs to handle aliases, conflicts with explicit kwargs:

        facecolors = None
        edgecolors = kwargs.pop('edgecolor', edgecolors)
        fc = kwargs.pop('facecolors', None)
        fc = kwargs.pop('facecolor', fc)
        if fc is not None:
            facecolors = fc
        co = kwargs.pop('color', None)
        if co is not None:
            try:
                mcolors.to_rgba_array(co)
            except ValueError:
                raise ValueError("'color' kwarg must be an mpl color"
                                 " spec or sequence of color specs.\n"
                                 "For a sequence of values to be"
                                 " color-mapped, use the 'c' kwarg instead.")
            if edgecolors is None:
                edgecolors = co
            if facecolors is None:
                facecolors = co
            if c is not None:
                raise ValueError("Supply a 'c' kwarg or a 'color' kwarg"
                                 " but not both; they differ but"
                                 " their functionalities overlap.")
        if c is None:
            if facecolors is not None:
                c = facecolors
            else:
                if rcParams['_internal.classic_mode']:
                    c = 'b'  # The original default
                else:
                    c = self._get_patches_for_fill.get_next_color()
            c_none = True
        else:
            c_none = False

        if edgecolors is None and not rcParams['_internal.classic_mode']:
            edgecolors = 'face'

        self._process_unit_info(xdata=x, ydata=y, kwargs=kwargs)
        x = self.convert_xunits(x)
        y = self.convert_yunits(y)

        # np.ma.ravel yields an ndarray, not a masked array,
        # unless its argument is a masked array.
        xy_shape = (np.shape(x), np.shape(y))
        x = np.ma.ravel(x)
        y = np.ma.ravel(y)
        if x.size != y.size:
            raise ValueError("x and y must be the same size")

        if s is None:
            if rcParams['_internal.classic_mode']:
                s = 20
            else:
                s = rcParams['lines.markersize'] ** 2.0

        s = np.ma.ravel(s)  # This doesn't have to match x, y in size.

        # After this block, c_array will be None unless
        # c is an array for mapping.  The potential ambiguity
        # with a sequence of 3 or 4 numbers is resolved in
        # favor of mapping, not rgb or rgba.
        if c_none or co is not None:
            c_array = None
        else:
            try:
                c_array = np.asanyarray(c, dtype=float)
                if c_array.shape in xy_shape:
                    c = np.ma.ravel(c_array)
                else:
                    # Wrong size; it must not be intended for mapping.
                    c_array = None
            except ValueError:
                # Failed to make a floating-point array; c must be color specs.
                c_array = None

        if c_array is None:
            try:
                # must be acceptable as PathCollection facecolors
                colors = mcolors.to_rgba_array(c)
            except ValueError:
                # c not acceptable as PathCollection facecolor
                raise ValueError("c of shape {} not acceptable as a color "
                                 "sequence for x with size {}, y with size {}"
                                 .format(c.shape, x.size, y.size))
        else:
            colors = None  # use cmap, norm after collection is created

        # `delete_masked_points` only modifies arguments of the same length as
        # `x`.
        x, y, s, c, colors, edgecolors, linewidths =\
            cbook.delete_masked_points(
                x, y, s, c, colors, edgecolors, linewidths)

        scales = s   # Renamed for readability below.

        # to be API compatible
        if marker is None and verts is not None:
            marker = (verts, 0)
            verts = None

        # load default marker from rcParams
        if marker is None:
            marker = rcParams['scatter.marker']

        if isinstance(marker, mmarkers.MarkerStyle):
            marker_obj = marker
        else:
            marker_obj = mmarkers.MarkerStyle(marker)

        path = marker_obj.get_path().transformed(
            marker_obj.get_transform())
        if not marker_obj.is_filled():
            edgecolors = 'face'
            linewidths = rcParams['lines.linewidth']

        offsets = np.column_stack([x, y])

        collection = mcoll.PathCollection(
                (path,), scales,
                facecolors=colors,
                edgecolors=edgecolors,
                linewidths=linewidths,
                offsets=offsets,
                transOffset=kwargs.pop('transform', self.transData),
                alpha=alpha
                )
        collection.set_transform(mtransforms.IdentityTransform())
        collection.update(kwargs)

        if colors is None:
            if norm is not None and not isinstance(norm, mcolors.Normalize):
                raise ValueError(
                    "'norm' must be an instance of 'mcolors.Normalize'")
            collection.set_array(np.asarray(c))
            collection.set_cmap(cmap)
            collection.set_norm(norm)

            if vmin is not None or vmax is not None:
                collection.set_clim(vmin, vmax)
            else:
                collection.autoscale_None()

        # Classic mode only:
        # ensure there are margins to allow for the
        # finite size of the symbols.  In v2.x, margins
        # are present by default, so we disable this
        # scatter-specific override.
        if rcParams['_internal.classic_mode']:
            if self._xmargin < 0.05 and x.size > 0:
                self.set_xmargin(0.05)
            if self._ymargin < 0.05 and x.size > 0:
                self.set_ymargin(0.05)

        self.add_collection(collection)
        self.autoscale_view()

        return collection

    @_preprocess_data(replace_names=["x", "y"], label_namer="y")
    @docstring.dedent_interpd
    def hexbin(self, x, y, C=None, gridsize=100, bins=None,
               xscale='linear', yscale='linear', extent=None,
               cmap=None, norm=None, vmin=None, vmax=None,
               alpha=None, linewidths=None, edgecolors='face',
               reduce_C_function=np.mean, mincnt=None, marginals=False,
               **kwargs):
        """
        Make a hexagonal binning plot.

        Make a hexagonal binning plot of *x* versus *y*, where *x*,
        *y* are 1-D sequences of the same length, *N*. If *C* is *None*
        (the default), this is a histogram of the number of occurrences
        of the observations at (x[i],y[i]).

        If *C* is specified, it specifies values at the coordinate
        (x[i],y[i]). These values are accumulated for each hexagonal
        bin and then reduced according to *reduce_C_function*, which
        defaults to numpy's mean function (np.mean). (If *C* is
        specified, it must also be a 1-D sequence of the same length
        as *x* and *y*.)

        Parameters
        ----------
        x, y : array or masked array

        C : array or masked array, optional, default is *None*

        gridsize : int or (int, int), optional, default is 100
            The number of hexagons in the *x*-direction, default is
            100. The corresponding number of hexagons in the
            *y*-direction is chosen such that the hexagons are
            approximately regular. Alternatively, gridsize can be a
            tuple with two elements specifying the number of hexagons
            in the *x*-direction and the *y*-direction.

        bins : {'log'} or int or sequence, optional, default is *None*
            If *None*, no binning is applied; the color of each hexagon
            directly corresponds to its count value.

            If 'log', use a logarithmic scale for the color
            map. Internally, :math:`log_{10}(i+1)` is used to
            determine the hexagon color.

            If an integer, divide the counts in the specified number
            of bins, and color the hexagons accordingly.

            If a sequence of values, the values of the lower bound of
            the bins to be used.

        xscale : {'linear', 'log'}, optional, default is 'linear'
            Use a linear or log10 scale on the horizontal axis.

        yscale : {'linear', 'log'}, optional, default is 'linear'
            Use a linear or log10 scale on the vertical axis.

        mincnt : int > 0, optional, default is *None*
            If not *None*, only display cells with more than *mincnt*
            number of points in the cell

        marginals : bool, optional, default is *False*
            if marginals is *True*, plot the marginal density as
            colormapped rectagles along the bottom of the x-axis and
            left of the y-axis

        extent : scalar, optional, default is *None*
            The limits of the bins. The default assigns the limits
            based on *gridsize*, *x*, *y*, *xscale* and *yscale*.

            If *xscale* or *yscale* is set to 'log', the limits are
            expected to be the exponent for a power of 10. E.g. for
            x-limits of 1 and 50 in 'linear' scale and y-limits
            of 10 and 1000 in 'log' scale, enter (1, 50, 1, 3).

            Order of scalars is (left, right, bottom, top).

        Other Parameters
        ----------------
        cmap : object, optional, default is *None*
            a :class:`matplotlib.colors.Colormap` instance. If *None*,
            defaults to rc ``image.cmap``.

        norm : object, optional, default is *None*
            :class:`matplotlib.colors.Normalize` instance is used to
            scale luminance data to 0,1.

        vmin, vmax : scalar, optional, default is *None*
            *vmin* and *vmax* are used in conjunction with *norm* to
            normalize luminance data. If *None*, the min and max of the
            color array *C* are used.  Note if you pass a norm instance
            your settings for *vmin* and *vmax* will be ignored.

        alpha : scalar between 0 and 1, optional, default is *None*
            the alpha value for the patches

        linewidths : scalar, optional, default is *None*
            If *None*, defaults to 1.0.

        edgecolors : {'face', 'none', *None*} or color, optional

            If 'face' (the default), draws the edges in the same color as the
            fill color.

            If 'none', no edge is drawn; this can sometimes lead to unsightly
            unpainted pixels between the hexagons.

            If *None*, draws outlines in the default color.

            If a matplotlib color arg, draws outlines in the specified color.

        Returns
        -------
        object
            a :class:`~matplotlib.collections.PolyCollection` instance; use
            :meth:`~matplotlib.collections.PolyCollection.get_array` on
            this :class:`~matplotlib.collections.PolyCollection` to get
            the counts in each hexagon.

            If *marginals* is *True*, horizontal
            bar and vertical bar (both PolyCollections) will be attached
            to the return collection as attributes *hbar* and *vbar*.

        Notes
        -----
        The standard descriptions of all the
        :class:`~matplotlib.collections.Collection` parameters:

            %(Collection)s

        """

        if not self._hold:
            self.cla()

        self._process_unit_info(xdata=x, ydata=y, kwargs=kwargs)

        x, y, C = cbook.delete_masked_points(x, y, C)

        # Set the size of the hexagon grid
        if iterable(gridsize):
            nx, ny = gridsize
        else:
            nx = gridsize
            ny = int(nx / math.sqrt(3))
        # Count the number of data in each hexagon
        x = np.array(x, float)
        y = np.array(y, float)
        if xscale == 'log':
            if np.any(x <= 0.0):
                raise ValueError("x contains non-positive values, so can not"
                                 " be log-scaled")
            x = np.log10(x)
        if yscale == 'log':
            if np.any(y <= 0.0):
                raise ValueError("y contains non-positive values, so can not"
                                 " be log-scaled")
            y = np.log10(y)
        if extent is not None:
            xmin, xmax, ymin, ymax = extent
        else:
            xmin, xmax = (np.min(x), np.max(x)) if len(x) else (0, 1)
            ymin, ymax = (np.min(y), np.max(y)) if len(y) else (0, 1)

            # to avoid issues with singular data, expand the min/max pairs
            xmin, xmax = mtransforms.nonsingular(xmin, xmax, expander=0.1)
            ymin, ymax = mtransforms.nonsingular(ymin, ymax, expander=0.1)

        # In the x-direction, the hexagons exactly cover the region from
        # xmin to xmax. Need some padding to avoid roundoff errors.
        padding = 1.e-9 * (xmax - xmin)
        xmin -= padding
        xmax += padding
        sx = (xmax - xmin) / nx
        sy = (ymax - ymin) / ny

        if marginals:
            xorig = x.copy()
            yorig = y.copy()

        x = (x - xmin) / sx
        y = (y - ymin) / sy
        ix1 = np.round(x).astype(int)
        iy1 = np.round(y).astype(int)
        ix2 = np.floor(x).astype(int)
        iy2 = np.floor(y).astype(int)

        nx1 = nx + 1
        ny1 = ny + 1
        nx2 = nx
        ny2 = ny
        n = nx1 * ny1 + nx2 * ny2

        d1 = (x - ix1) ** 2 + 3.0 * (y - iy1) ** 2
        d2 = (x - ix2 - 0.5) ** 2 + 3.0 * (y - iy2 - 0.5) ** 2
        bdist = (d1 < d2)
        if C is None:
            lattice1 = np.zeros((nx1, ny1))
            lattice2 = np.zeros((nx2, ny2))

            cond1 = (0 <= ix1) * (ix1 < nx1) * (0 <= iy1) * (iy1 < ny1)
            cond2 = (0 <= ix2) * (ix2 < nx2) * (0 <= iy2) * (iy2 < ny2)

            cond1 *= bdist
            cond2 *= np.logical_not(bdist)
            ix1, iy1 = ix1[cond1], iy1[cond1]
            ix2, iy2 = ix2[cond2], iy2[cond2]

            for ix, iy in zip(ix1, iy1):
                lattice1[ix, iy] += 1
            for ix, iy in zip(ix2, iy2):
                lattice2[ix, iy] += 1

            # threshold
            if mincnt is not None:
                lattice1[lattice1 < mincnt] = np.nan
                lattice2[lattice2 < mincnt] = np.nan
            accum = np.hstack((lattice1.ravel(),
                               lattice2.ravel()))
            good_idxs = ~np.isnan(accum)

        else:
            if mincnt is None:
                mincnt = 0

            # create accumulation arrays
            lattice1 = np.empty((nx1, ny1), dtype=object)
            for i in range(nx1):
                for j in range(ny1):
                    lattice1[i, j] = []
            lattice2 = np.empty((nx2, ny2), dtype=object)
            for i in range(nx2):
                for j in range(ny2):
                    lattice2[i, j] = []

            for i in range(len(x)):
                if bdist[i]:
                    if 0 <= ix1[i] < nx1 and 0 <= iy1[i] < ny1:
                        lattice1[ix1[i], iy1[i]].append(C[i])
                else:
                    if 0 <= ix2[i] < nx2 and 0 <= iy2[i] < ny2:
                        lattice2[ix2[i], iy2[i]].append(C[i])

            for i in range(nx1):
                for j in range(ny1):
                    vals = lattice1[i, j]
                    if len(vals) > mincnt:
                        lattice1[i, j] = reduce_C_function(vals)
                    else:
                        lattice1[i, j] = np.nan
            for i in range(nx2):
                for j in range(ny2):
                    vals = lattice2[i, j]
                    if len(vals) > mincnt:
                        lattice2[i, j] = reduce_C_function(vals)
                    else:
                        lattice2[i, j] = np.nan

            accum = np.hstack((lattice1.astype(float).ravel(),
                               lattice2.astype(float).ravel()))
            good_idxs = ~np.isnan(accum)

        offsets = np.zeros((n, 2), float)
        offsets[:nx1 * ny1, 0] = np.repeat(np.arange(nx1), ny1)
        offsets[:nx1 * ny1, 1] = np.tile(np.arange(ny1), nx1)
        offsets[nx1 * ny1:, 0] = np.repeat(np.arange(nx2) + 0.5, ny2)
        offsets[nx1 * ny1:, 1] = np.tile(np.arange(ny2), nx2) + 0.5
        offsets[:, 0] *= sx
        offsets[:, 1] *= sy
        offsets[:, 0] += xmin
        offsets[:, 1] += ymin
        # remove accumulation bins with no data
        offsets = offsets[good_idxs, :]
        accum = accum[good_idxs]

        polygon = np.zeros((6, 2), float)
        polygon[:, 0] = sx * np.array([0.5, 0.5, 0.0, -0.5, -0.5, 0.0])
        polygon[:, 1] = sy * np.array([-0.5, 0.5, 1.0, 0.5, -0.5, -1.0]) / 3.0

        if linewidths is None:
            linewidths = [1.0]

        if xscale == 'log' or yscale == 'log':
            polygons = np.expand_dims(polygon, 0) + np.expand_dims(offsets, 1)
            if xscale == 'log':
                polygons[:, :, 0] = 10.0 ** polygons[:, :, 0]
                xmin = 10.0 ** xmin
                xmax = 10.0 ** xmax
                self.set_xscale(xscale)
            if yscale == 'log':
                polygons[:, :, 1] = 10.0 ** polygons[:, :, 1]
                ymin = 10.0 ** ymin
                ymax = 10.0 ** ymax
                self.set_yscale(yscale)
            collection = mcoll.PolyCollection(
                polygons,
                edgecolors=edgecolors,
                linewidths=linewidths,
                )
        else:
            collection = mcoll.PolyCollection(
                [polygon],
                edgecolors=edgecolors,
                linewidths=linewidths,
                offsets=offsets,
                transOffset=mtransforms.IdentityTransform(),
                offset_position="data"
                )

        if isinstance(norm, mcolors.LogNorm):
            if (accum == 0).any():
                # make sure we have not zeros
                accum += 1

        # autoscale the norm with curren accum values if it hasn't
        # been set
        if norm is not None:
            if norm.vmin is None and norm.vmax is None:
                norm.autoscale(accum)

        # Transform accum if needed
        if bins == 'log':
            accum = np.log10(accum + 1)
        elif bins is not None:
            if not iterable(bins):
                minimum, maximum = min(accum), max(accum)
                bins -= 1  # one less edge than bins
                bins = minimum + (maximum - minimum) * np.arange(bins) / bins
            bins = np.sort(bins)
            accum = bins.searchsorted(accum)

        if norm is not None and not isinstance(norm, mcolors.Normalize):
            raise ValueError(
                "'norm' must be an instance of 'mcolors.Normalize'")
        collection.set_array(accum)
        collection.set_cmap(cmap)
        collection.set_norm(norm)
        collection.set_alpha(alpha)
        collection.update(kwargs)

        if vmin is not None or vmax is not None:
            collection.set_clim(vmin, vmax)
        else:
            collection.autoscale_None()

        corners = ((xmin, ymin), (xmax, ymax))
        self.update_datalim(corners)
        collection.sticky_edges.x[:] = [xmin, xmax]
        collection.sticky_edges.y[:] = [ymin, ymax]
        self.autoscale_view(tight=True)

        # add the collection last
        self.add_collection(collection, autolim=False)
        if not marginals:
            return collection

        if C is None:
            C = np.ones(len(x))

        def coarse_bin(x, y, coarse):
            ind = coarse.searchsorted(x).clip(0, len(coarse) - 1)
            mus = np.zeros(len(coarse))
            for i in range(len(coarse)):
                yi = y[ind == i]
                if len(yi) > 0:
                    mu = reduce_C_function(yi)
                else:
                    mu = np.nan
                mus[i] = mu
            return mus

        coarse = np.linspace(xmin, xmax, gridsize)

        xcoarse = coarse_bin(xorig, C, coarse)
        valid = ~np.isnan(xcoarse)
        verts, values = [], []
        for i, val in enumerate(xcoarse):
            thismin = coarse[i]
            if i < len(coarse) - 1:
                thismax = coarse[i + 1]
            else:
                thismax = thismin + np.diff(coarse)[-1]

            if not valid[i]:
                continue

            verts.append([(thismin, 0),
                          (thismin, 0.05),
                          (thismax, 0.05),
                          (thismax, 0)])
            values.append(val)

        values = np.array(values)
        trans = self.get_xaxis_transform(which='grid')

        hbar = mcoll.PolyCollection(verts, transform=trans, edgecolors='face')

        hbar.set_array(values)
        hbar.set_cmap(cmap)
        hbar.set_norm(norm)
        hbar.set_alpha(alpha)
        hbar.update(kwargs)
        self.add_collection(hbar, autolim=False)

        coarse = np.linspace(ymin, ymax, gridsize)
        ycoarse = coarse_bin(yorig, C, coarse)
        valid = ~np.isnan(ycoarse)
        verts, values = [], []
        for i, val in enumerate(ycoarse):
            thismin = coarse[i]
            if i < len(coarse) - 1:
                thismax = coarse[i + 1]
            else:
                thismax = thismin + np.diff(coarse)[-1]
            if not valid[i]:
                continue
            verts.append([(0, thismin), (0.0, thismax),
                          (0.05, thismax), (0.05, thismin)])
            values.append(val)

        values = np.array(values)

        trans = self.get_yaxis_transform(which='grid')

        vbar = mcoll.PolyCollection(verts, transform=trans, edgecolors='face')
        vbar.set_array(values)
        vbar.set_cmap(cmap)
        vbar.set_norm(norm)
        vbar.set_alpha(alpha)
        vbar.update(kwargs)
        self.add_collection(vbar, autolim=False)

        collection.hbar = hbar
        collection.vbar = vbar

        def on_changed(collection):
            hbar.set_cmap(collection.get_cmap())
            hbar.set_clim(collection.get_clim())
            vbar.set_cmap(collection.get_cmap())
            vbar.set_clim(collection.get_clim())

        collection.callbacksSM.connect('changed', on_changed)

        return collection

    @docstring.dedent_interpd
    def arrow(self, x, y, dx, dy, **kwargs):
        """
        Add an arrow to the axes.

        This draws an arrow from ``(x, y)`` to ``(x+dx, y+dy)``.

        Parameters
        ----------
        x, y : float
            The x/y-coordinate of the arrow base.
        dx, dy : float
            The length of the arrow along x/y-direction.

        Returns
        -------
        arrow : `.FancyArrow`
            The created `.FancyArrow` object.

        Other Parameters
        ----------------
        **kwargs
            Optional kwargs (inherited from `.FancyArrow` patch) control the
            arrow construction and properties:

        %(FancyArrow)s

        Notes
        -----
        The resulting arrow is affected by the axes aspect ratio and limits.
        This may produce an arrow whose head is not square with its stem. To
        create an arrow whose head is square with its stem,
        use :meth:`annotate` for example:

        >>> ax.annotate("", xy=(0.5, 0.5), xytext=(0, 0),
        ...             arrowprops=dict(arrowstyle="->"))

        """
        # Strip away units for the underlying patch since units
        # do not make sense to most patch-like code
        x = self.convert_xunits(x)
        y = self.convert_yunits(y)
        dx = self.convert_xunits(dx)
        dy = self.convert_yunits(dy)

        a = mpatches.FancyArrow(x, y, dx, dy, **kwargs)
        self.add_artist(a)
        return a

    def quiverkey(self, *args, **kw):
        qk = mquiver.QuiverKey(*args, **kw)
        self.add_artist(qk)
        return qk
    quiverkey.__doc__ = mquiver.QuiverKey.quiverkey_doc

    # Handle units for x and y, if they've been passed
    def _quiver_units(self, args, kw):
        if len(args) > 3:
            x, y = args[0:2]
            self._process_unit_info(xdata=x, ydata=y, kwargs=kw)
            x = self.convert_xunits(x)
            y = self.convert_yunits(y)
            return (x, y) + args[2:]
        return args

    # args can by a combination if X, Y, U, V, C and all should be replaced
    @_preprocess_data(replace_all_args=True, label_namer=None)
    def quiver(self, *args, **kw):
        if not self._hold:
            self.cla()

        # Make sure units are handled for x and y values
        args = self._quiver_units(args, kw)

        q = mquiver.Quiver(self, *args, **kw)

        self.add_collection(q, autolim=True)
        self.autoscale_view()
        return q
    quiver.__doc__ = mquiver.Quiver.quiver_doc

    # args can by either Y or y1,y2,... and all should be replaced
    @_preprocess_data(replace_all_args=True, label_namer=None)
    def stackplot(self, x, *args, **kwargs):
        return mstack.stackplot(self, x, *args, **kwargs)
    stackplot.__doc__ = mstack.stackplot.__doc__

    @_preprocess_data(replace_names=["x", "y", "u", "v", "start_points"],
                      label_namer=None)
    def streamplot(self, x, y, u, v, density=1, linewidth=None, color=None,
                   cmap=None, norm=None, arrowsize=1, arrowstyle='-|>',
                   minlength=0.1, transform=None, zorder=None,
                   start_points=None, maxlength=4.0,
                   integration_direction='both'):
        if not self._hold:
            self.cla()
        stream_container = mstream.streamplot(
            self, x, y, u, v,
            density=density,
            linewidth=linewidth,
            color=color,
            cmap=cmap,
            norm=norm,
            arrowsize=arrowsize,
            arrowstyle=arrowstyle,
            minlength=minlength,
            start_points=start_points,
            transform=transform,
            zorder=zorder,
            maxlength=maxlength,
            integration_direction=integration_direction)
        return stream_container
    streamplot.__doc__ = mstream.streamplot.__doc__

    # args can be some combination of X, Y, U, V, C and all should be replaced
    @_preprocess_data(replace_all_args=True, label_namer=None)
    @docstring.dedent_interpd
    def barbs(self, *args, **kw):
        """
        %(barbs_doc)s
        """
        if not self._hold:
            self.cla()

        # Make sure units are handled for x and y values
        args = self._quiver_units(args, kw)

        b = mquiver.Barbs(self, *args, **kw)
        self.add_collection(b, autolim=True)
        self.autoscale_view()
        return b

    @_preprocess_data(replace_names=["x", "y"], label_namer=None,
                      positional_parameter_names=["x", "y", "c"])
    def fill(self, *args, **kwargs):
        """
        Plot filled polygons.

        Parameters
        ----------
        args : sequence of x, y, [color]
            Each polygon is defined by the lists of *x* and *y* positions of
            its nodes, optionally followed by by a *color* specifier. See
            :mod:`matplotlib.colors` for supported color specifiers. The
            standard color cycle is used for polygons without a color
            specifier.

            You can plot multiple polygons by providing multiple *x*, *y*,
            *[color]* groups.

            For example, each of the following is legal::

                ax.fill(x, y)                    # a polygon with default color
                ax.fill(x, y, "b")               # a blue polygon
                ax.fill(x, y, x2, y2)            # two polygons
                ax.fill(x, y, "b", x2, y2, "r")  # a blue and a red polygon

        Returns
        -------
        a list of :class:`~matplotlib.patches.Polygon`

        Other Parameters
        ----------------
        **kwargs : :class:`~matplotlib.patches.Polygon` properties

        Notes
        -----
        Use :meth:`fill_between` if you would like to fill the region between
        two curves.
        """
        if not self._hold:
            self.cla()

        # For compatibility(!), get aliases from Line2D rather than Patch.
        kwargs = cbook.normalize_kwargs(kwargs, mlines.Line2D._alias_map)

        patches = []
        for poly in self._get_patches_for_fill(*args, **kwargs):
            self.add_patch(poly)
            patches.append(poly)
        self.autoscale_view()
        return patches

    @_preprocess_data(replace_names=["x", "y1", "y2", "where"],
                      label_namer=None)
    @docstring.dedent_interpd
    def fill_between(self, x, y1, y2=0, where=None, interpolate=False,
                     step=None, **kwargs):
        """
        Fill the area between two horizontal curves.

        The curves are defined by the points (*x*, *y1*) and (*x*, *y2*). This
        creates one or multiple polygons describing the filled area.

        You may exclude some horizontal sections from filling using *where*.

        By default, the edges connect the given points directly. Use *step* if
        the filling should be a step function, i.e. constant in between *x*.


        Parameters
        ----------
        x : array (length N)
            The x coordinates of the nodes defining the curves.

        y1 : array (length N) or scalar
            The y coordinates of the nodes defining the first curve.

        y2 : array (length N) or scalar, optional, default: 0
            The y coordinates of the nodes defining the second curve.

        where : array of bool (length N), optional, default: None
            Define *where* to exclude some horizontal regions from being
            filled. The filled regions are defined by the coordinates
            ``x[where]``.  More precisely, fill between ``x[i]`` and ``x[i+1]``
            if ``where[i] and where[i+1]``.  Note that this definition implies
            that an isolated *True* value between two *False* values in
            *where* will not result in filling.  Both sides of the *True*
            position remain unfilled due to the adjacent *False* values.

        interpolate : bool, optional
            This option is only relvant if *where* is used and the two curves
            are crossing each other.

            Semantically, *where* is often used for *y1* > *y2* or similar.
            By default, the nodes of the polygon defining the filled region
            will only be placed at the positions in the *x* array.  Such a
            polygon cannot describe the above semantics close to the
            intersection.  The x-sections containing the intersecion are
            simply clipped.

            Setting *interpolate* to *True* will calculate the actual
            interscection point and extend the filled region up to this point.

        step : {'pre', 'post', 'mid'}, optional
            Define *step* if the filling should be a step function,
            i.e. constant in between *x*. The value determines where the
            step will occur:

            - 'pre': The y value is continued constantly to the left from
              every *x* position, i.e. the interval ``(x[i-1], x[i]]`` has the
              value ``y[i]``.
            - 'post': The y value is continued constantly to the right from
              every *x* position, i.e. the interval ``[x[i], x[i+1])`` has the
              value ``y[i]``.
            - 'mid': Steps occur half-way between the *x* positions.

        Other Parameters
        ----------------
        **kwargs
            All other keyword arguments are passed on to `.PolyCollection`.
            They control the `.Polygon` properties:

            %(PolyCollection)s

        Returns
        -------
        `.PolyCollection`
            A `.PolyCollection` containing the plotted polygons.

        See Also
        --------
        fill_betweenx : Fill between two sets of x-values.

        Notes
        -----
        .. [notes section required to get data note injection right]

        """
        if not rcParams['_internal.classic_mode']:
<<<<<<< HEAD
            kwargs = cbook.normalize_kwargs(kwargs, _alias_map)
            color_aliases = mcoll._color_aliases
            kwargs = cbook.normalize_kwargs(kwargs, color_aliases)

            if 'facecolors' not in kwargs:
                fc = self._get_patches_for_fill.get_next_color()
                kwargs['facecolors'] = fc
=======
            kwargs = cbook.normalize_kwargs(
                kwargs, mcoll.Collection._alias_map)
            if not any(c in kwargs for c in ('color', 'facecolor')):
                kwargs['facecolor'] = \
                    self._get_patches_for_fill.get_next_color()
>>>>>>> d9fd08d5

        # Handle united data, such as dates
        self._process_unit_info(xdata=x, ydata=y1, kwargs=kwargs)
        self._process_unit_info(ydata=y2)

        # Convert the arrays so we can work with them
        x = ma.masked_invalid(self.convert_xunits(x))
        y1 = ma.masked_invalid(self.convert_yunits(y1))
        y2 = ma.masked_invalid(self.convert_yunits(y2))

        for name, array in [('x', x), ('y1', y1), ('y2', y2)]:
            if array.ndim > 1:
                raise ValueError('Input passed into argument "%r"' % name +
                                 'is not 1-dimensional.')

        if where is None:
            where = True
        where = where & ~functools.reduce(np.logical_or,
                                          map(np.ma.getmask, [x, y1, y2]))

        x, y1, y2 = np.broadcast_arrays(np.atleast_1d(x), y1, y2)

        polys = []
        for ind0, ind1 in cbook.contiguous_regions(where):
            xslice = x[ind0:ind1]
            y1slice = y1[ind0:ind1]
            y2slice = y2[ind0:ind1]
            if step is not None:
                step_func = STEP_LOOKUP_MAP["steps-" + step]
                xslice, y1slice, y2slice = step_func(xslice, y1slice, y2slice)

            if not len(xslice):
                continue

            N = len(xslice)
            X = np.zeros((2 * N + 2, 2), float)

            if interpolate:
                def get_interp_point(ind):
                    im1 = max(ind - 1, 0)
                    x_values = x[im1:ind + 1]
                    diff_values = y1[im1:ind + 1] - y2[im1:ind + 1]
                    y1_values = y1[im1:ind + 1]

                    if len(diff_values) == 2:
                        if np.ma.is_masked(diff_values[1]):
                            return x[im1], y1[im1]
                        elif np.ma.is_masked(diff_values[0]):
                            return x[ind], y1[ind]

                    diff_order = diff_values.argsort()
                    diff_root_x = np.interp(
                        0, diff_values[diff_order], x_values[diff_order])
                    x_order = x_values.argsort()
                    diff_root_y = np.interp(diff_root_x, x_values[x_order],
                                            y1_values[x_order])
                    return diff_root_x, diff_root_y

                start = get_interp_point(ind0)
                end = get_interp_point(ind1)
            else:
                # the purpose of the next two lines is for when y2 is a
                # scalar like 0 and we want the fill to go all the way
                # down to 0 even if none of the y1 sample points do
                start = xslice[0], y2slice[0]
                end = xslice[-1], y2slice[-1]

            X[0] = start
            X[N + 1] = end

            X[1:N + 1, 0] = xslice
            X[1:N + 1, 1] = y1slice
            X[N + 2:, 0] = xslice[::-1]
            X[N + 2:, 1] = y2slice[::-1]

            polys.append(X)

        collection = mcoll.PolyCollection(polys, **kwargs)

        # now update the datalim and autoscale
        XY1 = np.array([x[where], y1[where]]).T
        XY2 = np.array([x[where], y2[where]]).T
        self.dataLim.update_from_data_xy(XY1, self.ignore_existing_data_limits,
                                         updatex=True, updatey=True)
        self.ignore_existing_data_limits = False
        self.dataLim.update_from_data_xy(XY2, self.ignore_existing_data_limits,
                                         updatex=False, updatey=True)
        self.add_collection(collection, autolim=False)
        self.autoscale_view()
        return collection

    @_preprocess_data(replace_names=["y", "x1", "x2", "where"],
                      label_namer=None)
    @docstring.dedent_interpd
    def fill_betweenx(self, y, x1, x2=0, where=None,
                      step=None, interpolate=False, **kwargs):
        """
        Fill the area between two vertical curves.

        The curves are defined by the points (*x1*, *y*) and (*x2*, *y*). This
        creates one or multiple polygons describing the filled area.

        You may exclude some vertical sections from filling using *where*.

        By default, the edges connect the given points directly. Use *step* if
        the filling should be a step function, i.e. constant in between *y*.


        Parameters
        ----------
        y : array (length N)
            The y coordinates of the nodes defining the curves.

        x1 : array (length N) or scalar
            The x coordinates of the nodes defining the first curve.

        x2 : array (length N) or scalar, optional, default: 0
            The x coordinates of the nodes defining the second curve.

        where : array of bool (length N), optional, default: None
            Define *where* to exclude some vertical regions from being
            filled. The filled regions are defined by the coordinates
            ``y[where]``.  More precisely, fill between ``y[i]`` and ``y[i+1]``
            if ``where[i] and where[i+1]``.  Note that this definition implies
            that an isolated *True* value between two *False* values in
            *where* will not result in filling.  Both sides of the *True*
            position remain unfilled due to the adjacent *False* values.

        interpolate : bool, optional
            This option is only relvant if *where* is used and the two curves
            are crossing each other.

            Semantically, *where* is often used for *x1* > *x2* or similar.
            By default, the nodes of the polygon defining the filled region
            will only be placed at the positions in the *y* array.  Such a
            polygon cannot describe the above semantics close to the
            intersection.  The y-sections containing the intersecion are
            simply clipped.

            Setting *interpolate* to *True* will calculate the actual
            interscection point and extend the filled region up to this point.

        step : {'pre', 'post', 'mid'}, optional
            Define *step* if the filling should be a step function,
            i.e. constant in between *y*. The value determines where the
            step will occur:

            - 'pre': The y value is continued constantly to the left from
              every *x* position, i.e. the interval ``(x[i-1], x[i]]`` has the
              value ``y[i]``.
            - 'post': The y value is continued constantly to the right from
              every *x* position, i.e. the interval ``[x[i], x[i+1])`` has the
              value ``y[i]``.
            - 'mid': Steps occur half-way between the *x* positions.

        Other Parameters
        ----------------
        **kwargs
            All other keyword arguments are passed on to `.PolyCollection`.
            They control the `.Polygon` properties:

            %(PolyCollection)s

        Returns
        -------
        `.PolyCollection`
            A `.PolyCollection` containing the plotted polygons.

        See Also
        --------
        fill_between : Fill between two sets of y-values.

        Notes
        -----
        .. [notes section required to get data note injection right]

        """
        if not rcParams['_internal.classic_mode']:
            kwargs = cbook.normalize_kwargs(
                kwargs, mcoll.Collection._alias_map)
            if not any(c in kwargs for c in ('color', 'facecolor')):
                kwargs['facecolor'] = \
                    self._get_patches_for_fill.get_next_color()

        # Handle united data, such as dates
        self._process_unit_info(ydata=y, xdata=x1, kwargs=kwargs)
        self._process_unit_info(xdata=x2)

        # Convert the arrays so we can work with them
        y = ma.masked_invalid(self.convert_yunits(y))
        x1 = ma.masked_invalid(self.convert_xunits(x1))
        x2 = ma.masked_invalid(self.convert_xunits(x2))

        for name, array in [('y', y), ('x1', x1), ('x2', x2)]:
            if array.ndim > 1:
                raise ValueError('Input passed into argument "%r"' % name +
                                 'is not 1-dimensional.')

        if where is None:
            where = True
        where = where & ~functools.reduce(np.logical_or,
                                          map(np.ma.getmask, [y, x1, x2]))

        y, x1, x2 = np.broadcast_arrays(np.atleast_1d(y), x1, x2)

        polys = []
        for ind0, ind1 in cbook.contiguous_regions(where):
            yslice = y[ind0:ind1]
            x1slice = x1[ind0:ind1]
            x2slice = x2[ind0:ind1]
            if step is not None:
                step_func = STEP_LOOKUP_MAP["steps-" + step]
                yslice, x1slice, x2slice = step_func(yslice, x1slice, x2slice)

            if not len(yslice):
                continue

            N = len(yslice)
            Y = np.zeros((2 * N + 2, 2), float)
            if interpolate:
                def get_interp_point(ind):
                    im1 = max(ind - 1, 0)
                    y_values = y[im1:ind + 1]
                    diff_values = x1[im1:ind + 1] - x2[im1:ind + 1]
                    x1_values = x1[im1:ind + 1]

                    if len(diff_values) == 2:
                        if np.ma.is_masked(diff_values[1]):
                            return x1[im1], y[im1]
                        elif np.ma.is_masked(diff_values[0]):
                            return x1[ind], y[ind]

                    diff_order = diff_values.argsort()
                    diff_root_y = np.interp(
                        0, diff_values[diff_order], y_values[diff_order])
                    y_order = y_values.argsort()
                    diff_root_x = np.interp(diff_root_y, y_values[y_order],
                                            x1_values[y_order])
                    return diff_root_x, diff_root_y

                start = get_interp_point(ind0)
                end = get_interp_point(ind1)
            else:
                # the purpose of the next two lines is for when x2 is a
                # scalar like 0 and we want the fill to go all the way
                # down to 0 even if none of the x1 sample points do
                start = x2slice[0], yslice[0]
                end = x2slice[-1], yslice[-1]

            Y[0] = start
            Y[N + 1] = end

            Y[1:N + 1, 0] = x1slice
            Y[1:N + 1, 1] = yslice
            Y[N + 2:, 0] = x2slice[::-1]
            Y[N + 2:, 1] = yslice[::-1]

            polys.append(Y)

        collection = mcoll.PolyCollection(polys, **kwargs)

        # now update the datalim and autoscale
        X1Y = np.array([x1[where], y[where]]).T
        X2Y = np.array([x2[where], y[where]]).T
        self.dataLim.update_from_data_xy(X1Y, self.ignore_existing_data_limits,
                                         updatex=True, updatey=True)
        self.ignore_existing_data_limits = False
        self.dataLim.update_from_data_xy(X2Y, self.ignore_existing_data_limits,
                                         updatex=True, updatey=False)
        self.add_collection(collection, autolim=False)
        self.autoscale_view()
        return collection

    #### plotting z(x,y): imshow, pcolor and relatives, contour
    @_preprocess_data(label_namer=None)
    def imshow(self, X, cmap=None, norm=None, aspect=None,
               interpolation=None, alpha=None, vmin=None, vmax=None,
               origin=None, extent=None, shape=None, filternorm=1,
               filterrad=4.0, imlim=None, resample=None, url=None, **kwargs):
        """
        Display an image on the axes.

        Parameters
        ----------
        X : array_like, shape (n, m) or (n, m, 3) or (n, m, 4)
            Display the image in `X` to current axes.  `X` may be an
            array or a PIL image. If `X` is an array, it
            can have the following shapes and types:

            - MxN -- values to be mapped (float or int)
            - MxNx3 -- RGB (float or uint8)
            - MxNx4 -- RGBA (float or uint8)

            MxN arrays are mapped to colors based on the `norm` (mapping
            scalar to scalar) and the `cmap` (mapping the normed scalar to
            a color).

            Elements of RGB and RGBA arrays represent pixels of an MxN image.
            All values should be in the range [0 .. 1] for floats or
            [0 .. 255] for integers.  Out-of-range values will be clipped to
            these bounds.

        cmap : `~matplotlib.colors.Colormap`, optional, default: None
            If None, default to rc `image.cmap` value. `cmap` is ignored
            if `X` is 3-D, directly specifying RGB(A) values.

        aspect : ['auto' | 'equal' | scalar], optional, default: None
            If 'auto', changes the image aspect ratio to match that of the
            axes.

            If 'equal', and `extent` is None, changes the axes aspect ratio to
            match that of the image. If `extent` is not `None`, the axes
            aspect ratio is changed to match that of the extent.

            If None, default to rc ``image.aspect`` value.

        interpolation : string, optional, default: None
            Acceptable values are 'none', 'nearest', 'bilinear', 'bicubic',
            'spline16', 'spline36', 'hanning', 'hamming', 'hermite', 'kaiser',
            'quadric', 'catrom', 'gaussian', 'bessel', 'mitchell', 'sinc',
            'lanczos'

            If `interpolation` is None, default to rc `image.interpolation`.
            See also the `filternorm` and `filterrad` parameters.
            If `interpolation` is 'none', then no interpolation is performed
            on the Agg, ps and pdf backends. Other backends will fall back to
            'nearest'.

        norm : `~matplotlib.colors.Normalize`, optional, default: None
            A `~matplotlib.colors.Normalize` instance is used to scale
            a 2-D float `X` input to the (0, 1) range for input to the
            `cmap`. If `norm` is None, use the default func:`normalize`.
            If `norm` is an instance of `~matplotlib.colors.NoNorm`,
            `X` must be an array of integers that index directly into
            the lookup table of the `cmap`.

        vmin, vmax : scalar, optional, default: None
            `vmin` and `vmax` are used in conjunction with norm to normalize
            luminance data.  Note if you pass a `norm` instance, your
            settings for `vmin` and `vmax` will be ignored.

        alpha : scalar, optional, default: None
            The alpha blending value, between 0 (transparent) and 1 (opaque).
            The ``alpha`` argument is ignored for RGBA input data.

        origin : ['upper' | 'lower'], optional, default: None
            Place the [0,0] index of the array in the upper left or lower left
            corner of the axes. If None, default to rc `image.origin`.

        extent : scalars (left, right, bottom, top), optional, default: None
            The location, in data-coordinates, of the lower-left and
            upper-right corners. If `None`, the image is positioned such that
            the pixel centers fall on zero-based (row, column) indices.

        shape : scalars (columns, rows), optional, default: None
            For raw buffer images

        filternorm : scalar, optional, default: 1
            A parameter for the antigrain image resize filter.  From the
            antigrain documentation, if `filternorm` = 1, the filter
            normalizes integer values and corrects the rounding errors. It
            doesn't do anything with the source floating point values, it
            corrects only integers according to the rule of 1.0 which means
            that any sum of pixel weights must be equal to 1.0.  So, the
            filter function must produce a graph of the proper shape.

        filterrad : scalar, optional, default: 4.0
            The filter radius for filters that have a radius parameter, i.e.
            when interpolation is one of: 'sinc', 'lanczos' or 'blackman'

        Returns
        -------
        image : `~matplotlib.image.AxesImage`

        Other Parameters
        ----------------
        **kwargs : `~matplotlib.artist.Artist` properties.

        See also
        --------
        matshow : Plot a matrix or an array as an image.

        Notes
        -----
        Unless *extent* is used, pixel centers will be located at integer
        coordinates. In other words: the origin will coincide with the center
        of pixel (0, 0).

        Two typical representations are used for RGB images with an alpha
        channel:

        -   Straight (unassociated) alpha: R, G, and B channels represent the
            color of the pixel, disregarding its opacity.
        -   Premultiplied (associated) alpha: R, G, and B channels represent
            the color of the pixel, adjusted for its opacity by multiplication.

        `~matplotlib.pyplot.imshow` expects RGB images adopting the straight
        (unassociated) alpha representation.
        """

        if not self._hold:
            self.cla()

        if norm is not None and not isinstance(norm, mcolors.Normalize):
            raise ValueError(
                "'norm' must be an instance of 'mcolors.Normalize'")
        if aspect is None:
            aspect = rcParams['image.aspect']
        self.set_aspect(aspect)
        im = mimage.AxesImage(self, cmap, norm, interpolation, origin, extent,
                              filternorm=filternorm, filterrad=filterrad,
                              resample=resample, **kwargs)

        im.set_data(X)
        im.set_alpha(alpha)
        if im.get_clip_path() is None:
            # image does not already have clipping set, clip to axes patch
            im.set_clip_path(self.patch)
        #if norm is None and shape is None:
        #    im.set_clim(vmin, vmax)
        if vmin is not None or vmax is not None:
            im.set_clim(vmin, vmax)
        else:
            im.autoscale_None()
        im.set_url(url)

        # update ax.dataLim, and, if autoscaling, set viewLim
        # to tightly fit the image, regardless of dataLim.
        im.set_extent(im.get_extent())

        self.add_image(im)
        return im

    @staticmethod
    def _pcolorargs(funcname, *args, **kw):
        # This takes one kwarg, allmatch.
        # If allmatch is True, then the incoming X, Y, C must
        # have matching dimensions, taking into account that
        # X and Y can be 1-D rather than 2-D.  This perfect
        # match is required for Gouroud shading.  For flat
        # shading, X and Y specify boundaries, so we need
        # one more boundary than color in each direction.
        # For convenience, and consistent with Matlab, we
        # discard the last row and/or column of C if necessary
        # to meet this condition.  This is done if allmatch
        # is False.

        allmatch = kw.pop("allmatch", False)

        if len(args) == 1:
            C = np.asanyarray(args[0])
            numRows, numCols = C.shape
            if allmatch:
                X, Y = np.meshgrid(np.arange(numCols), np.arange(numRows))
            else:
                X, Y = np.meshgrid(np.arange(numCols + 1),
                                   np.arange(numRows + 1))
            C = cbook.safe_masked_invalid(C)
            return X, Y, C

        if len(args) == 3:
            # Check x and y for bad data...
            C = np.asanyarray(args[2])
            X, Y = [cbook.safe_masked_invalid(a) for a in args[:2]]
            if funcname == 'pcolormesh':
                if np.ma.is_masked(X) or np.ma.is_masked(Y):
                    raise ValueError(
                        'x and y arguments to pcolormesh cannot have '
                        'non-finite values or be of type '
                        'numpy.ma.core.MaskedArray with masked values')
                # safe_masked_invalid() returns an ndarray for dtypes other
                # than floating point.
                if isinstance(X, np.ma.core.MaskedArray):
                    X = X.data  # strip mask as downstream doesn't like it...
                if isinstance(Y, np.ma.core.MaskedArray):
                    Y = Y.data
            numRows, numCols = C.shape
        else:
            raise TypeError(
                'Illegal arguments to %s; see help(%s)' % (funcname, funcname))

        Nx = X.shape[-1]
        Ny = Y.shape[0]
        if X.ndim != 2 or X.shape[0] == 1:
            x = X.reshape(1, Nx)
            X = x.repeat(Ny, axis=0)
        if Y.ndim != 2 or Y.shape[1] == 1:
            y = Y.reshape(Ny, 1)
            Y = y.repeat(Nx, axis=1)
        if X.shape != Y.shape:
            raise TypeError(
                'Incompatible X, Y inputs to %s; see help(%s)' % (
                funcname, funcname))
        if allmatch:
            if not (Nx == numCols and Ny == numRows):
                raise TypeError('Dimensions of C %s are incompatible with'
                                ' X (%d) and/or Y (%d); see help(%s)' % (
                                    C.shape, Nx, Ny, funcname))
        else:
            if not (numCols in (Nx, Nx - 1) and numRows in (Ny, Ny - 1)):
                raise TypeError('Dimensions of C %s are incompatible with'
                                ' X (%d) and/or Y (%d); see help(%s)' % (
                                    C.shape, Nx, Ny, funcname))
            C = C[:Ny - 1, :Nx - 1]
        C = cbook.safe_masked_invalid(C)
        return X, Y, C

    @_preprocess_data(label_namer=None)
    @docstring.dedent_interpd
    def pcolor(self, *args, **kwargs):
        """
        Create a pseudocolor plot of a 2-D array.

        Call signatures::

            pcolor(C, **kwargs)
            pcolor(X, Y, C, **kwargs)

        pcolor can be very slow for large arrays; consider
        using the similar but much faster
        :func:`~matplotlib.pyplot.pcolormesh` instead.

        Parameters
        ----------
        C : array_like
            An array of color values.

        X, Y : array_like, optional
            If given, specify the (x, y) coordinates of the colored
            quadrilaterals; the quadrilateral for ``C[i,j]`` has corners at::

                (X[i,   j],   Y[i,   j]),
                (X[i,   j+1], Y[i,   j+1]),
                (X[i+1, j],   Y[i+1, j]),
                (X[i+1, j+1], Y[i+1, j+1])

            Ideally the dimensions of ``X`` and ``Y`` should be one greater
            than those of ``C``; if the dimensions are the same, then the last
            row and column of ``C`` will be ignored.

            Note that the column index corresponds to the
            x-coordinate, and the row index corresponds to y; for
            details, see the :ref:`Grid Orientation
            <axes-pcolor-grid-orientation>` section below.

            If either or both of ``X`` and ``Y`` are 1-D arrays or column
            vectors, they will be expanded as needed into the appropriate 2-D
            arrays, making a rectangular grid.

        cmap : `~matplotlib.colors.Colormap`, optional, default: None
            If `None`, default to rc settings.

        norm : `matplotlib.colors.Normalize`, optional, default: None
            An instance is used to scale luminance data to (0, 1).
            If `None`, defaults to :func:`normalize`.

        vmin, vmax : scalar, optional, default: None
            ``vmin`` and ``vmax`` are used in conjunction with ``norm`` to
            normalize luminance data.  If either is `None`, it is autoscaled to
            the respective min or max of the color array ``C``.  If not `None`,
            ``vmin`` or ``vmax`` passed in here override any pre-existing
            values supplied in the ``norm`` instance.

        edgecolors : {None, 'none', color, color sequence}
            If None, the rc setting is used by default.
            If 'none', edges will not be visible.
            An mpl color or sequence of colors will set the edge color.

        alpha : scalar, optional, default: None
            The alpha blending value, between 0 (transparent) and 1 (opaque).

        snap : bool, optional, default: False
            Whether to snap the mesh to pixel boundaries.

        Returns
        -------
        collection : `matplotlib.collections.Collection`

        Other Parameters
        ----------------
        antialiaseds : bool, optional, default: False
            The default ``antialiaseds`` is False if the default
            ``edgecolors="none"`` is used.  This eliminates artificial lines
            at patch boundaries, and works regardless of the value of alpha.
            If ``edgecolors`` is not "none", then the default ``antialiaseds``
            is taken from :rc:`patch.antialiased`, which defaults to True.
            Stroking the edges may be preferred if ``alpha`` is 1, but will
            cause artifacts otherwise.

        **kwargs :

            Any unused keyword arguments are passed along to the
            `~matplotlib.collections.PolyCollection` constructor:

        %(PolyCollection)s

        See Also
        --------
        pcolormesh : for an explanation of the differences between
            pcolor and pcolormesh.

        Notes
        -----
        .. _axes-pcolor-grid-orientation:

        ``X``, ``Y`` and ``C`` may be masked arrays. If either C[i, j], or one
        of the vertices surrounding C[i,j] (``X`` or ``Y`` at [i, j], [i+1, j],
        [i, j+1], [i+1, j+1]) is masked, nothing is plotted.

        The grid orientation follows the MATLAB convention: an array ``C`` with
        shape (nrows, ncolumns) is plotted with the column number as ``X`` and
        the row number as ``Y``, increasing up; hence it is plotted the way the
        array would be printed, except that the ``Y`` axis is reversed. That
        is, ``C`` is taken as ``C`` (y, x).

        Similarly for :func:`meshgrid`::

            x = np.arange(5)
            y = np.arange(3)
            X, Y = np.meshgrid(x, y)

        is equivalent to::

            X = array([[0, 1, 2, 3, 4],
                       [0, 1, 2, 3, 4],
                       [0, 1, 2, 3, 4]])

            Y = array([[0, 0, 0, 0, 0],
                       [1, 1, 1, 1, 1],
                       [2, 2, 2, 2, 2]])

        so if you have::

            C = rand(len(x), len(y))

        then you need to transpose C::

            pcolor(X, Y, C.T)

        or::

            pcolor(C.T)

        MATLAB :func:`pcolor` always discards the last row and column of ``C``,
        but Matplotlib displays the last row and column if ``X`` and ``Y`` are
        not specified, or if ``X`` and ``Y`` have one more row and column than
        ``C``.
        """

        if not self._hold:
            self.cla()

        alpha = kwargs.pop('alpha', None)
        norm = kwargs.pop('norm', None)
        cmap = kwargs.pop('cmap', None)
        vmin = kwargs.pop('vmin', None)
        vmax = kwargs.pop('vmax', None)

        X, Y, C = self._pcolorargs('pcolor', *args, allmatch=False)
        Ny, Nx = X.shape

        # unit conversion allows e.g. datetime objects as axis values
        self._process_unit_info(xdata=X, ydata=Y, kwargs=kwargs)
        X = self.convert_xunits(X)
        Y = self.convert_yunits(Y)

        # convert to MA, if necessary.
        C = ma.asarray(C)
        X = ma.asarray(X)
        Y = ma.asarray(Y)

        mask = ma.getmaskarray(X) + ma.getmaskarray(Y)
        xymask = (mask[0:-1, 0:-1] + mask[1:, 1:] +
                  mask[0:-1, 1:] + mask[1:, 0:-1])
        # don't plot if C or any of the surrounding vertices are masked.
        mask = ma.getmaskarray(C) + xymask

        compress = np.compress

        ravelmask = (mask == 0).ravel()
        X1 = compress(ravelmask, ma.filled(X[:-1, :-1]).ravel())
        Y1 = compress(ravelmask, ma.filled(Y[:-1, :-1]).ravel())
        X2 = compress(ravelmask, ma.filled(X[1:, :-1]).ravel())
        Y2 = compress(ravelmask, ma.filled(Y[1:, :-1]).ravel())
        X3 = compress(ravelmask, ma.filled(X[1:, 1:]).ravel())
        Y3 = compress(ravelmask, ma.filled(Y[1:, 1:]).ravel())
        X4 = compress(ravelmask, ma.filled(X[:-1, 1:]).ravel())
        Y4 = compress(ravelmask, ma.filled(Y[:-1, 1:]).ravel())
        npoly = len(X1)

        xy = np.stack([X1, Y1, X2, Y2, X3, Y3, X4, Y4, X1, Y1], axis=-1)
        verts = xy.reshape((npoly, 5, 2))

        C = compress(ravelmask, ma.filled(C[0:Ny - 1, 0:Nx - 1]).ravel())

        linewidths = (0.25,)
        if 'linewidth' in kwargs:
            kwargs['linewidths'] = kwargs.pop('linewidth')
        kwargs.setdefault('linewidths', linewidths)

        if 'edgecolor' in kwargs:
            kwargs['edgecolors'] = kwargs.pop('edgecolor')
        ec = kwargs.setdefault('edgecolors', 'none')

        # aa setting will default via collections to patch.antialiased
        # unless the boundary is not stroked, in which case the
        # default will be False; with unstroked boundaries, aa
        # makes artifacts that are often disturbing.
        if 'antialiased' in kwargs:
            kwargs['antialiaseds'] = kwargs.pop('antialiased')
        if 'antialiaseds' not in kwargs and (
                isinstance(ec, six.string_types) and ec.lower() == "none"):
            kwargs['antialiaseds'] = False

        kwargs.setdefault('snap', False)

        collection = mcoll.PolyCollection(verts, **kwargs)

        collection.set_alpha(alpha)
        collection.set_array(C)
        if norm is not None and not isinstance(norm, mcolors.Normalize):
            raise ValueError(
                "'norm' must be an instance of 'mcolors.Normalize'")
        collection.set_cmap(cmap)
        collection.set_norm(norm)
        collection.set_clim(vmin, vmax)
        collection.autoscale_None()
        self.grid(False)

        x = X.compressed()
        y = Y.compressed()

        # Transform from native to data coordinates?
        t = collection._transform
        if (not isinstance(t, mtransforms.Transform) and
            hasattr(t, '_as_mpl_transform')):
            t = t._as_mpl_transform(self.axes)

        if t and any(t.contains_branch_seperately(self.transData)):
            trans_to_data = t - self.transData
            pts = np.vstack([x, y]).T.astype(float)
            transformed_pts = trans_to_data.transform(pts)
            x = transformed_pts[..., 0]
            y = transformed_pts[..., 1]

        self.add_collection(collection, autolim=False)

        minx = np.min(x)
        maxx = np.max(x)
        miny = np.min(y)
        maxy = np.max(y)
        collection.sticky_edges.x[:] = [minx, maxx]
        collection.sticky_edges.y[:] = [miny, maxy]
        corners = (minx, miny), (maxx, maxy)
        self.update_datalim(corners)
        self.autoscale_view()
        return collection

    @_preprocess_data(label_namer=None)
    @docstring.dedent_interpd
    def pcolormesh(self, *args, **kwargs):
        """
        Plot a quadrilateral mesh.

        Call signatures::

          pcolormesh(C)
          pcolormesh(X, Y, C)
          pcolormesh(C, **kwargs)

        Create a pseudocolor plot of a 2-D array.

        pcolormesh is similar to :func:`~matplotlib.pyplot.pcolor`,
        but uses a different mechanism and returns a different
        object; pcolor returns a
        :class:`~matplotlib.collections.PolyCollection` but pcolormesh
        returns a
        :class:`~matplotlib.collections.QuadMesh`.  It is much faster,
        so it is almost always preferred for large arrays.

        *C* may be a masked array, but *X* and *Y* may not.  Masked
        array support is implemented via *cmap* and *norm*; in
        contrast, :func:`~matplotlib.pyplot.pcolor` simply does not
        draw quadrilaterals with masked colors or vertices.

        Other Parameters
        ----------------
        cmap : Colormap, optional
            A :class:`matplotlib.colors.Colormap` instance. If ``None``, use
            rc settings.

        norm : Normalize, optional
            A :class:`matplotlib.colors.Normalize` instance is used to
            scale luminance data to 0,1. If ``None``, defaults to
            :func:`normalize`.

        vmin, vmax : scalar, optional
            *vmin* and *vmax* are used in conjunction with *norm* to
            normalize luminance data. If either is ``None``, it is autoscaled
            to the respective min or max of the color array *C*.
            If not ``None``, *vmin* or *vmax* passed in here override any
            pre-existing values supplied in the *norm* instance.

        shading : [ 'flat' | 'gouraud' ], optional
            'flat' indicates a solid color for each quad. When
            'gouraud', each quad will be Gouraud shaded. When gouraud
            shading, *edgecolors* is ignored.

        edgecolors : string, color, color sequence, optional
            - If ``None``, the rc setting is used by default.
            - If ``'None'``, edges will not be visible.
            - If ``'face'``, edges will have the same color as the faces.

            An mpl color or sequence of colors will also set the edge color.

        alpha : scalar, optional
            Alpha blending value. Must be between 0 and 1.

        Returns
        -------
        matplotlib.collections.QuadMesh

        See Also
        --------
        matplotlib.pyplot.pcolor :
            For an explanation of the grid orientation
            (:ref:`Grid Orientation <axes-pcolor-grid-orientation>`)
            and the expansion of 1-D *X* and/or *Y* to 2-D arrays.

        Notes
        -----
        kwargs can be used to control the
        :class:`matplotlib.collections.QuadMesh` properties:

        %(QuadMesh)s
        """
        if not self._hold:
            self.cla()

        alpha = kwargs.pop('alpha', None)
        norm = kwargs.pop('norm', None)
        cmap = kwargs.pop('cmap', None)
        vmin = kwargs.pop('vmin', None)
        vmax = kwargs.pop('vmax', None)
        shading = kwargs.pop('shading', 'flat').lower()
        antialiased = kwargs.pop('antialiased', False)
        kwargs.setdefault('edgecolors', 'None')

        allmatch = (shading == 'gouraud')

        X, Y, C = self._pcolorargs('pcolormesh', *args, allmatch=allmatch)
        Ny, Nx = X.shape
        X = X.ravel()
        Y = Y.ravel()
        # unit conversion allows e.g. datetime objects as axis values
        self._process_unit_info(xdata=X, ydata=Y, kwargs=kwargs)
        X = self.convert_xunits(X)
        Y = self.convert_yunits(Y)

        # convert to one dimensional arrays
        C = C.ravel()
        coords = np.column_stack((X, Y)).astype(float, copy=False)
        collection = mcoll.QuadMesh(Nx - 1, Ny - 1, coords,
                                    antialiased=antialiased, shading=shading,
                                    **kwargs)
        collection.set_alpha(alpha)
        collection.set_array(C)
        if norm is not None and not isinstance(norm, mcolors.Normalize):
            raise ValueError(
                "'norm' must be an instance of 'mcolors.Normalize'")
        collection.set_cmap(cmap)
        collection.set_norm(norm)
        collection.set_clim(vmin, vmax)
        collection.autoscale_None()

        self.grid(False)

        # Transform from native to data coordinates?
        t = collection._transform
        if (not isinstance(t, mtransforms.Transform) and
            hasattr(t, '_as_mpl_transform')):
            t = t._as_mpl_transform(self.axes)

        if t and any(t.contains_branch_seperately(self.transData)):
            trans_to_data = t - self.transData
            coords = trans_to_data.transform(coords)

        self.add_collection(collection, autolim=False)

        minx, miny = np.min(coords, axis=0)
        maxx, maxy = np.max(coords, axis=0)
        collection.sticky_edges.x[:] = [minx, maxx]
        collection.sticky_edges.y[:] = [miny, maxy]
        corners = (minx, miny), (maxx, maxy)
        self.update_datalim(corners)
        self.autoscale_view()
        return collection

    @_preprocess_data(label_namer=None)
    @docstring.dedent_interpd
    def pcolorfast(self, *args, **kwargs):
        """
        pseudocolor plot of a 2-D array

        Experimental; this is a pcolor-type method that
        provides the fastest possible rendering with the Agg
        backend, and that can handle any quadrilateral grid.
        It supports only flat shading (no outlines), it lacks
        support for log scaling of the axes, and it does not
        have a pyplot wrapper.

        Call signatures::

          ax.pcolorfast(C, **kwargs)
          ax.pcolorfast(xr, yr, C, **kwargs)
          ax.pcolorfast(x, y, C, **kwargs)
          ax.pcolorfast(X, Y, C, **kwargs)

        C is the 2D array of color values corresponding to quadrilateral
        cells. Let (nr, nc) be its shape.  C may be a masked array.

        ``ax.pcolorfast(C, **kwargs)`` is equivalent to
        ``ax.pcolorfast([0,nc], [0,nr], C, **kwargs)``

        *xr*, *yr* specify the ranges of *x* and *y* corresponding to the
        rectangular region bounding *C*.  If::

            xr = [x0, x1]

        and::

            yr = [y0,y1]

        then *x* goes from *x0* to *x1* as the second index of *C* goes
        from 0 to *nc*, etc.  (*x0*, *y0*) is the outermost corner of
        cell (0,0), and (*x1*, *y1*) is the outermost corner of cell
        (*nr*-1, *nc*-1).  All cells are rectangles of the same size.
        This is the fastest version.

        *x*, *y* are monotonic 1D arrays of length *nc* +1 and *nr* +1,
        respectively, giving the x and y boundaries of the cells.  Hence
        the cells are rectangular but the grid may be nonuniform.  The
        speed is intermediate.  (The grid is checked, and if found to be
        uniform the fast version is used.)

        *X* and *Y* are 2D arrays with shape (*nr* +1, *nc* +1) that specify
        the (x,y) coordinates of the corners of the colored
        quadrilaterals; the quadrilateral for C[i,j] has corners at
        (X[i,j],Y[i,j]), (X[i,j+1],Y[i,j+1]), (X[i+1,j],Y[i+1,j]),
        (X[i+1,j+1],Y[i+1,j+1]).  The cells need not be rectangular.
        This is the most general, but the slowest to render.  It may
        produce faster and more compact output using ps, pdf, and
        svg backends, however.

        Note that the column index corresponds to the x-coordinate,
        and the row index corresponds to y; for details, see
        :ref:`Grid Orientation <axes-pcolor-grid-orientation>`.

        Optional keyword arguments:

          *cmap*: [ *None* | Colormap ]
            A :class:`matplotlib.colors.Colormap` instance from cm. If *None*,
            use rc settings.

          *norm*: [ *None* | Normalize ]
            A :class:`matplotlib.colors.Normalize` instance is used to scale
            luminance data to 0,1. If *None*, defaults to normalize()

          *vmin*/*vmax*: [ *None* | scalar ]
            *vmin* and *vmax* are used in conjunction with norm to normalize
            luminance data.  If either are *None*, the min and max
            of the color array *C* is used.  If you pass a norm instance,
            *vmin* and *vmax* will be *None*.

          *alpha*: ``0 <= scalar <= 1``  or *None*
            the alpha blending value

        Return value is an image if a regular or rectangular grid
        is specified, and a :class:`~matplotlib.collections.QuadMesh`
        collection in the general quadrilateral case.

        """

        if not self._hold:
            self.cla()

        alpha = kwargs.pop('alpha', None)
        norm = kwargs.pop('norm', None)
        cmap = kwargs.pop('cmap', None)
        vmin = kwargs.pop('vmin', None)
        vmax = kwargs.pop('vmax', None)
        if norm is not None and not isinstance(norm, mcolors.Normalize):
            raise ValueError(
                "'norm' must be an instance of 'mcolors.Normalize'")

        C = args[-1]
        nr, nc = C.shape
        if len(args) == 1:
            style = "image"
            x = [0, nc]
            y = [0, nr]
        elif len(args) == 3:
            x, y = args[:2]
            x = np.asarray(x)
            y = np.asarray(y)
            if x.ndim == 1 and y.ndim == 1:
                if x.size == 2 and y.size == 2:
                    style = "image"
                else:
                    dx = np.diff(x)
                    dy = np.diff(y)
                    if (np.ptp(dx) < 0.01 * np.abs(dx.mean()) and
                        np.ptp(dy) < 0.01 * np.abs(dy.mean())):
                        style = "image"
                    else:
                        style = "pcolorimage"
            elif x.ndim == 2 and y.ndim == 2:
                style = "quadmesh"
            else:
                raise TypeError("arguments do not match valid signatures")
        else:
            raise TypeError("need 1 argument or 3 arguments")

        if style == "quadmesh":

            # convert to one dimensional arrays
            # This should also be moved to the QuadMesh class

            # data point in each cell is value at lower left corner
            C = ma.ravel(C)
            X = x.ravel()
            Y = y.ravel()
            Nx = nc + 1
            Ny = nr + 1

            # The following needs to be cleaned up; the renderer
            # requires separate contiguous arrays for X and Y,
            # but the QuadMesh class requires the 2D array.
            coords = np.empty(((Nx * Ny), 2), np.float64)
            coords[:, 0] = X
            coords[:, 1] = Y

            # The QuadMesh class can also be changed to
            # handle relevant superclass kwargs; the initializer
            # should do much more than it does now.
            collection = mcoll.QuadMesh(nc, nr, coords, 0, edgecolors="None")
            collection.set_alpha(alpha)
            collection.set_array(C)
            collection.set_cmap(cmap)
            collection.set_norm(norm)
            self.add_collection(collection, autolim=False)
            xl, xr, yb, yt = X.min(), X.max(), Y.min(), Y.max()
            ret = collection

        else:  # It's one of the two image styles.
            xl, xr, yb, yt = x[0], x[-1], y[0], y[-1]

            if style == "image":
                im = mimage.AxesImage(self, cmap, norm,
                                      interpolation='nearest',
                                      origin='lower',
                                      extent=(xl, xr, yb, yt),
                                      **kwargs)
                im.set_data(C)
                im.set_alpha(alpha)
            elif style == "pcolorimage":
                im = mimage.PcolorImage(self, x, y, C,
                                        cmap=cmap,
                                        norm=norm,
                                        alpha=alpha,
                                        **kwargs)
                im.set_extent((xl, xr, yb, yt))
            self.add_image(im)
            ret = im

        if vmin is not None or vmax is not None:
            ret.set_clim(vmin, vmax)
        else:
            ret.autoscale_None()

        ret.sticky_edges.x[:] = [xl, xr]
        ret.sticky_edges.y[:] = [yb, yt]
        self.update_datalim(np.array([[xl, yb], [xr, yt]]))
        self.autoscale_view(tight=True)
        return ret

    @_preprocess_data()
    def contour(self, *args, **kwargs):
        if not self._hold:
            self.cla()
        kwargs['filled'] = False
        contours = mcontour.QuadContourSet(self, *args, **kwargs)
        self.autoscale_view()
        return contours
    contour.__doc__ = mcontour.QuadContourSet._contour_doc

    @_preprocess_data()
    def contourf(self, *args, **kwargs):
        if not self._hold:
            self.cla()
        kwargs['filled'] = True
        contours = mcontour.QuadContourSet(self, *args, **kwargs)
        self.autoscale_view()
        return contours
    contourf.__doc__ = mcontour.QuadContourSet._contour_doc

    def clabel(self, CS, *args, **kwargs):
        return CS.clabel(*args, **kwargs)
    clabel.__doc__ = mcontour.ContourSet.clabel.__doc__

    @docstring.dedent_interpd
    def table(self, **kwargs):
        """
        Add a table to the current axes.

        Call signature::

          table(cellText=None, cellColours=None,
                cellLoc='right', colWidths=None,
                rowLabels=None, rowColours=None, rowLoc='left',
                colLabels=None, colColours=None, colLoc='center',
                loc='bottom', bbox=None)

        Returns a :class:`matplotlib.table.Table` instance. Either `cellText`
        or `cellColours` must be provided. For finer grained control over
        tables, use the :class:`~matplotlib.table.Table` class and add it to
        the axes with :meth:`~matplotlib.axes.Axes.add_table`.

        Thanks to John Gill for providing the class and table.

        kwargs control the :class:`~matplotlib.table.Table`
        properties:

        %(Table)s
        """
        return mtable.table(self, **kwargs)

    #### Data analysis

    @_preprocess_data(replace_names=["x", 'weights'], label_namer="x")
    def hist(self, x, bins=None, range=None, density=None, weights=None,
             cumulative=False, bottom=None, histtype='bar', align='mid',
             orientation='vertical', rwidth=None, log=False,
             color=None, label=None, stacked=False, normed=None,
             **kwargs):
        """
        Plot a histogram.

        Compute and draw the histogram of *x*. The return value is a
        tuple (*n*, *bins*, *patches*) or ([*n0*, *n1*, ...], *bins*,
        [*patches0*, *patches1*,...]) if the input contains multiple
        data.

        Multiple data can be provided via *x* as a list of datasets
        of potentially different length ([*x0*, *x1*, ...]), or as
        a 2-D ndarray in which each column is a dataset.  Note that
        the ndarray form is transposed relative to the list form.

        Masked arrays are not supported at present.

        Parameters
        ----------
        x : (n,) array or sequence of (n,) arrays
            Input values, this takes either a single array or a sequence of
            arrays which are not required to be of the same length

        bins : integer or sequence or 'auto', optional
            If an integer is given, ``bins + 1`` bin edges are calculated and
            returned, consistent with :func:`numpy.histogram`.

            If `bins` is a sequence, gives bin edges, including left edge of
            first bin and right edge of last bin.  In this case, `bins` is
            returned unmodified.

            All but the last (righthand-most) bin is half-open.  In other
            words, if `bins` is::

                [1, 2, 3, 4]

            then the first bin is ``[1, 2)`` (including 1, but excluding 2) and
            the second ``[2, 3)``.  The last bin, however, is ``[3, 4]``, which
            *includes* 4.

            Unequally spaced bins are supported if *bins* is a sequence.

            If Numpy 1.11 is installed, may also be ``'auto'``.

            Default is taken from the rcParam ``hist.bins``.

        range : tuple or None, optional
            The lower and upper range of the bins. Lower and upper outliers
            are ignored. If not provided, *range* is ``(x.min(), x.max())``.
            Range has no effect if *bins* is a sequence.

            If *bins* is a sequence or *range* is specified, autoscaling
            is based on the specified bin range instead of the
            range of x.

            Default is ``None``

        density : boolean, optional
            If ``True``, the first element of the return tuple will
            be the counts normalized to form a probability density, i.e.,
            the area (or integral) under the histogram will sum to 1.
            This is achieved by dividing the count by the number of
            observations times the bin width and not dividing by the total
            number of observations. If *stacked* is also ``True``, the sum of
            the histograms is normalized to 1.

            Default is ``None`` for both *normed* and *density*. If either is
            set, then that value will be used. If neither are set, then the
            args will be treated as ``False``.

            If both *density* and *normed* are set an error is raised.

        weights : (n, ) array_like or None, optional
            An array of weights, of the same shape as *x*.  Each value in *x*
            only contributes its associated weight towards the bin count
            (instead of 1).  If *normed* or *density* is ``True``,
            the weights are normalized, so that the integral of the density
            over the range remains 1.

            Default is ``None``

        cumulative : boolean, optional
            If ``True``, then a histogram is computed where each bin gives the
            counts in that bin plus all bins for smaller values. The last bin
            gives the total number of datapoints. If *normed* or *density*
            is also ``True`` then the histogram is normalized such that the
            last bin equals 1. If *cumulative* evaluates to less than 0
            (e.g., -1), the direction of accumulation is reversed.
            In this case, if *normed* and/or *density* is also ``True``, then
            the histogram is normalized such that the first bin equals 1.

            Default is ``False``

        bottom : array_like, scalar, or None
            Location of the bottom baseline of each bin.  If a scalar,
            the base line for each bin is shifted by the same amount.
            If an array, each bin is shifted independently and the length
            of bottom must match the number of bins.  If None, defaults to 0.

            Default is ``None``

        histtype : {'bar', 'barstacked', 'step',  'stepfilled'}, optional
            The type of histogram to draw.

            - 'bar' is a traditional bar-type histogram.  If multiple data
              are given the bars are arranged side by side.

            - 'barstacked' is a bar-type histogram where multiple
              data are stacked on top of each other.

            - 'step' generates a lineplot that is by default
              unfilled.

            - 'stepfilled' generates a lineplot that is by default
              filled.

            Default is 'bar'

        align : {'left', 'mid', 'right'}, optional
            Controls how the histogram is plotted.

                - 'left': bars are centered on the left bin edges.

                - 'mid': bars are centered between the bin edges.

                - 'right': bars are centered on the right bin edges.

            Default is 'mid'

        orientation : {'horizontal', 'vertical'}, optional
            If 'horizontal', `~matplotlib.pyplot.barh` will be used for
            bar-type histograms and the *bottom* kwarg will be the left edges.

        rwidth : scalar or None, optional
            The relative width of the bars as a fraction of the bin width.  If
            ``None``, automatically compute the width.

            Ignored if *histtype* is 'step' or 'stepfilled'.

            Default is ``None``

        log : boolean, optional
            If ``True``, the histogram axis will be set to a log scale. If
            *log* is ``True`` and *x* is a 1D array, empty bins will be
            filtered out and only the non-empty ``(n, bins, patches)``
            will be returned.

            Default is ``False``

        color : color or array_like of colors or None, optional
            Color spec or sequence of color specs, one per dataset.  Default
            (``None``) uses the standard line color sequence.

            Default is ``None``

        label : string or None, optional
            String, or sequence of strings to match multiple datasets.  Bar
            charts yield multiple patches per dataset, but only the first gets
            the label, so that the legend command will work as expected.

            default is ``None``

        stacked : boolean, optional
            If ``True``, multiple data are stacked on top of each other If
            ``False`` multiple data are arranged side by side if histtype is
            'bar' or on top of each other if histtype is 'step'

            Default is ``False``

        normed : bool, optional
            Deprecated; use the density keyword argument instead.

        Returns
        -------
        n : array or list of arrays
            The values of the histogram bins. See *normed* or *density*
            and *weights* for a description of the possible semantics.
            If input *x* is an array, then this is an array of length
            *nbins*. If input is a sequence arrays
            ``[data1, data2,..]``, then this is a list of arrays with
            the values of the histograms for each of the arrays in the
            same order.

        bins : array
            The edges of the bins. Length nbins + 1 (nbins left edges and right
            edge of last bin).  Always a single array even when multiple data
            sets are passed in.

        patches : list or list of lists
            Silent list of individual patches used to create the histogram
            or list of such list if multiple input datasets.

        Other Parameters
        ----------------
        **kwargs : `~matplotlib.patches.Patch` properties

        See also
        --------
        hist2d : 2D histograms

        Notes
        -----
        .. [Notes section required for data comment. See #10189.]

        """
        # Avoid shadowing the builtin.
        bin_range = range
        from builtins import range

        if not self._hold:
            self.cla()

        if np.isscalar(x):
            x = [x]

        if bins is None:
            bins = rcParams['hist.bins']

        # Validate string inputs here so we don't have to clutter
        # subsequent code.
        if histtype not in ['bar', 'barstacked', 'step', 'stepfilled']:
            raise ValueError("histtype %s is not recognized" % histtype)

        if align not in ['left', 'mid', 'right']:
            raise ValueError("align kwarg %s is not recognized" % align)

        if orientation not in ['horizontal', 'vertical']:
            raise ValueError(
                "orientation kwarg %s is not recognized" % orientation)

        if histtype == 'barstacked' and not stacked:
            stacked = True

        if density is not None and normed is not None:
            raise ValueError("kwargs 'density' and 'normed' cannot be used "
                             "simultaneously. "
                             "Please only use 'density', since 'normed'"
                             "is deprecated.")
        if normed is not None:
            warnings.warn("The 'normed' kwarg is deprecated, and has been "
                          "replaced by the 'density' kwarg.")

        # basic input validation
        input_empty = np.size(x) == 0
        # Massage 'x' for processing.
        if input_empty:
            x = [np.array([])]
        else:
            x = cbook._reshape_2D(x, 'x')
        nx = len(x)  # number of datasets

        # Process unit information
        # Unit conversion is done individually on each dataset
        self._process_unit_info(xdata=x[0], kwargs=kwargs)
        x = [self.convert_xunits(xi) for xi in x]

        if bin_range is not None:
            bin_range = self.convert_xunits(bin_range)

        # Check whether bins or range are given explicitly.
        binsgiven = (cbook.iterable(bins) or bin_range is not None)

        # We need to do to 'weights' what was done to 'x'
        if weights is not None:
            w = cbook._reshape_2D(weights, 'weights')
        else:
            w = [None] * nx

        if len(w) != nx:
            raise ValueError('weights should have the same shape as x')

        for xi, wi in zip(x, w):
            if wi is not None and len(wi) != len(xi):
                raise ValueError(
                    'weights should have the same shape as x')

        if color is None:
            color = [self._get_lines.get_next_color() for i in range(nx)]
        else:
            color = mcolors.to_rgba_array(color)
            if len(color) != nx:
                raise ValueError("color kwarg must have one color per dataset")

        # If bins are not specified either explicitly or via range,
        # we need to figure out the range required for all datasets,
        # and supply that to np.histogram.
        if not binsgiven and not input_empty:
            xmin = np.inf
            xmax = -np.inf
            for xi in x:
                if len(xi) > 0:
                    xmin = min(xmin, xi.min())
                    xmax = max(xmax, xi.max())
            bin_range = (xmin, xmax)
        density = bool(density) or bool(normed)
        if density and not stacked:
            hist_kwargs = dict(range=bin_range, density=density)
        else:
            hist_kwargs = dict(range=bin_range)

        # List to store all the top coordinates of the histograms
        tops = []
        mlast = None
        # Loop through datasets
        for i in range(nx):
            # this will automatically overwrite bins,
            # so that each histogram uses the same bins
            m, bins = np.histogram(x[i], bins, weights=w[i], **hist_kwargs)
            m = m.astype(float)  # causes problems later if it's an int
            if mlast is None:
                mlast = np.zeros(len(bins)-1, m.dtype)
            if stacked:
                m += mlast
                mlast[:] = m
            tops.append(m)

        # If a stacked density plot, normalize so the area of all the stacked
        # histograms together is 1
        if stacked and density:
            db = np.diff(bins)
            for m in tops:
                m[:] = (m / db) / tops[-1].sum()
        if cumulative:
            slc = slice(None)
            if isinstance(cumulative, Number) and cumulative < 0:
                slc = slice(None, None, -1)

            if density:
                tops = [(m * np.diff(bins))[slc].cumsum()[slc] for m in tops]
            else:
                tops = [m[slc].cumsum()[slc] for m in tops]

        patches = []

        # Save autoscale state for later restoration; turn autoscaling
        # off so we can do it all a single time at the end, instead
        # of having it done by bar or fill and then having to be redone.
        _saved_autoscalex = self.get_autoscalex_on()
        _saved_autoscaley = self.get_autoscaley_on()
        self.set_autoscalex_on(False)
        self.set_autoscaley_on(False)

        if histtype.startswith('bar'):

            totwidth = np.diff(bins)

            if rwidth is not None:
                dr = np.clip(rwidth, 0, 1)
            elif (len(tops) > 1 and
                  ((not stacked) or rcParams['_internal.classic_mode'])):
                dr = 0.8
            else:
                dr = 1.0

            if histtype == 'bar' and not stacked:
                width = dr * totwidth / nx
                dw = width
                boffset = -0.5 * dr * totwidth * (1 - 1 / nx)
            elif histtype == 'barstacked' or stacked:
                width = dr * totwidth
                boffset, dw = 0.0, 0.0

            if align == 'mid' or align == 'edge':
                boffset += 0.5 * totwidth
            elif align == 'right':
                boffset += totwidth

            if orientation == 'horizontal':
                _barfunc = self.barh
                bottom_kwarg = 'left'
            else:  # orientation == 'vertical'
                _barfunc = self.bar
                bottom_kwarg = 'bottom'

            for m, c in zip(tops, color):
                if bottom is None:
                    bottom = np.zeros(len(m))
                if stacked:
                    height = m - bottom
                else:
                    height = m
                patch = _barfunc(bins[:-1]+boffset, height, width,
                                 align='center', log=log,
                                 color=c, **{bottom_kwarg: bottom})
                patches.append(patch)
                if stacked:
                    bottom[:] = m
                boffset += dw

        elif histtype.startswith('step'):
            # these define the perimeter of the polygon
            x = np.zeros(4 * len(bins) - 3)
            y = np.zeros(4 * len(bins) - 3)

            x[0:2*len(bins)-1:2], x[1:2*len(bins)-1:2] = bins, bins[:-1]
            x[2*len(bins)-1:] = x[1:2*len(bins)-1][::-1]

            if bottom is None:
                bottom = np.zeros(len(bins) - 1)

            y[1:2*len(bins)-1:2], y[2:2*len(bins):2] = bottom, bottom
            y[2*len(bins)-1:] = y[1:2*len(bins)-1][::-1]

            if log:
                if orientation == 'horizontal':
                    self.set_xscale('log', nonposx='clip')
                    logbase = self.xaxis._scale.base
                else:  # orientation == 'vertical'
                    self.set_yscale('log', nonposy='clip')
                    logbase = self.yaxis._scale.base

                # Setting a minimum of 0 results in problems for log plots
                if np.min(bottom) > 0:
                    minimum = np.min(bottom)
                elif density or weights is not None:
                    # For data that is normed to form a probability density,
                    # set to minimum data value / logbase
                    # (gives 1 full tick-label unit for the lowest filled bin)
                    ndata = np.array(tops)
                    minimum = (np.min(ndata[ndata > 0])) / logbase
                else:
                    # For non-normed (density = False) data,
                    # set the min to 1 / log base,
                    # again so that there is 1 full tick-label unit
                    # for the lowest bin
                    minimum = 1.0 / logbase

                y[0], y[-1] = minimum, minimum
            else:
                minimum = 0

            if align == 'left' or align == 'center':
                x -= 0.5*(bins[1]-bins[0])
            elif align == 'right':
                x += 0.5*(bins[1]-bins[0])

            # If fill kwarg is set, it will be passed to the patch collection,
            # overriding this
            fill = (histtype == 'stepfilled')

            xvals, yvals = [], []
            for m in tops:
                if stacked:
                    # starting point for drawing polygon
                    y[0] = y[1]
                    # top of the previous polygon becomes the bottom
                    y[2*len(bins)-1:] = y[1:2*len(bins)-1][::-1]
                # set the top of this polygon
                y[1:2*len(bins)-1:2], y[2:2*len(bins):2] = (m + bottom,
                                                            m + bottom)
                if log:
                    y[y < minimum] = minimum
                if orientation == 'horizontal':
                    xvals.append(y.copy())
                    yvals.append(x.copy())
                else:
                    xvals.append(x.copy())
                    yvals.append(y.copy())

            # stepfill is closed, step is not
            split = -1 if fill else 2 * len(bins)
            # add patches in reverse order so that when stacking,
            # items lower in the stack are plotted on top of
            # items higher in the stack
            for x, y, c in reversed(list(zip(xvals, yvals, color))):
                patches.append(self.fill(
                    x[:split], y[:split],
                    closed=True if fill else None,
                    facecolor=c,
                    edgecolor=None if fill else c,
                    fill=fill if fill else None))
            for patch_list in patches:
                for patch in patch_list:
                    if orientation == 'vertical':
                        patch.sticky_edges.y.append(minimum)
                    elif orientation == 'horizontal':
                        patch.sticky_edges.x.append(minimum)

            # we return patches, so put it back in the expected order
            patches.reverse()

        self.set_autoscalex_on(_saved_autoscalex)
        self.set_autoscaley_on(_saved_autoscaley)
        self.autoscale_view()

        if label is None:
            labels = [None]
        elif isinstance(label, six.string_types):
            labels = [label]
        else:
            labels = [six.text_type(lab) for lab in label]

        for patch, lbl in zip_longest(patches, labels, fillvalue=None):
            if patch:
                p = patch[0]
                p.update(kwargs)
                if lbl is not None:
                    p.set_label(lbl)

                for p in patch[1:]:
                    p.update(kwargs)
                    p.set_label('_nolegend_')

        if nx == 1:
            return tops[0], bins, cbook.silent_list('Patch', patches[0])
        else:
            return tops, bins, cbook.silent_list('Lists of Patches', patches)

    @_preprocess_data(replace_names=["x", "y", "weights"], label_namer=None)
    def hist2d(self, x, y, bins=10, range=None, normed=False, weights=None,
               cmin=None, cmax=None, **kwargs):
        """
        Make a 2D histogram plot.

        Parameters
        ----------
        x, y: array_like, shape (n, )
            Input values

        bins: [None | int | [int, int] | array_like | [array, array]]

            The bin specification:

                - If int, the number of bins for the two dimensions
                  (nx=ny=bins).

                - If [int, int], the number of bins in each dimension
                  (nx, ny = bins).

                - If array_like, the bin edges for the two dimensions
                  (x_edges=y_edges=bins).

                - If [array, array], the bin edges in each dimension
                  (x_edges, y_edges = bins).

            The default value is 10.

        range : array_like shape(2, 2), optional, default: None
             The leftmost and rightmost edges of the bins along each dimension
             (if not specified explicitly in the bins parameters): [[xmin,
             xmax], [ymin, ymax]]. All values outside of this range will be
             considered outliers and not tallied in the histogram.

        normed : boolean, optional, default: False
             Normalize histogram.

        weights : array_like, shape (n, ), optional, default: None
            An array of values w_i weighing each sample (x_i, y_i).

        cmin : scalar, optional, default: None
             All bins that has count less than cmin will not be displayed and
             these count values in the return value count histogram will also
             be set to nan upon return

        cmax : scalar, optional, default: None
             All bins that has count more than cmax will not be displayed (set
             to none before passing to imshow) and these count values in the
             return value count histogram will also be set to nan upon return

        Returns
        -------
        h : 2D array
            The bi-dimensional histogram of samples x and y. Values in x are
            histogrammed along the first dimension and values in y are
            histogrammed along the second dimension.
        xedges : 1D array
            The bin edges along the x axis.
        yedges : 1D array
            The bin edges along the y axis.
        image : AxesImage

        Other Parameters
        ----------------
        cmap : {Colormap, string}, optional
            A :class:`matplotlib.colors.Colormap` instance.  If not set, use rc
            settings.

        norm : Normalize, optional
            A :class:`matplotlib.colors.Normalize` instance is used to
            scale luminance data to ``[0, 1]``. If not set, defaults to
            ``Normalize()``.

        vmin/vmax : {None, scalar}, optional
            Arguments passed to the `Normalize` instance.

        alpha : ``0 <= scalar <= 1`` or ``None``, optional
            The alpha blending value.

        See also
        --------
        hist : 1D histogram

        Notes
        -----
        Rendering the histogram with a logarithmic color scale is
        accomplished by passing a :class:`colors.LogNorm` instance to
        the *norm* keyword argument. Likewise, power-law normalization
        (similar in effect to gamma correction) can be accomplished with
        :class:`colors.PowerNorm`.
        """

        h, xedges, yedges = np.histogram2d(x, y, bins=bins, range=range,
                                           normed=normed, weights=weights)

        if cmin is not None:
            h[h < cmin] = None
        if cmax is not None:
            h[h > cmax] = None

        pc = self.pcolorfast(xedges, yedges, h.T, **kwargs)
        self.set_xlim(xedges[0], xedges[-1])
        self.set_ylim(yedges[0], yedges[-1])

        return h, xedges, yedges, pc

    @_preprocess_data(replace_names=["x"], label_namer=None)
    @docstring.dedent_interpd
    def psd(self, x, NFFT=None, Fs=None, Fc=None, detrend=None,
            window=None, noverlap=None, pad_to=None,
            sides=None, scale_by_freq=None, return_line=None, **kwargs):
        r"""
        Plot the power spectral density.

        Call signature::

          psd(x, NFFT=256, Fs=2, Fc=0, detrend=mlab.detrend_none,
              window=mlab.window_hanning, noverlap=0, pad_to=None,
              sides='default', scale_by_freq=None, return_line=None, **kwargs)

        The power spectral density :math:`P_{xx}` by Welch's average
        periodogram method.  The vector *x* is divided into *NFFT* length
        segments.  Each segment is detrended by function *detrend* and
        windowed by function *window*.  *noverlap* gives the length of
        the overlap between segments.  The :math:`|\mathrm{fft}(i)|^2`
        of each segment :math:`i` are averaged to compute :math:`P_{xx}`,
        with a scaling to correct for power loss due to windowing.

        If len(*x*) < *NFFT*, it will be zero padded to *NFFT*.

        Parameters
        ----------
        x : 1-D array or sequence
            Array or sequence containing the data

        %(Spectral)s

        %(PSD)s

        noverlap : integer
            The number of points of overlap between segments.
            The default value is 0 (no overlap).

        Fc : integer
            The center frequency of *x* (defaults to 0), which offsets
            the x extents of the plot to reflect the frequency range used
            when a signal is acquired and then filtered and downsampled to
            baseband.

        return_line : bool
            Whether to include the line object plotted in the returned values.
            Default is False.

        Returns
        -------
        Pxx : 1-D array
            The values for the power spectrum `P_{xx}` before scaling
            (real valued)

        freqs : 1-D array
            The frequencies corresponding to the elements in *Pxx*

        line : a :class:`~matplotlib.lines.Line2D` instance
            The line created by this function.
            Only returned if *return_line* is True.

        Other Parameters
        ----------------
        **kwargs :
            Keyword arguments control the :class:`~matplotlib.lines.Line2D`
            properties:

            %(Line2D)s

        See Also
        --------
        :func:`specgram`
            :func:`specgram` differs in the default overlap; in not returning
            the mean of the segment periodograms; in returning the times of the
            segments; and in plotting a colormap instead of a line.

        :func:`magnitude_spectrum`
            :func:`magnitude_spectrum` plots the magnitude spectrum.

        :func:`csd`
            :func:`csd` plots the spectral density between two signals.

        Notes
        -----
        For plotting, the power is plotted as
        :math:`10\log_{10}(P_{xx})` for decibels, though *Pxx* itself
        is returned.

        References
        ----------
        Bendat & Piersol -- Random Data: Analysis and Measurement Procedures,
        John Wiley & Sons (1986)
        """
        if not self._hold:
            self.cla()

        if Fc is None:
            Fc = 0

        pxx, freqs = mlab.psd(x=x, NFFT=NFFT, Fs=Fs, detrend=detrend,
                              window=window, noverlap=noverlap, pad_to=pad_to,
                              sides=sides, scale_by_freq=scale_by_freq)
        freqs += Fc

        if scale_by_freq in (None, True):
            psd_units = 'dB/Hz'
        else:
            psd_units = 'dB'

        line = self.plot(freqs, 10 * np.log10(pxx), **kwargs)
        self.set_xlabel('Frequency')
        self.set_ylabel('Power Spectral Density (%s)' % psd_units)
        self.grid(True)
        vmin, vmax = self.viewLim.intervaly
        intv = vmax - vmin
        logi = int(np.log10(intv))
        if logi == 0:
            logi = .1
        step = 10 * logi
        ticks = np.arange(math.floor(vmin), math.ceil(vmax) + 1, step)
        self.set_yticks(ticks)

        if return_line is None or not return_line:
            return pxx, freqs
        else:
            return pxx, freqs, line

    @_preprocess_data(replace_names=["x", "y"], label_namer="y")
    @docstring.dedent_interpd
    def csd(self, x, y, NFFT=None, Fs=None, Fc=None, detrend=None,
            window=None, noverlap=None, pad_to=None,
            sides=None, scale_by_freq=None, return_line=None, **kwargs):
        """
        Plot the cross-spectral density.

        Call signature::

          csd(x, y, NFFT=256, Fs=2, Fc=0, detrend=mlab.detrend_none,
              window=mlab.window_hanning, noverlap=0, pad_to=None,
              sides='default', scale_by_freq=None, return_line=None, **kwargs)

        The cross spectral density :math:`P_{xy}` by Welch's average
        periodogram method.  The vectors *x* and *y* are divided into
        *NFFT* length segments.  Each segment is detrended by function
        *detrend* and windowed by function *window*.  *noverlap* gives
        the length of the overlap between segments.  The product of
        the direct FFTs of *x* and *y* are averaged over each segment
        to compute :math:`P_{xy}`, with a scaling to correct for power
        loss due to windowing.

        If len(*x*) < *NFFT* or len(*y*) < *NFFT*, they will be zero
        padded to *NFFT*.

        Parameters
        ----------
        x, y : 1-D arrays or sequences
            Arrays or sequences containing the data

        %(Spectral)s

        %(PSD)s

        noverlap : integer
            The number of points of overlap between segments.
            The default value is 0 (no overlap).

        Fc : integer
            The center frequency of *x* (defaults to 0), which offsets
            the x extents of the plot to reflect the frequency range used
            when a signal is acquired and then filtered and downsampled to
            baseband.

        return_line : bool
            Whether to include the line object plotted in the returned values.
            Default is False.

        Returns
        -------
        Pxy : 1-D array
            The values for the cross spectrum `P_{xy}` before scaling
            (complex valued)

        freqs : 1-D array
            The frequencies corresponding to the elements in *Pxy*

        line : a :class:`~matplotlib.lines.Line2D` instance
            The line created by this function.
            Only returned if *return_line* is True.

        Other Parameters
        ----------------
        **kwargs :
            Keyword arguments control the :class:`~matplotlib.lines.Line2D`
            properties:

            %(Line2D)s

        See Also
        --------
        :func:`psd`
            :func:`psd` is the equivalent to setting y=x.

        Notes
        -----
        For plotting, the power is plotted as
        :math:`10\\log_{10}(P_{xy})` for decibels, though `P_{xy}` itself
        is returned.

        References
        ----------
        Bendat & Piersol -- Random Data: Analysis and Measurement Procedures,
        John Wiley & Sons (1986)
        """
        if not self._hold:
            self.cla()

        if Fc is None:
            Fc = 0

        pxy, freqs = mlab.csd(x=x, y=y, NFFT=NFFT, Fs=Fs, detrend=detrend,
                              window=window, noverlap=noverlap, pad_to=pad_to,
                              sides=sides, scale_by_freq=scale_by_freq)
        # pxy is complex
        freqs += Fc

        line = self.plot(freqs, 10 * np.log10(np.abs(pxy)), **kwargs)
        self.set_xlabel('Frequency')
        self.set_ylabel('Cross Spectrum Magnitude (dB)')
        self.grid(True)
        vmin, vmax = self.viewLim.intervaly

        intv = vmax - vmin
        step = 10 * int(np.log10(intv))

        ticks = np.arange(math.floor(vmin), math.ceil(vmax) + 1, step)
        self.set_yticks(ticks)

        if return_line is None or not return_line:
            return pxy, freqs
        else:
            return pxy, freqs, line

    @_preprocess_data(replace_names=["x"], label_namer=None)
    @docstring.dedent_interpd
    def magnitude_spectrum(self, x, Fs=None, Fc=None, window=None,
                           pad_to=None, sides=None, scale=None,
                           **kwargs):
        """
        Plot the magnitude spectrum.

        Call signature::

          magnitude_spectrum(x, Fs=2, Fc=0,  window=mlab.window_hanning,
                             pad_to=None, sides='default', **kwargs)

        Compute the magnitude spectrum of *x*.  Data is padded to a
        length of *pad_to* and the windowing function *window* is applied to
        the signal.

        Parameters
        ----------
        x : 1-D array or sequence
            Array or sequence containing the data

        %(Spectral)s

        %(Single_Spectrum)s

        scale : [ 'default' | 'linear' | 'dB' ]
            The scaling of the values in the *spec*.  'linear' is no scaling.
            'dB' returns the values in dB scale, i.e., the dB amplitude
            (20 * log10). 'default' is 'linear'.

        Fc : integer
            The center frequency of *x* (defaults to 0), which offsets
            the x extents of the plot to reflect the frequency range used
            when a signal is acquired and then filtered and downsampled to
            baseband.

        Returns
        -------
        spectrum : 1-D array
            The values for the magnitude spectrum before scaling (real valued)

        freqs : 1-D array
            The frequencies corresponding to the elements in *spectrum*

        line : a :class:`~matplotlib.lines.Line2D` instance
            The line created by this function

        Other Parameters
        ----------------
        **kwargs :
            Keyword arguments control the :class:`~matplotlib.lines.Line2D`
            properties:

            %(Line2D)s

        See Also
        --------
        :func:`psd`
            :func:`psd` plots the power spectral density.`.

        :func:`angle_spectrum`
            :func:`angle_spectrum` plots the angles of the corresponding
            frequencies.

        :func:`phase_spectrum`
            :func:`phase_spectrum` plots the phase (unwrapped angle) of the
            corresponding frequencies.

        :func:`specgram`
            :func:`specgram` can plot the magnitude spectrum of segments within
            the signal in a colormap.

        Notes
        -----
        .. [Notes section required for data comment. See #10189.]

        """
        if not self._hold:
            self.cla()

        if Fc is None:
            Fc = 0

        if scale is None or scale == 'default':
            scale = 'linear'

        spec, freqs = mlab.magnitude_spectrum(x=x, Fs=Fs, window=window,
                                              pad_to=pad_to, sides=sides)
        freqs += Fc

        if scale == 'linear':
            Z = spec
            yunits = 'energy'
        elif scale == 'dB':
            Z = 20. * np.log10(spec)
            yunits = 'dB'
        else:
            raise ValueError('Unknown scale %s', scale)

        lines = self.plot(freqs, Z, **kwargs)
        self.set_xlabel('Frequency')
        self.set_ylabel('Magnitude (%s)' % yunits)

        return spec, freqs, lines[0]

    @_preprocess_data(replace_names=["x"], label_namer=None)
    @docstring.dedent_interpd
    def angle_spectrum(self, x, Fs=None, Fc=None, window=None,
                       pad_to=None, sides=None, **kwargs):
        """
        Plot the angle spectrum.

        Call signature::

          angle_spectrum(x, Fs=2, Fc=0,  window=mlab.window_hanning,
                         pad_to=None, sides='default', **kwargs)

        Compute the angle spectrum (wrapped phase spectrum) of *x*.
        Data is padded to a length of *pad_to* and the windowing function
        *window* is applied to the signal.

        Parameters
        ----------
        x : 1-D array or sequence
            Array or sequence containing the data

        %(Spectral)s

        %(Single_Spectrum)s

        Fc : integer
            The center frequency of *x* (defaults to 0), which offsets
            the x extents of the plot to reflect the frequency range used
            when a signal is acquired and then filtered and downsampled to
            baseband.

        Returns
        -------
        spectrum : 1-D array
            The values for the angle spectrum in radians (real valued)

        freqs : 1-D array
            The frequencies corresponding to the elements in *spectrum*

        line : a :class:`~matplotlib.lines.Line2D` instance
            The line created by this function

        Other Parameters
        ----------------
        **kwargs :
            Keyword arguments control the :class:`~matplotlib.lines.Line2D`
            properties:

            %(Line2D)s

        See Also
        --------
        :func:`magnitude_spectrum`
            :func:`angle_spectrum` plots the magnitudes of the corresponding
            frequencies.

        :func:`phase_spectrum`
            :func:`phase_spectrum` plots the unwrapped version of this
            function.

        :func:`specgram`
            :func:`specgram` can plot the angle spectrum of segments within the
            signal in a colormap.

        Notes
        -----
        .. [Notes section required for data comment. See #10189.]

        """
        if not self._hold:
            self.cla()

        if Fc is None:
            Fc = 0

        spec, freqs = mlab.angle_spectrum(x=x, Fs=Fs, window=window,
                                          pad_to=pad_to, sides=sides)
        freqs += Fc

        lines = self.plot(freqs, spec, **kwargs)
        self.set_xlabel('Frequency')
        self.set_ylabel('Angle (radians)')

        return spec, freqs, lines[0]

    @_preprocess_data(replace_names=["x"], label_namer=None)
    @docstring.dedent_interpd
    def phase_spectrum(self, x, Fs=None, Fc=None, window=None,
                       pad_to=None, sides=None, **kwargs):
        """
        Plot the phase spectrum.

        Call signature::

          phase_spectrum(x, Fs=2, Fc=0,  window=mlab.window_hanning,
                         pad_to=None, sides='default', **kwargs)

        Compute the phase spectrum (unwrapped angle spectrum) of *x*.
        Data is padded to a length of *pad_to* and the windowing function
        *window* is applied to the signal.

        Parameters
        ----------
        x : 1-D array or sequence
            Array or sequence containing the data

        %(Spectral)s

        %(Single_Spectrum)s

        Fc : integer
            The center frequency of *x* (defaults to 0), which offsets
            the x extents of the plot to reflect the frequency range used
            when a signal is acquired and then filtered and downsampled to
            baseband.

        Returns
        -------
        spectrum : 1-D array
            The values for the phase spectrum in radians (real valued)

        freqs : 1-D array
            The frequencies corresponding to the elements in *spectrum*

        line : a :class:`~matplotlib.lines.Line2D` instance
            The line created by this function

        Other Parameters
        ----------------
        **kwargs :
            Keyword arguments control the :class:`~matplotlib.lines.Line2D`
            properties:

            %(Line2D)s

        See Also
        --------
        :func:`magnitude_spectrum`
            :func:`magnitude_spectrum` plots the magnitudes of the
            corresponding frequencies.

        :func:`angle_spectrum`
            :func:`angle_spectrum` plots the wrapped version of this function.

        :func:`specgram`
            :func:`specgram` can plot the phase spectrum of segments within the
            signal in a colormap.

        Notes
        -----
        .. [Notes section required for data comment. See #10189.]

        """
        if not self._hold:
            self.cla()

        if Fc is None:
            Fc = 0

        spec, freqs = mlab.phase_spectrum(x=x, Fs=Fs, window=window,
                                          pad_to=pad_to, sides=sides)
        freqs += Fc

        lines = self.plot(freqs, spec, **kwargs)
        self.set_xlabel('Frequency')
        self.set_ylabel('Phase (radians)')

        return spec, freqs, lines[0]

    @_preprocess_data(replace_names=["x", "y"], label_namer=None)
    @docstring.dedent_interpd
    def cohere(self, x, y, NFFT=256, Fs=2, Fc=0, detrend=mlab.detrend_none,
               window=mlab.window_hanning, noverlap=0, pad_to=None,
               sides='default', scale_by_freq=None, **kwargs):
        """
        Plot the coherence between *x* and *y*.

        Plot the coherence between *x* and *y*.  Coherence is the
        normalized cross spectral density:

        .. math::

          C_{xy} = \\frac{|P_{xy}|^2}{P_{xx}P_{yy}}

        Parameters
        ----------
        %(Spectral)s

        %(PSD)s

        noverlap : integer
            The number of points of overlap between blocks.  The
            default value is 0 (no overlap).

        Fc : integer
            The center frequency of *x* (defaults to 0), which offsets
            the x extents of the plot to reflect the frequency range used
            when a signal is acquired and then filtered and downsampled to
            baseband.


        Returns
        -------
        The return value is a tuple (*Cxy*, *f*), where *f* are the
        frequencies of the coherence vector.

        kwargs are applied to the lines.

        Other Parameters
        ----------------
        **kwargs :
            Keyword arguments control the :class:`~matplotlib.lines.Line2D`
            properties:

            %(Line2D)s

        References
        ----------
        Bendat & Piersol -- Random Data: Analysis and Measurement Procedures,
        John Wiley & Sons (1986)
        """
        if not self._hold:
            self.cla()
        cxy, freqs = mlab.cohere(x=x, y=y, NFFT=NFFT, Fs=Fs, detrend=detrend,
                                 window=window, noverlap=noverlap,
                                 scale_by_freq=scale_by_freq)
        freqs += Fc

        self.plot(freqs, cxy, **kwargs)
        self.set_xlabel('Frequency')
        self.set_ylabel('Coherence')
        self.grid(True)

        return cxy, freqs

    @_preprocess_data(replace_names=["x"], label_namer=None)
    @docstring.dedent_interpd
    def specgram(self, x, NFFT=None, Fs=None, Fc=None, detrend=None,
                 window=None, noverlap=None,
                 cmap=None, xextent=None, pad_to=None, sides=None,
                 scale_by_freq=None, mode=None, scale=None,
                 vmin=None, vmax=None, **kwargs):
        """
        Plot a spectrogram.

        Call signature::

          specgram(x, NFFT=256, Fs=2, Fc=0, detrend=mlab.detrend_none,
                   window=mlab.window_hanning, noverlap=128,
                   cmap=None, xextent=None, pad_to=None, sides='default',
                   scale_by_freq=None, mode='default', scale='default',
                   **kwargs)

        Compute and plot a spectrogram of data in *x*.  Data are split into
        *NFFT* length segments and the spectrum of each section is
        computed.  The windowing function *window* is applied to each
        segment, and the amount of overlap of each segment is
        specified with *noverlap*. The spectrogram is plotted as a colormap
        (using imshow).

        Parameters
        ----------
        x : 1-D array or sequence
            Array or sequence containing the data.

        %(Spectral)s

        %(PSD)s

        mode : [ 'default' | 'psd' | 'magnitude' | 'angle' | 'phase' ]
            What sort of spectrum to use.  Default is 'psd', which takes
            the power spectral density.  'complex' returns the complex-valued
            frequency spectrum.  'magnitude' returns the magnitude spectrum.
            'angle' returns the phase spectrum without unwrapping.  'phase'
            returns the phase spectrum with unwrapping.

        noverlap : integer
            The number of points of overlap between blocks.  The
            default value is 128.

        scale : [ 'default' | 'linear' | 'dB' ]
            The scaling of the values in the *spec*.  'linear' is no scaling.
            'dB' returns the values in dB scale.  When *mode* is 'psd',
            this is dB power (10 * log10).  Otherwise this is dB amplitude
            (20 * log10). 'default' is 'dB' if *mode* is 'psd' or
            'magnitude' and 'linear' otherwise.  This must be 'linear'
            if *mode* is 'angle' or 'phase'.

        Fc : integer
            The center frequency of *x* (defaults to 0), which offsets
            the x extents of the plot to reflect the frequency range used
            when a signal is acquired and then filtered and downsampled to
            baseband.

        cmap :
            A :class:`matplotlib.colors.Colormap` instance; if *None*, use
            default determined by rc

        xextent : [None | (xmin, xmax)]
            The image extent along the x-axis. The default sets *xmin* to the
            left border of the first bin (*spectrum* column) and *xmax* to the
            right border of the last bin. Note that for *noverlap>0* the width
            of the bins is smaller than those of the segments.

        **kwargs :
            Additional kwargs are passed on to imshow which makes the
            specgram image

        Returns
        -------
        spectrum : 2-D array
            Columns are the periodograms of successive segments.

        freqs : 1-D array
            The frequencies corresponding to the rows in *spectrum*.

        t : 1-D array
            The times corresponding to midpoints of segments (i.e., the columns
            in *spectrum*).

        im : instance of class :class:`~matplotlib.image.AxesImage`
            The image created by imshow containing the spectrogram

        See Also
        --------
        :func:`psd`
            :func:`psd` differs in the default overlap; in returning the mean
            of the segment periodograms; in not returning times; and in
            generating a line plot instead of colormap.

        :func:`magnitude_spectrum`
            A single spectrum, similar to having a single segment when *mode*
            is 'magnitude'. Plots a line instead of a colormap.

        :func:`angle_spectrum`
            A single spectrum, similar to having a single segment when *mode*
            is 'angle'. Plots a line instead of a colormap.

        :func:`phase_spectrum`
            A single spectrum, similar to having a single segment when *mode*
            is 'phase'. Plots a line instead of a colormap.

        Notes
        -----
        The parameters *detrend* and *scale_by_freq* do only apply when *mode*
        is set to 'psd'.
        """
        if not self._hold:
            self.cla()

        if NFFT is None:
            NFFT = 256  # same default as in mlab.specgram()
        if Fc is None:
            Fc = 0  # same default as in mlab._spectral_helper()
        if noverlap is None:
            noverlap = 128  # same default as in mlab.specgram()

        if mode == 'complex':
            raise ValueError('Cannot plot a complex specgram')

        if scale is None or scale == 'default':
            if mode in ['angle', 'phase']:
                scale = 'linear'
            else:
                scale = 'dB'
        elif mode in ['angle', 'phase'] and scale == 'dB':
            raise ValueError('Cannot use dB scale with angle or phase mode')

        spec, freqs, t = mlab.specgram(x=x, NFFT=NFFT, Fs=Fs,
                                       detrend=detrend, window=window,
                                       noverlap=noverlap, pad_to=pad_to,
                                       sides=sides,
                                       scale_by_freq=scale_by_freq,
                                       mode=mode)

        if scale == 'linear':
            Z = spec
        elif scale == 'dB':
            if mode is None or mode == 'default' or mode == 'psd':
                Z = 10. * np.log10(spec)
            else:
                Z = 20. * np.log10(spec)
        else:
            raise ValueError('Unknown scale %s', scale)

        Z = np.flipud(Z)

        if xextent is None:
            # padding is needed for first and last segment:
            pad_xextent = (NFFT-noverlap) / Fs / 2
            xextent = np.min(t) - pad_xextent, np.max(t) + pad_xextent
        xmin, xmax = xextent
        freqs += Fc
        extent = xmin, xmax, freqs[0], freqs[-1]
        im = self.imshow(Z, cmap, extent=extent, vmin=vmin, vmax=vmax,
                         **kwargs)
        self.axis('auto')

        return spec, freqs, t, im

    def spy(self, Z, precision=0, marker=None, markersize=None,
            aspect='equal', origin="upper", **kwargs):
        """
        Plot the sparsity pattern on a 2-D array.

        ``spy(Z)`` plots the sparsity pattern of the 2-D array *Z*.

        Parameters
        ----------

        Z : sparse array (n, m)
            The array to be plotted.

        precision : float, optional, default: 0
            If *precision* is 0, any non-zero value will be plotted; else,
            values of :math:`|Z| > precision` will be plotted.

            For :class:`scipy.sparse.spmatrix` instances, there is a special
            case: if *precision* is 'present', any value present in the array
            will be plotted, even if it is identically zero.

        origin : ["upper", "lower"], optional, default: "upper"
            Place the [0,0] index of the array in the upper left or lower left
            corner of the axes.

        aspect : ['auto' | 'equal' | scalar], optional, default: "equal"

            If 'equal', and `extent` is None, changes the axes aspect ratio to
            match that of the image. If `extent` is not `None`, the axes
            aspect ratio is changed to match that of the extent.


            If 'auto', changes the image aspect ratio to match that of the
            axes.

            If None, default to rc ``image.aspect`` value.

        Two plotting styles are available: image or marker. Both
        are available for full arrays, but only the marker style
        works for :class:`scipy.sparse.spmatrix` instances.

        If *marker* and *markersize* are *None*, an image will be
        returned and any remaining kwargs are passed to
        :func:`~matplotlib.pyplot.imshow`; else, a
        :class:`~matplotlib.lines.Line2D` object will be returned with
        the value of marker determining the marker type, and any
        remaining kwargs passed to the
        :meth:`~matplotlib.axes.Axes.plot` method.

        If *marker* and *markersize* are *None*, useful kwargs include:

        * *cmap*
        * *alpha*

        See also
        --------
        imshow : for image options.
        plot : for plotting options
        """
        if marker is None and markersize is None and hasattr(Z, 'tocoo'):
            marker = 's'
        if marker is None and markersize is None:
            Z = np.asarray(Z)
            mask = np.abs(Z) > precision

            if 'cmap' not in kwargs:
                kwargs['cmap'] = mcolors.ListedColormap(['w', 'k'],
                                                        name='binary')
            nr, nc = Z.shape
            extent = [-0.5, nc - 0.5, nr - 0.5, -0.5]
            ret = self.imshow(mask, interpolation='nearest', aspect=aspect,
                                extent=extent, origin=origin, **kwargs)
        else:
            if hasattr(Z, 'tocoo'):
                c = Z.tocoo()
                if precision == 'present':
                    y = c.row
                    x = c.col
                else:
                    nonzero = np.abs(c.data) > precision
                    y = c.row[nonzero]
                    x = c.col[nonzero]
            else:
                Z = np.asarray(Z)
                nonzero = np.abs(Z) > precision
                y, x = np.nonzero(nonzero)
            if marker is None:
                marker = 's'
            if markersize is None:
                markersize = 10
            marks = mlines.Line2D(x, y, linestyle='None',
                         marker=marker, markersize=markersize, **kwargs)
            self.add_line(marks)
            nr, nc = Z.shape
            self.set_xlim(xmin=-0.5, xmax=nc - 0.5)
            self.set_ylim(ymin=nr - 0.5, ymax=-0.5)
            self.set_aspect(aspect)
            ret = marks
        self.title.set_y(1.05)
        self.xaxis.tick_top()
        self.xaxis.set_ticks_position('both')
        self.xaxis.set_major_locator(mticker.MaxNLocator(nbins=9,
                                                 steps=[1, 2, 5, 10],
                                                 integer=True))
        self.yaxis.set_major_locator(mticker.MaxNLocator(nbins=9,
                                                 steps=[1, 2, 5, 10],
                                                 integer=True))
        return ret

    def matshow(self, Z, **kwargs):
        """
        Plot a matrix or array as an image.

        The matrix will be shown the way it would be printed, with the first
        row at the top.  Row and column numbering is zero-based.

        Parameters
        ----------
        Z : array_like shape (n, m)
            The matrix to be displayed.

        Returns
        -------
        image : `~matplotlib.image.AxesImage`

        Other Parameters
        ----------------
        **kwargs : `~matplotlib.axes.Axes.imshow` arguments
            Sets `origin` to 'upper', 'interpolation' to 'nearest' and
            'aspect' to equal.

        See also
        --------
        imshow : plot an image

        """
        Z = np.asanyarray(Z)
        nr, nc = Z.shape
        kw = {'origin': 'upper',
              'interpolation': 'nearest',
              'aspect': 'equal',          # (already the imshow default)
              **kwargs}
        im = self.imshow(Z, **kw)
        self.title.set_y(1.05)
        self.xaxis.tick_top()
        self.xaxis.set_ticks_position('both')
        self.xaxis.set_major_locator(mticker.MaxNLocator(nbins=9,
                                                 steps=[1, 2, 5, 10],
                                                 integer=True))
        self.yaxis.set_major_locator(mticker.MaxNLocator(nbins=9,
                                                 steps=[1, 2, 5, 10],
                                                 integer=True))
        return im

    @_preprocess_data(replace_names=["dataset"], label_namer=None)
    def violinplot(self, dataset, positions=None, vert=True, widths=0.5,
                   showmeans=False, showextrema=True, showmedians=False,
                   points=100, bw_method=None):
        """
        Make a violin plot.

        Make a violin plot for each column of *dataset* or each vector in
        sequence *dataset*.  Each filled area extends to represent the
        entire data range, with optional lines at the mean, the median,
        the minimum, and the maximum.

        Parameters
        ----------
        dataset : Array or a sequence of vectors.
          The input data.

        positions : array-like, default = [1, 2, ..., n]
          Sets the positions of the violins. The ticks and limits are
          automatically set to match the positions.

        vert : bool, default = True.
          If true, creates a vertical violin plot.
          Otherwise, creates a horizontal violin plot.

        widths : array-like, default = 0.5
          Either a scalar or a vector that sets the maximal width of
          each violin. The default is 0.5, which uses about half of the
          available horizontal space.

        showmeans : bool, default = False
          If `True`, will toggle rendering of the means.

        showextrema : bool, default = True
          If `True`, will toggle rendering of the extrema.

        showmedians : bool, default = False
          If `True`, will toggle rendering of the medians.

        points : scalar, default = 100
          Defines the number of points to evaluate each of the
          gaussian kernel density estimations at.

        bw_method : str, scalar or callable, optional
          The method used to calculate the estimator bandwidth.  This can be
          'scott', 'silverman', a scalar constant or a callable.  If a
          scalar, this will be used directly as `kde.factor`.  If a
          callable, it should take a `GaussianKDE` instance as its only
          parameter and return a scalar. If None (default), 'scott' is used.

        Returns
        -------

        result : dict
          A dictionary mapping each component of the violinplot to a
          list of the corresponding collection instances created. The
          dictionary has the following keys:

            - ``bodies``: A list of the
              :class:`matplotlib.collections.PolyCollection` instances
              containing the filled area of each violin.

            - ``cmeans``: A
              :class:`matplotlib.collections.LineCollection` instance
              created to identify the mean values of each of the
              violin's distribution.

            - ``cmins``: A
              :class:`matplotlib.collections.LineCollection` instance
              created to identify the bottom of each violin's
              distribution.

            - ``cmaxes``: A
              :class:`matplotlib.collections.LineCollection` instance
              created to identify the top of each violin's
              distribution.

            - ``cbars``: A
              :class:`matplotlib.collections.LineCollection` instance
              created to identify the centers of each violin's
              distribution.

            - ``cmedians``: A
              :class:`matplotlib.collections.LineCollection` instance
              created to identify the median values of each of the
              violin's distribution.

        Notes
        -----
        .. [Notes section required for data comment. See #10189.]

        """

        def _kde_method(X, coords):
            # fallback gracefully if the vector contains only one value
            if np.all(X[0] == X):
                return (X[0] == coords).astype(float)
            kde = mlab.GaussianKDE(X, bw_method)
            return kde.evaluate(coords)

        vpstats = cbook.violin_stats(dataset, _kde_method, points=points)
        return self.violin(vpstats, positions=positions, vert=vert,
                           widths=widths, showmeans=showmeans,
                           showextrema=showextrema, showmedians=showmedians)

    def violin(self, vpstats, positions=None, vert=True, widths=0.5,
               showmeans=False, showextrema=True, showmedians=False):
        """Drawing function for violin plots.

        Draw a violin plot for each column of `vpstats`. Each filled area
        extends to represent the entire data range, with optional lines at the
        mean, the median, the minimum, and the maximum.

        Parameters
        ----------

        vpstats : list of dicts
          A list of dictionaries containing stats for each violin plot.
          Required keys are:

          - ``coords``: A list of scalars containing the coordinates that
            the violin's kernel density estimate were evaluated at.

          - ``vals``: A list of scalars containing the values of the
            kernel density estimate at each of the coordinates given
            in *coords*.

          - ``mean``: The mean value for this violin's dataset.

          - ``median``: The median value for this violin's dataset.

          - ``min``: The minimum value for this violin's dataset.

          - ``max``: The maximum value for this violin's dataset.

        positions : array-like, default = [1, 2, ..., n]
          Sets the positions of the violins. The ticks and limits are
          automatically set to match the positions.

        vert : bool, default = True.
          If true, plots the violins veritcally.
          Otherwise, plots the violins horizontally.

        widths : array-like, default = 0.5
          Either a scalar or a vector that sets the maximal width of
          each violin. The default is 0.5, which uses about half of the
          available horizontal space.

        showmeans : bool, default = False
          If true, will toggle rendering of the means.

        showextrema : bool, default = True
          If true, will toggle rendering of the extrema.

        showmedians : bool, default = False
          If true, will toggle rendering of the medians.

        Returns
        -------
        result : dict
          A dictionary mapping each component of the violinplot to a
          list of the corresponding collection instances created. The
          dictionary has the following keys:

            - ``bodies``: A list of the
              :class:`matplotlib.collections.PolyCollection` instances
              containing the filled area of each violin.

            - ``cmeans``: A
              :class:`matplotlib.collections.LineCollection` instance
              created to identify the mean values of each of the
              violin's distribution.

            - ``cmins``: A
              :class:`matplotlib.collections.LineCollection` instance
              created to identify the bottom of each violin's
              distribution.

            - ``cmaxes``: A
              :class:`matplotlib.collections.LineCollection` instance
              created to identify the top of each violin's
              distribution.

            - ``cbars``: A
              :class:`matplotlib.collections.LineCollection` instance
              created to identify the centers of each violin's
              distribution.

            - ``cmedians``: A
              :class:`matplotlib.collections.LineCollection` instance
              created to identify the median values of each of the
              violin's distribution.

        """

        # Statistical quantities to be plotted on the violins
        means = []
        mins = []
        maxes = []
        medians = []

        # Collections to be returned
        artists = {}

        N = len(vpstats)
        datashape_message = ("List of violinplot statistics and `{0}` "
                             "values must have the same length")

        # Validate positions
        if positions is None:
            positions = range(1, N + 1)
        elif len(positions) != N:
            raise ValueError(datashape_message.format("positions"))

        # Validate widths
        if np.isscalar(widths):
            widths = [widths] * N
        elif len(widths) != N:
            raise ValueError(datashape_message.format("widths"))

        # Calculate ranges for statistics lines
        pmins = -0.25 * np.array(widths) + positions
        pmaxes = 0.25 * np.array(widths) + positions

        # Check whether we are rendering vertically or horizontally
        if vert:
            fill = self.fill_betweenx
            perp_lines = self.hlines
            par_lines = self.vlines
        else:
            fill = self.fill_between
            perp_lines = self.vlines
            par_lines = self.hlines

        if rcParams['_internal.classic_mode']:
            fillcolor = 'y'
            edgecolor = 'r'
        else:
            fillcolor = edgecolor = self._get_lines.get_next_color()

        # Render violins
        bodies = []
        for stats, pos, width in zip(vpstats, positions, widths):
            # The 0.5 factor reflects the fact that we plot from v-p to
            # v+p
            vals = np.array(stats['vals'])
            vals = 0.5 * width * vals / vals.max()
            bodies += [fill(stats['coords'],
                            -vals + pos,
                            vals + pos,
                            facecolor=fillcolor,
                            alpha=0.3)]
            means.append(stats['mean'])
            mins.append(stats['min'])
            maxes.append(stats['max'])
            medians.append(stats['median'])
        artists['bodies'] = bodies

        # Render means
        if showmeans:
            artists['cmeans'] = perp_lines(means, pmins, pmaxes,
                                           colors=edgecolor)

        # Render extrema
        if showextrema:
            artists['cmaxes'] = perp_lines(maxes, pmins, pmaxes,
                                           colors=edgecolor)
            artists['cmins'] = perp_lines(mins, pmins, pmaxes,
                                          colors=edgecolor)
            artists['cbars'] = par_lines(positions, mins, maxes,
                                         colors=edgecolor)

        # Render medians
        if showmedians:
            artists['cmedians'] = perp_lines(medians,
                                             pmins,
                                             pmaxes,
                                             colors=edgecolor)

        return artists

    def tricontour(self, *args, **kwargs):
        return mtri.tricontour(self, *args, **kwargs)
    tricontour.__doc__ = mtri.tricontour.__doc__

    def tricontourf(self, *args, **kwargs):
        return mtri.tricontourf(self, *args, **kwargs)
    tricontourf.__doc__ = mtri.tricontour.__doc__

    def tripcolor(self, *args, **kwargs):
        return mtri.tripcolor(self, *args, **kwargs)
    tripcolor.__doc__ = mtri.tripcolor.__doc__

    def triplot(self, *args, **kwargs):
        return mtri.triplot(self, *args, **kwargs)
    triplot.__doc__ = mtri.triplot.__doc__<|MERGE_RESOLUTION|>--- conflicted
+++ resolved
@@ -5040,21 +5040,11 @@
 
         """
         if not rcParams['_internal.classic_mode']:
-<<<<<<< HEAD
-            kwargs = cbook.normalize_kwargs(kwargs, _alias_map)
-            color_aliases = mcoll._color_aliases
-            kwargs = cbook.normalize_kwargs(kwargs, color_aliases)
-
-            if 'facecolors' not in kwargs:
-                fc = self._get_patches_for_fill.get_next_color()
-                kwargs['facecolors'] = fc
-=======
             kwargs = cbook.normalize_kwargs(
                 kwargs, mcoll.Collection._alias_map)
-            if not any(c in kwargs for c in ('color', 'facecolor')):
+            if 'facecolors' not in kwargs:
                 kwargs['facecolor'] = \
                     self._get_patches_for_fill.get_next_color()
->>>>>>> d9fd08d5
 
         # Handle united data, such as dates
         self._process_unit_info(xdata=x, ydata=y1, kwargs=kwargs)
