import functools
import itertools
import logging
import math
from numbers import Integral, Number

import numpy as np
from numpy import ma

import matplotlib as mpl
import matplotlib.category  # Register category unit converter as side effect.
import matplotlib.cbook as cbook
import matplotlib.collections as mcoll
import matplotlib.colors as mcolors
import matplotlib.contour as mcontour
import matplotlib.dates  # noqa # Register date unit converter as side effect.
import matplotlib.image as mimage
import matplotlib.legend as mlegend
import matplotlib.lines as mlines
import matplotlib.markers as mmarkers
import matplotlib.mlab as mlab
import matplotlib.patches as mpatches
import matplotlib.path as mpath
import matplotlib.quiver as mquiver
import matplotlib.stackplot as mstack
import matplotlib.streamplot as mstream
import matplotlib.table as mtable
import matplotlib.text as mtext
import matplotlib.ticker as mticker
import matplotlib.transforms as mtransforms
import matplotlib.tri as mtri
import matplotlib.units as munits
from matplotlib import _api, _docstring, _preprocess_data
from matplotlib.axes._base import (
    _AxesBase, _TransformedBoundsLocator, _process_plot_format)
from matplotlib.axes._secondary_axes import SecondaryAxis
from matplotlib.container import BarContainer, ErrorbarContainer, StemContainer

_log = logging.getLogger(__name__)


# The axes module contains all the wrappers to plotting functions.
# All the other methods should go in the _AxesBase class.


@_docstring.interpd
class Axes(_AxesBase):
    """
    An Axes object encapsulates all the elements of an individual (sub-)plot in
    a figure.

    It contains most of the (sub-)plot elements: `~.axis.Axis`,
    `~.axis.Tick`, `~.lines.Line2D`, `~.text.Text`, `~.patches.Polygon`, etc.,
    and sets the coordinate system.

    Like all visible elements in a figure, Axes is an `.Artist` subclass.

    The `Axes` instance supports callbacks through a callbacks attribute which
    is a `~.cbook.CallbackRegistry` instance.  The events you can connect to
    are 'xlim_changed' and 'ylim_changed' and the callback will be called with
    func(*ax*) where *ax* is the `Axes` instance.

    .. note::

        As a user, you do not instantiate Axes directly, but use Axes creation
        methods instead; e.g. from `.pyplot` or `.Figure`:
        `~.pyplot.subplots`, `~.pyplot.subplot_mosaic` or `.Figure.add_axes`.

    Attributes
    ----------
    dataLim : `.Bbox`
        The bounding box enclosing all data displayed in the Axes.
    viewLim : `.Bbox`
        The view limits in data coordinates.

    """
    # Labelling, legend and texts

    def get_title(self, loc="center"):
        """
        Get an Axes title.

        Get one of the three available Axes titles. The available titles
        are positioned above the Axes in the center, flush with the left
        edge, and flush with the right edge.

        Parameters
        ----------
        loc : {'center', 'left', 'right'}, str, default: 'center'
            Which title to return.

        Returns
        -------
        str
            The title text string.

        """
        titles = {'left': self._left_title,
                  'center': self.title,
                  'right': self._right_title}
        title = _api.check_getitem(titles, loc=loc.lower())
        return title.get_text()

    def set_title(self, label, fontdict=None, loc=None, pad=None, *, y=None,
                  **kwargs):
        """
        Set a title for the Axes.

        Set one of the three available Axes titles. The available titles
        are positioned above the Axes in the center, flush with the left
        edge, and flush with the right edge.

        Parameters
        ----------
        label : str
            Text to use for the title

        fontdict : dict
            A dictionary controlling the appearance of the title text,
            the default *fontdict* is::

               {'fontsize': rcParams['axes.titlesize'],
                'fontweight': rcParams['axes.titleweight'],
                'color': rcParams['axes.titlecolor'],
                'verticalalignment': 'baseline',
                'horizontalalignment': loc}

        loc : {'center', 'left', 'right'}, default: :rc:`axes.titlelocation`
            Which title to set.

        y : float, default: :rc:`axes.titley`
            Vertical Axes location for the title (1.0 is the top).  If
            None (the default) and :rc:`axes.titley` is also None, y is
            determined automatically to avoid decorators on the Axes.

        pad : float, default: :rc:`axes.titlepad`
            The offset of the title from the top of the Axes, in points.

        Returns
        -------
        `.Text`
            The matplotlib text instance representing the title

        Other Parameters
        ----------------
        **kwargs : `.Text` properties
            Other keyword arguments are text properties, see `.Text` for a list
            of valid text properties.
        """
        if loc is None:
            loc = mpl.rcParams['axes.titlelocation']

        if y is None:
            y = mpl.rcParams['axes.titley']
        if y is None:
            y = 1.0
        else:
            self._autotitlepos = False
        kwargs['y'] = y

        titles = {'left': self._left_title,
                  'center': self.title,
                  'right': self._right_title}
        title = _api.check_getitem(titles, loc=loc.lower())
        default = {
            'fontsize': mpl.rcParams['axes.titlesize'],
            'fontweight': mpl.rcParams['axes.titleweight'],
            'verticalalignment': 'baseline',
            'horizontalalignment': loc.lower()}
        titlecolor = mpl.rcParams['axes.titlecolor']
        if not cbook._str_lower_equal(titlecolor, 'auto'):
            default["color"] = titlecolor
        if pad is None:
            pad = mpl.rcParams['axes.titlepad']
        self._set_title_offset_trans(float(pad))
        title.set_text(label)
        title.update(default)
        if fontdict is not None:
            title.update(fontdict)
        title._internal_update(kwargs)
        return title

    def get_legend_handles_labels(self, legend_handler_map=None):
        """
        Return handles and labels for legend

        ``ax.legend()`` is equivalent to ::

          h, l = ax.get_legend_handles_labels()
          ax.legend(h, l)
        """
        # pass through to legend.
        handles, labels = mlegend._get_legend_handles_labels(
            [self], legend_handler_map)
        return handles, labels

    @_docstring.dedent_interpd
    def legend(self, *args, **kwargs):
        """
        Place a legend on the Axes.

        Call signatures::

            legend()
            legend(handles, labels)
            legend(handles=handles)
            legend(labels)

        The call signatures correspond to the following different ways to use
        this method:

        **1. Automatic detection of elements to be shown in the legend**

        The elements to be added to the legend are automatically determined,
        when you do not pass in any extra arguments.

        In this case, the labels are taken from the artist. You can specify
        them either at artist creation or by calling the
        :meth:`~.Artist.set_label` method on the artist::

            ax.plot([1, 2, 3], label='Inline label')
            ax.legend()

        or::

            line, = ax.plot([1, 2, 3])
            line.set_label('Label via method')
            ax.legend()

        .. note::
            Specific artists can be excluded from the automatic legend element
            selection by using a label starting with an underscore, "_".
            A string starting with an underscore is the default label for all
            artists, so calling `.Axes.legend` without any arguments and
            without setting the labels manually will result in no legend being
            drawn.


        **2. Explicitly listing the artists and labels in the legend**

        For full control of which artists have a legend entry, it is possible
        to pass an iterable of legend artists followed by an iterable of
        legend labels respectively::

            ax.legend([line1, line2, line3], ['label1', 'label2', 'label3'])


        **3. Explicitly listing the artists in the legend**

        This is similar to 2, but the labels are taken from the artists'
        label properties. Example::

            line1, = ax.plot([1, 2, 3], label='label1')
            line2, = ax.plot([1, 2, 3], label='label2')
            ax.legend(handles=[line1, line2])


        **4. Labeling existing plot elements**

        .. admonition:: Discouraged

            This call signature is discouraged, because the relation between
            plot elements and labels is only implicit by their order and can
            easily be mixed up.

        To make a legend for all artists on an Axes, call this function with
        an iterable of strings, one for each legend item. For example::

            ax.plot([1, 2, 3])
            ax.plot([5, 6, 7])
            ax.legend(['First line', 'Second line'])


        Parameters
        ----------
        handles : sequence of `.Artist`, optional
            A list of Artists (lines, patches) to be added to the legend.
            Use this together with *labels*, if you need full control on what
            is shown in the legend and the automatic mechanism described above
            is not sufficient.

            The length of handles and labels should be the same in this
            case. If they are not, they are truncated to the smaller length.

        labels : list of str, optional
            A list of labels to show next to the artists.
            Use this together with *handles*, if you need full control on what
            is shown in the legend and the automatic mechanism described above
            is not sufficient.

        Returns
        -------
        `~matplotlib.legend.Legend`

        Other Parameters
        ----------------
        %(_legend_kw_axes)s

        See Also
        --------
        .Figure.legend

        Notes
        -----
        Some artists are not supported by this function.  See
        :doc:`/tutorials/intermediate/legend_guide` for details.

        Examples
        --------
        .. plot:: gallery/text_labels_and_annotations/legend.py
        """
        handles, labels, extra_args, kwargs = mlegend._parse_legend_args(
            [self],
            *args,
            **kwargs)
        if len(extra_args):
            raise TypeError('legend only accepts two non-keyword arguments')
        self.legend_ = mlegend.Legend(self, handles, labels, **kwargs)
        self.legend_._remove_method = self._remove_legend
        return self.legend_

    def _remove_legend(self, legend):
        self.legend_ = None

    def inset_axes(self, bounds, *, transform=None, zorder=5, **kwargs):
        """
        Add a child inset Axes to this existing Axes.

        Warnings
        --------
        This method is experimental as of 3.0, and the API may change.

        Parameters
        ----------
        bounds : [x0, y0, width, height]
            Lower-left corner of inset Axes, and its width and height.

        transform : `.Transform`
            Defaults to `ax.transAxes`, i.e. the units of *rect* are in
            Axes-relative coordinates.

        projection : {None, 'aitoff', 'hammer', 'lambert', 'mollweide', \
'polar', 'rectilinear', str}, optional
            The projection type of the inset `~.axes.Axes`. *str* is the name
            of a custom projection, see `~matplotlib.projections`. The default
            None results in a 'rectilinear' projection.

        polar : bool, default: False
            If True, equivalent to projection='polar'.

        axes_class : subclass type of `~.axes.Axes`, optional
            The `.axes.Axes` subclass that is instantiated.  This parameter
            is incompatible with *projection* and *polar*.  See
            :ref:`axisartist_users-guide-index` for examples.

        zorder : number
            Defaults to 5 (same as `.Axes.legend`).  Adjust higher or lower
            to change whether it is above or below data plotted on the
            parent Axes.

        **kwargs
            Other keyword arguments are passed on to the inset Axes class.

        Returns
        -------
        ax
            The created `~.axes.Axes` instance.

        Examples
        --------
        This example makes two inset Axes, the first is in Axes-relative
        coordinates, and the second in data-coordinates::

            fig, ax = plt.subplots()
            ax.plot(range(10))
            axin1 = ax.inset_axes([0.8, 0.1, 0.15, 0.15])
            axin2 = ax.inset_axes(
                    [5, 7, 2.3, 2.3], transform=ax.transData)

        """
        if transform is None:
            transform = self.transAxes
        kwargs.setdefault('label', 'inset_axes')

        # This puts the rectangle into figure-relative coordinates.
        inset_locator = _TransformedBoundsLocator(bounds, transform)
        bounds = inset_locator(self, None).bounds
        projection_class, pkw = self.figure._process_projection_requirements(
            bounds, **kwargs)
        inset_ax = projection_class(self.figure, bounds, zorder=zorder, **pkw)

        # this locator lets the axes move if in data coordinates.
        # it gets called in `ax.apply_aspect() (of all places)
        inset_ax.set_axes_locator(inset_locator)

        self.add_child_axes(inset_ax)

        return inset_ax

    @_docstring.dedent_interpd
    def indicate_inset(self, bounds, inset_ax=None, *, transform=None,
                       facecolor='none', edgecolor='0.5', alpha=0.5,
                       zorder=4.99, **kwargs):
        """
        Add an inset indicator to the Axes.  This is a rectangle on the plot
        at the position indicated by *bounds* that optionally has lines that
        connect the rectangle to an inset Axes (`.Axes.inset_axes`).

        Warnings
        --------
        This method is experimental as of 3.0, and the API may change.

        Parameters
        ----------
        bounds : [x0, y0, width, height]
            Lower-left corner of rectangle to be marked, and its width
            and height.

        inset_ax : `.Axes`
            An optional inset Axes to draw connecting lines to.  Two lines are
            drawn connecting the indicator box to the inset Axes on corners
            chosen so as to not overlap with the indicator box.

        transform : `.Transform`
            Transform for the rectangle coordinates. Defaults to
            `ax.transAxes`, i.e. the units of *rect* are in Axes-relative
            coordinates.

        facecolor : color, default: 'none'
            Facecolor of the rectangle.

        edgecolor : color, default: '0.5'
            Color of the rectangle and color of the connecting lines.

        alpha : float, default: 0.5
            Transparency of the rectangle and connector lines.

        zorder : float, default: 4.99
            Drawing order of the rectangle and connector lines.  The default,
            4.99, is just below the default level of inset Axes.

        **kwargs
            Other keyword arguments are passed on to the `.Rectangle` patch:

            %(Rectangle:kwdoc)s

        Returns
        -------
        rectangle_patch : `.patches.Rectangle`
             The indicator frame.

        connector_lines : 4-tuple of `.patches.ConnectionPatch`
            The four connector lines connecting to (lower_left, upper_left,
            lower_right upper_right) corners of *inset_ax*. Two lines are
            set with visibility to *False*,  but the user can set the
            visibility to True if the automatic choice is not deemed correct.

        """
        # to make the axes connectors work, we need to apply the aspect to
        # the parent axes.
        self.apply_aspect()

        if transform is None:
            transform = self.transData
        kwargs.setdefault('label', '_indicate_inset')

        x, y, width, height = bounds
        rectangle_patch = mpatches.Rectangle(
            (x, y), width, height,
            facecolor=facecolor, edgecolor=edgecolor, alpha=alpha,
            zorder=zorder, transform=transform, **kwargs)
        self.add_patch(rectangle_patch)

        connects = []

        if inset_ax is not None:
            # connect the inset_axes to the rectangle
            for xy_inset_ax in [(0, 0), (0, 1), (1, 0), (1, 1)]:
                # inset_ax positions are in axes coordinates
                # The 0, 1 values define the four edges if the inset_ax
                # lower_left, upper_left, lower_right upper_right.
                ex, ey = xy_inset_ax
                if self.xaxis.get_inverted():
                    ex = 1 - ex
                if self.yaxis.get_inverted():
                    ey = 1 - ey
                xy_data = x + ex * width, y + ey * height
                p = mpatches.ConnectionPatch(
                    xyA=xy_inset_ax, coordsA=inset_ax.transAxes,
                    xyB=xy_data, coordsB=self.transData,
                    arrowstyle="-", zorder=zorder,
                    edgecolor=edgecolor, alpha=alpha)
                connects.append(p)
                self.add_patch(p)

            # decide which two of the lines to keep visible....
            pos = inset_ax.get_position()
            bboxins = pos.transformed(self.figure.transSubfigure)
            rectbbox = mtransforms.Bbox.from_bounds(
                *bounds
            ).transformed(transform)
            x0 = rectbbox.x0 < bboxins.x0
            x1 = rectbbox.x1 < bboxins.x1
            y0 = rectbbox.y0 < bboxins.y0
            y1 = rectbbox.y1 < bboxins.y1
            connects[0].set_visible(x0 ^ y0)
            connects[1].set_visible(x0 == y1)
            connects[2].set_visible(x1 == y0)
            connects[3].set_visible(x1 ^ y1)

        return rectangle_patch, tuple(connects) if connects else None

    def indicate_inset_zoom(self, inset_ax, **kwargs):
        """
        Add an inset indicator rectangle to the Axes based on the axis
        limits for an *inset_ax* and draw connectors between *inset_ax*
        and the rectangle.

        Warnings
        --------
        This method is experimental as of 3.0, and the API may change.

        Parameters
        ----------
        inset_ax : `.Axes`
            Inset Axes to draw connecting lines to.  Two lines are
            drawn connecting the indicator box to the inset Axes on corners
            chosen so as to not overlap with the indicator box.

        **kwargs
            Other keyword arguments are passed on to `.Axes.indicate_inset`

        Returns
        -------
        rectangle_patch : `.patches.Rectangle`
             Rectangle artist.

        connector_lines : 4-tuple of `.patches.ConnectionPatch`
            Each of four connector lines coming from the rectangle drawn on
            this axis, in the order lower left, upper left, lower right,
            upper right.
            Two are set with visibility to *False*,  but the user can
            set the visibility to *True* if the automatic choice is not deemed
            correct.
        """

        xlim = inset_ax.get_xlim()
        ylim = inset_ax.get_ylim()
        rect = (xlim[0], ylim[0], xlim[1] - xlim[0], ylim[1] - ylim[0])
        return self.indicate_inset(rect, inset_ax, **kwargs)

    @_docstring.dedent_interpd
    def secondary_xaxis(self, location, *, functions=None, **kwargs):
        """
        Add a second x-axis to this `~.axes.Axes`.

        For example if we want to have a second scale for the data plotted on
        the xaxis.

        %(_secax_docstring)s

        Examples
        --------
        The main axis shows frequency, and the secondary axis shows period.

        .. plot::

            fig, ax = plt.subplots()
            ax.loglog(range(1, 360, 5), range(1, 360, 5))
            ax.set_xlabel('frequency [Hz]')

            def invert(x):
                # 1/x with special treatment of x == 0
                x = np.array(x).astype(float)
                near_zero = np.isclose(x, 0)
                x[near_zero] = np.inf
                x[~near_zero] = 1 / x[~near_zero]
                return x

            # the inverse of 1/x is itself
            secax = ax.secondary_xaxis('top', functions=(invert, invert))
            secax.set_xlabel('Period [s]')
            plt.show()
        """
        if location in ['top', 'bottom'] or isinstance(location, Number):
            secondary_ax = SecondaryAxis(self, 'x', location, functions,
                                         **kwargs)
            self.add_child_axes(secondary_ax)
            return secondary_ax
        else:
            raise ValueError('secondary_xaxis location must be either '
                             'a float or "top"/"bottom"')

    @_docstring.dedent_interpd
    def secondary_yaxis(self, location, *, functions=None, **kwargs):
        """
        Add a second y-axis to this `~.axes.Axes`.

        For example if we want to have a second scale for the data plotted on
        the yaxis.

        %(_secax_docstring)s

        Examples
        --------
        Add a secondary Axes that converts from radians to degrees

        .. plot::

            fig, ax = plt.subplots()
            ax.plot(range(1, 360, 5), range(1, 360, 5))
            ax.set_ylabel('degrees')
            secax = ax.secondary_yaxis('right', functions=(np.deg2rad,
                                                           np.rad2deg))
            secax.set_ylabel('radians')
        """
        if location in ['left', 'right'] or isinstance(location, Number):
            secondary_ax = SecondaryAxis(self, 'y', location,
                                         functions, **kwargs)
            self.add_child_axes(secondary_ax)
            return secondary_ax
        else:
            raise ValueError('secondary_yaxis location must be either '
                             'a float or "left"/"right"')

    @_docstring.dedent_interpd
    def text(self, x, y, s, fontdict=None, **kwargs):
        """
        Add text to the Axes.

        Add the text *s* to the Axes at location *x*, *y* in data coordinates.

        Parameters
        ----------
        x, y : float
            The position to place the text. By default, this is in data
            coordinates. The coordinate system can be changed using the
            *transform* parameter.

        s : str
            The text.

        fontdict : dict, default: None
            A dictionary to override the default text properties. If fontdict
            is None, the defaults are determined by `.rcParams`.

        Returns
        -------
        `.Text`
            The created `.Text` instance.

        Other Parameters
        ----------------
        **kwargs : `~matplotlib.text.Text` properties.
            Other miscellaneous text parameters.

            %(Text:kwdoc)s

        Examples
        --------
        Individual keyword arguments can be used to override any given
        parameter::

            >>> text(x, y, s, fontsize=12)

        The default transform specifies that text is in data coords,
        alternatively, you can specify text in axis coords ((0, 0) is
        lower-left and (1, 1) is upper-right).  The example below places
        text in the center of the Axes::

            >>> text(0.5, 0.5, 'matplotlib', horizontalalignment='center',
            ...      verticalalignment='center', transform=ax.transAxes)

        You can put a rectangular box around the text instance (e.g., to
        set a background color) by using the keyword *bbox*.  *bbox* is
        a dictionary of `~matplotlib.patches.Rectangle`
        properties.  For example::

            >>> text(x, y, s, bbox=dict(facecolor='red', alpha=0.5))
        """
        effective_kwargs = {
            'verticalalignment': 'baseline',
            'horizontalalignment': 'left',
            'transform': self.transData,
            'clip_on': False,
            **(fontdict if fontdict is not None else {}),
            **kwargs,
        }
        t = mtext.Text(x, y, text=s, **effective_kwargs)
        t.set_clip_path(self.patch)
        self._add_text(t)
        return t

    @_docstring.dedent_interpd
    def annotate(self, text, xy, xytext=None, xycoords='data', textcoords=None,
                 arrowprops=None, annotation_clip=None, **kwargs):
        # Signature must match Annotation. This is verified in
        # test_annotate_signature().
        a = mtext.Annotation(text, xy, xytext=xytext, xycoords=xycoords,
                             textcoords=textcoords, arrowprops=arrowprops,
                             annotation_clip=annotation_clip, **kwargs)
        a.set_transform(mtransforms.IdentityTransform())
        if 'clip_on' in kwargs:
            a.set_clip_path(self.patch)
        self._add_text(a)
        return a
    annotate.__doc__ = mtext.Annotation.__init__.__doc__
    # Lines and spans

    @_docstring.dedent_interpd
    def axhline(self, y=0, xmin=0, xmax=1, **kwargs):
        """
        Add a horizontal line across the Axes.

        Parameters
        ----------
        y : float, default: 0
            y position in data coordinates of the horizontal line.

        xmin : float, default: 0
            Should be between 0 and 1, 0 being the far left of the plot, 1 the
            far right of the plot.

        xmax : float, default: 1
            Should be between 0 and 1, 0 being the far left of the plot, 1 the
            far right of the plot.

        Returns
        -------
        `~matplotlib.lines.Line2D`

        Other Parameters
        ----------------
        **kwargs
            Valid keyword arguments are `.Line2D` properties, except for
            'transform':

            %(Line2D:kwdoc)s

        See Also
        --------
        hlines : Add horizontal lines in data coordinates.
        axhspan : Add a horizontal span (rectangle) across the axis.
        axline : Add a line with an arbitrary slope.

        Examples
        --------
        * draw a thick red hline at 'y' = 0 that spans the xrange::

            >>> axhline(linewidth=4, color='r')

        * draw a default hline at 'y' = 1 that spans the xrange::

            >>> axhline(y=1)

        * draw a default hline at 'y' = .5 that spans the middle half of
          the xrange::

            >>> axhline(y=.5, xmin=0.25, xmax=0.75)
        """
        self._check_no_units([xmin, xmax], ['xmin', 'xmax'])
        if "transform" in kwargs:
            raise ValueError("'transform' is not allowed as a keyword "
                             "argument; axhline generates its own transform.")
        ymin, ymax = self.get_ybound()

        # Strip away the units for comparison with non-unitized bounds.
        yy, = self._process_unit_info([("y", y)], kwargs)
        scaley = (yy < ymin) or (yy > ymax)

        trans = self.get_yaxis_transform(which='grid')
        l = mlines.Line2D([xmin, xmax], [y, y], transform=trans, **kwargs)
        self.add_line(l)
        if scaley:
            self._request_autoscale_view("y")
        return l

    @_docstring.dedent_interpd
    def axvline(self, x=0, ymin=0, ymax=1, **kwargs):
        """
        Add a vertical line across the Axes.

        Parameters
        ----------
        x : float, default: 0
            x position in data coordinates of the vertical line.

        ymin : float, default: 0
            Should be between 0 and 1, 0 being the bottom of the plot, 1 the
            top of the plot.

        ymax : float, default: 1
            Should be between 0 and 1, 0 being the bottom of the plot, 1 the
            top of the plot.

        Returns
        -------
        `~matplotlib.lines.Line2D`

        Other Parameters
        ----------------
        **kwargs
            Valid keyword arguments are `.Line2D` properties, except for
            'transform':

            %(Line2D:kwdoc)s

        See Also
        --------
        vlines : Add vertical lines in data coordinates.
        axvspan : Add a vertical span (rectangle) across the axis.
        axline : Add a line with an arbitrary slope.

        Examples
        --------
        * draw a thick red vline at *x* = 0 that spans the yrange::

            >>> axvline(linewidth=4, color='r')

        * draw a default vline at *x* = 1 that spans the yrange::

            >>> axvline(x=1)

        * draw a default vline at *x* = .5 that spans the middle half of
          the yrange::

            >>> axvline(x=.5, ymin=0.25, ymax=0.75)
        """
        self._check_no_units([ymin, ymax], ['ymin', 'ymax'])
        if "transform" in kwargs:
            raise ValueError("'transform' is not allowed as a keyword "
                             "argument; axvline generates its own transform.")
        xmin, xmax = self.get_xbound()

        # Strip away the units for comparison with non-unitized bounds.
        xx, = self._process_unit_info([("x", x)], kwargs)
        scalex = (xx < xmin) or (xx > xmax)

        trans = self.get_xaxis_transform(which='grid')
        l = mlines.Line2D([x, x], [ymin, ymax], transform=trans, **kwargs)
        self.add_line(l)
        if scalex:
            self._request_autoscale_view("x")
        return l

    @staticmethod
    def _check_no_units(vals, names):
        # Helper method to check that vals are not unitized
        for val, name in zip(vals, names):
            if not munits._is_natively_supported(val):
                raise ValueError(f"{name} must be a single scalar value, "
                                 f"but got {val}")

    @_docstring.dedent_interpd
    def axline(self, xy1, xy2=None, *, slope=None, **kwargs):
        """
        Add an infinitely long straight line.

        The line can be defined either by two points *xy1* and *xy2*, or
        by one point *xy1* and a *slope*.

        This draws a straight line "on the screen", regardless of the x and y
        scales, and is thus also suitable for drawing exponential decays in
        semilog plots, power laws in loglog plots, etc. However, *slope*
        should only be used with linear scales; It has no clear meaning for
        all other scales, and thus the behavior is undefined. Please specify
        the line using the points *xy1*, *xy2* for non-linear scales.

        The *transform* keyword argument only applies to the points *xy1*,
        *xy2*. The *slope* (if given) is always in data coordinates. This can
        be used e.g. with ``ax.transAxes`` for drawing grid lines with a fixed
        slope.

        Parameters
        ----------
        xy1, xy2 : (float, float)
            Points for the line to pass through.
            Either *xy2* or *slope* has to be given.
        slope : float, optional
            The slope of the line. Either *xy2* or *slope* has to be given.

        Returns
        -------
        `.Line2D`

        Other Parameters
        ----------------
        **kwargs
            Valid kwargs are `.Line2D` properties

            %(Line2D:kwdoc)s

        See Also
        --------
        axhline : for horizontal lines
        axvline : for vertical lines

        Examples
        --------
        Draw a thick red line passing through (0, 0) and (1, 1)::

            >>> axline((0, 0), (1, 1), linewidth=4, color='r')
        """
        if slope is not None and (self.get_xscale() != 'linear' or
                                  self.get_yscale() != 'linear'):
            raise TypeError("'slope' cannot be used with non-linear scales")

        datalim = [xy1] if xy2 is None else [xy1, xy2]
        if "transform" in kwargs:
            # if a transform is passed (i.e. line points not in data space),
            # data limits should not be adjusted.
            datalim = []

        line = mlines._AxLine(xy1, xy2, slope, **kwargs)
        # Like add_line, but correctly handling data limits.
        self._set_artist_props(line)
        if line.get_clip_path() is None:
            line.set_clip_path(self.patch)
        if not line.get_label():
            line.set_label(f"_child{len(self._children)}")
        self._children.append(line)
        line._remove_method = self._children.remove
        self.update_datalim(datalim)

        self._request_autoscale_view()
        return line

    @_docstring.dedent_interpd
    def axhspan(self, ymin, ymax, xmin=0, xmax=1, **kwargs):
        """
        Add a horizontal span (rectangle) across the Axes.

        The rectangle spans from *ymin* to *ymax* vertically, and, by default,
        the whole x-axis horizontally.  The x-span can be set using *xmin*
        (default: 0) and *xmax* (default: 1) which are in axis units; e.g.
        ``xmin = 0.5`` always refers to the middle of the x-axis regardless of
        the limits set by `~.Axes.set_xlim`.

        Parameters
        ----------
        ymin : float
            Lower y-coordinate of the span, in data units.
        ymax : float
            Upper y-coordinate of the span, in data units.
        xmin : float, default: 0
            Lower x-coordinate of the span, in x-axis (0-1) units.
        xmax : float, default: 1
            Upper x-coordinate of the span, in x-axis (0-1) units.

        Returns
        -------
        `~matplotlib.patches.Polygon`
            Horizontal span (rectangle) from (xmin, ymin) to (xmax, ymax).

        Other Parameters
        ----------------
        **kwargs : `~matplotlib.patches.Polygon` properties

        %(Polygon:kwdoc)s

        See Also
        --------
        axvspan : Add a vertical span across the Axes.
        """
        # Strip units away.
        self._check_no_units([xmin, xmax], ['xmin', 'xmax'])
        (ymin, ymax), = self._process_unit_info([("y", [ymin, ymax])], kwargs)

        verts = (xmin, ymin), (xmin, ymax), (xmax, ymax), (xmax, ymin)
        p = mpatches.Polygon(verts, **kwargs)
        p.set_transform(self.get_yaxis_transform(which="grid"))
        self.add_patch(p)
        self._request_autoscale_view("y")
        return p

    @_docstring.dedent_interpd
    def axvspan(self, xmin, xmax, ymin=0, ymax=1, **kwargs):
        """
        Add a vertical span (rectangle) across the Axes.

        The rectangle spans from *xmin* to *xmax* horizontally, and, by
        default, the whole y-axis vertically.  The y-span can be set using
        *ymin* (default: 0) and *ymax* (default: 1) which are in axis units;
        e.g. ``ymin = 0.5`` always refers to the middle of the y-axis
        regardless of the limits set by `~.Axes.set_ylim`.

        Parameters
        ----------
        xmin : float
            Lower x-coordinate of the span, in data units.
        xmax : float
            Upper x-coordinate of the span, in data units.
        ymin : float, default: 0
            Lower y-coordinate of the span, in y-axis units (0-1).
        ymax : float, default: 1
            Upper y-coordinate of the span, in y-axis units (0-1).

        Returns
        -------
        `~matplotlib.patches.Polygon`
            Vertical span (rectangle) from (xmin, ymin) to (xmax, ymax).

        Other Parameters
        ----------------
        **kwargs : `~matplotlib.patches.Polygon` properties

        %(Polygon:kwdoc)s

        See Also
        --------
        axhspan : Add a horizontal span across the Axes.

        Examples
        --------
        Draw a vertical, green, translucent rectangle from x = 1.25 to
        x = 1.55 that spans the yrange of the Axes.

        >>> axvspan(1.25, 1.55, facecolor='g', alpha=0.5)

        """
        # Strip units away.
        self._check_no_units([ymin, ymax], ['ymin', 'ymax'])
        (xmin, xmax), = self._process_unit_info([("x", [xmin, xmax])], kwargs)

        verts = [(xmin, ymin), (xmin, ymax), (xmax, ymax), (xmax, ymin)]
        p = mpatches.Polygon(verts, **kwargs)
        p.set_transform(self.get_xaxis_transform(which="grid"))
        p.get_path()._interpolation_steps = 100
        self.add_patch(p)
        self._request_autoscale_view("x")
        return p

    @_preprocess_data(replace_names=["y", "xmin", "xmax", "colors"],
                      label_namer="y")
    def hlines(self, y, xmin, xmax, colors=None, linestyles='solid',
               label='', **kwargs):
        """
        Plot horizontal lines at each *y* from *xmin* to *xmax*.

        Parameters
        ----------
        y : float or array-like
            y-indexes where to plot the lines.

        xmin, xmax : float or array-like
            Respective beginning and end of each line. If scalars are
            provided, all lines will have the same length.

        colors : list of colors, default: :rc:`lines.color`

        linestyles : {'solid', 'dashed', 'dashdot', 'dotted'}, optional

        label : str, default: ''

        Returns
        -------
        `~matplotlib.collections.LineCollection`

        Other Parameters
        ----------------
        data : indexable object, optional
            DATA_PARAMETER_PLACEHOLDER
        **kwargs :  `~matplotlib.collections.LineCollection` properties.

        See Also
        --------
        vlines : vertical lines
        axhline : horizontal line across the Axes
        """

        # We do the conversion first since not all unitized data is uniform
        xmin, xmax, y = self._process_unit_info(
            [("x", xmin), ("x", xmax), ("y", y)], kwargs)

        if not np.iterable(y):
            y = [y]
        if not np.iterable(xmin):
            xmin = [xmin]
        if not np.iterable(xmax):
            xmax = [xmax]

        # Create and combine masked_arrays from input
        y, xmin, xmax = cbook._combine_masks(y, xmin, xmax)
        y = np.ravel(y)
        xmin = np.ravel(xmin)
        xmax = np.ravel(xmax)

        masked_verts = np.ma.empty((len(y), 2, 2))
        masked_verts[:, 0, 0] = xmin
        masked_verts[:, 0, 1] = y
        masked_verts[:, 1, 0] = xmax
        masked_verts[:, 1, 1] = y

        lines = mcoll.LineCollection(masked_verts, colors=colors,
                                     linestyles=linestyles, label=label)
        self.add_collection(lines, autolim=False)
        lines._internal_update(kwargs)

        if len(y) > 0:
            # Extreme values of xmin/xmax/y.  Using masked_verts here handles
            # the case of y being a masked *object* array (as can be generated
            # e.g. by errorbar()), which would make nanmin/nanmax stumble.
            minx = np.nanmin(masked_verts[..., 0])
            maxx = np.nanmax(masked_verts[..., 0])
            miny = np.nanmin(masked_verts[..., 1])
            maxy = np.nanmax(masked_verts[..., 1])
            corners = (minx, miny), (maxx, maxy)
            self.update_datalim(corners)
            self._request_autoscale_view()

        return lines

    @_preprocess_data(replace_names=["x", "ymin", "ymax", "colors"],
                      label_namer="x")
    def vlines(self, x, ymin, ymax, colors=None, linestyles='solid',
               label='', **kwargs):
        """
        Plot vertical lines at each *x* from *ymin* to *ymax*.

        Parameters
        ----------
        x : float or array-like
            x-indexes where to plot the lines.

        ymin, ymax : float or array-like
            Respective beginning and end of each line. If scalars are
            provided, all lines will have the same length.

        colors : list of colors, default: :rc:`lines.color`

        linestyles : {'solid', 'dashed', 'dashdot', 'dotted'}, optional

        label : str, default: ''

        Returns
        -------
        `~matplotlib.collections.LineCollection`

        Other Parameters
        ----------------
        data : indexable object, optional
            DATA_PARAMETER_PLACEHOLDER
        **kwargs : `~matplotlib.collections.LineCollection` properties.

        See Also
        --------
        hlines : horizontal lines
        axvline : vertical line across the Axes
        """

        # We do the conversion first since not all unitized data is uniform
        x, ymin, ymax = self._process_unit_info(
            [("x", x), ("y", ymin), ("y", ymax)], kwargs)

        if not np.iterable(x):
            x = [x]
        if not np.iterable(ymin):
            ymin = [ymin]
        if not np.iterable(ymax):
            ymax = [ymax]

        # Create and combine masked_arrays from input
        x, ymin, ymax = cbook._combine_masks(x, ymin, ymax)
        x = np.ravel(x)
        ymin = np.ravel(ymin)
        ymax = np.ravel(ymax)

        masked_verts = np.ma.empty((len(x), 2, 2))
        masked_verts[:, 0, 0] = x
        masked_verts[:, 0, 1] = ymin
        masked_verts[:, 1, 0] = x
        masked_verts[:, 1, 1] = ymax

        lines = mcoll.LineCollection(masked_verts, colors=colors,
                                     linestyles=linestyles, label=label)
        self.add_collection(lines, autolim=False)
        lines._internal_update(kwargs)

        if len(x) > 0:
            # Extreme values of x/ymin/ymax.  Using masked_verts here handles
            # the case of x being a masked *object* array (as can be generated
            # e.g. by errorbar()), which would make nanmin/nanmax stumble.
            minx = np.nanmin(masked_verts[..., 0])
            maxx = np.nanmax(masked_verts[..., 0])
            miny = np.nanmin(masked_verts[..., 1])
            maxy = np.nanmax(masked_verts[..., 1])
            corners = (minx, miny), (maxx, maxy)
            self.update_datalim(corners)
            self._request_autoscale_view()

        return lines

    @_preprocess_data(replace_names=["positions", "lineoffsets",
                                     "linelengths", "linewidths",
                                     "colors", "linestyles"])
    @_docstring.dedent_interpd
    def eventplot(self, positions, orientation='horizontal', lineoffsets=1,
                  linelengths=1, linewidths=None, colors=None, alpha=None,
                  linestyles='solid', **kwargs):
        """
        Plot identical parallel lines at the given positions.

        This type of plot is commonly used in neuroscience for representing
        neural events, where it is usually called a spike raster, dot raster,
        or raster plot.

        However, it is useful in any situation where you wish to show the
        timing or position of multiple sets of discrete events, such as the
        arrival times of people to a business on each day of the month or the
        date of hurricanes each year of the last century.

        Parameters
        ----------
        positions : array-like or list of array-like
            A 1D array-like defines the positions of one sequence of events.

            Multiple groups of events may be passed as a list of array-likes.
            Each group can be styled independently by passing lists of values
            to *lineoffsets*, *linelengths*, *linewidths*, *colors* and
            *linestyles*.

            Note that *positions* can be a 2D array, but in practice different
            event groups usually have different counts so that one will use a
            list of different-length arrays rather than a 2D array.

        orientation : {'horizontal', 'vertical'}, default: 'horizontal'
            The direction of the event sequence:

            - 'horizontal': the events are arranged horizontally.
              The indicator lines are vertical.
            - 'vertical': the events are arranged vertically.
              The indicator lines are horizontal.

        lineoffsets : float or array-like, default: 1
            The offset of the center of the lines from the origin, in the
            direction orthogonal to *orientation*.

            If *positions* is 2D, this can be a sequence with length matching
            the length of *positions*.

        linelengths : float or array-like, default: 1
            The total height of the lines (i.e. the lines stretches from
            ``lineoffset - linelength/2`` to ``lineoffset + linelength/2``).

            If *positions* is 2D, this can be a sequence with length matching
            the length of *positions*.

        linewidths : float or array-like, default: :rc:`lines.linewidth`
            The line width(s) of the event lines, in points.

            If *positions* is 2D, this can be a sequence with length matching
            the length of *positions*.

        colors : color or list of colors, default: :rc:`lines.color`
            The color(s) of the event lines.

            If *positions* is 2D, this can be a sequence with length matching
            the length of *positions*.

        alpha : float or array-like, default: 1
            The alpha blending value(s), between 0 (transparent) and 1
            (opaque).

            If *positions* is 2D, this can be a sequence with length matching
            the length of *positions*.

        linestyles : str or tuple or list of such values, default: 'solid'
            Default is 'solid'. Valid strings are ['solid', 'dashed',
            'dashdot', 'dotted', '-', '--', '-.', ':']. Dash tuples
            should be of the form::

                (offset, onoffseq),

            where *onoffseq* is an even length tuple of on and off ink
            in points.

            If *positions* is 2D, this can be a sequence with length matching
            the length of *positions*.

        data : indexable object, optional
            DATA_PARAMETER_PLACEHOLDER

        **kwargs
            Other keyword arguments are line collection properties.  See
            `.LineCollection` for a list of the valid properties.

        Returns
        -------
        list of `.EventCollection`
            The `.EventCollection` that were added.

        Notes
        -----
        For *linelengths*, *linewidths*, *colors*, *alpha* and *linestyles*, if
        only a single value is given, that value is applied to all lines. If an
        array-like is given, it must have the same length as *positions*, and
        each value will be applied to the corresponding row of the array.

        Examples
        --------
        .. plot:: gallery/lines_bars_and_markers/eventplot_demo.py
        """

        lineoffsets, linelengths = self._process_unit_info(
            [("y", lineoffsets), ("y", linelengths)], kwargs)

        # fix positions, noting that it can be a list of lists:
        if not np.iterable(positions):
            positions = [positions]
        elif any(np.iterable(position) for position in positions):
            positions = [np.asanyarray(position) for position in positions]
        else:
            positions = [np.asanyarray(positions)]

        if len(positions) == 0:
            return []

        poss = []
        for position in positions:
            poss += self._process_unit_info([("x", position)], kwargs)
        positions = poss

        # prevent 'singular' keys from **kwargs dict from overriding the effect
        # of 'plural' keyword arguments (e.g. 'color' overriding 'colors')
        colors = cbook._local_over_kwdict(colors, kwargs, 'color')
        linewidths = cbook._local_over_kwdict(linewidths, kwargs, 'linewidth')
        linestyles = cbook._local_over_kwdict(linestyles, kwargs, 'linestyle')

        if not np.iterable(lineoffsets):
            lineoffsets = [lineoffsets]
        if not np.iterable(linelengths):
            linelengths = [linelengths]
        if not np.iterable(linewidths):
            linewidths = [linewidths]
        if not np.iterable(colors):
            colors = [colors]
        if not np.iterable(alpha):
            alpha = [alpha]
        if hasattr(linestyles, 'lower') or not np.iterable(linestyles):
            linestyles = [linestyles]

        lineoffsets = np.asarray(lineoffsets)
        linelengths = np.asarray(linelengths)
        linewidths = np.asarray(linewidths)

        if len(lineoffsets) == 0:
            lineoffsets = [None]
        if len(linelengths) == 0:
            linelengths = [None]
        if len(linewidths) == 0:
            lineoffsets = [None]
        if len(linewidths) == 0:
            lineoffsets = [None]
        if len(colors) == 0:
            colors = [None]
        try:
            # Early conversion of the colors into RGBA values to take care
            # of cases like colors='0.5' or colors='C1'.  (Issue #8193)
            colors = mcolors.to_rgba_array(colors)
        except ValueError:
            # Will fail if any element of *colors* is None. But as long
            # as len(colors) == 1 or len(positions), the rest of the
            # code should process *colors* properly.
            pass

        if len(lineoffsets) == 1 and len(positions) != 1:
            lineoffsets = np.tile(lineoffsets, len(positions))
            lineoffsets[0] = 0
            lineoffsets = np.cumsum(lineoffsets)
        if len(linelengths) == 1:
            linelengths = np.tile(linelengths, len(positions))
        if len(linewidths) == 1:
            linewidths = np.tile(linewidths, len(positions))
        if len(colors) == 1:
            colors = list(colors) * len(positions)
        if len(alpha) == 1:
            alpha = list(alpha) * len(positions)
        if len(linestyles) == 1:
            linestyles = [linestyles] * len(positions)

        if len(lineoffsets) != len(positions):
            raise ValueError('lineoffsets and positions are unequal sized '
                             'sequences')
        if len(linelengths) != len(positions):
            raise ValueError('linelengths and positions are unequal sized '
                             'sequences')
        if len(linewidths) != len(positions):
            raise ValueError('linewidths and positions are unequal sized '
                             'sequences')
        if len(colors) != len(positions):
            raise ValueError('colors and positions are unequal sized '
                             'sequences')
        if len(alpha) != len(positions):
            raise ValueError('alpha and positions are unequal sized '
                             'sequences')
        if len(linestyles) != len(positions):
            raise ValueError('linestyles and positions are unequal sized '
                             'sequences')

        colls = []
        for position, lineoffset, linelength, linewidth, color, alpha_, \
            linestyle in \
                zip(positions, lineoffsets, linelengths, linewidths,
                    colors, alpha, linestyles):
            coll = mcoll.EventCollection(position,
                                         orientation=orientation,
                                         lineoffset=lineoffset,
                                         linelength=linelength,
                                         linewidth=linewidth,
                                         color=color,
                                         alpha=alpha_,
                                         linestyle=linestyle)
            self.add_collection(coll, autolim=False)
            coll._internal_update(kwargs)
            colls.append(coll)

        if len(positions) > 0:
            # try to get min/max
            min_max = [(np.min(_p), np.max(_p)) for _p in positions
                       if len(_p) > 0]
            # if we have any non-empty positions, try to autoscale
            if len(min_max) > 0:
                mins, maxes = zip(*min_max)
                minpos = np.min(mins)
                maxpos = np.max(maxes)

                minline = (lineoffsets - linelengths).min()
                maxline = (lineoffsets + linelengths).max()

                if orientation == "vertical":
                    corners = (minline, minpos), (maxline, maxpos)
                else:  # "horizontal"
                    corners = (minpos, minline), (maxpos, maxline)
                self.update_datalim(corners)
                self._request_autoscale_view()

        return colls

    # Basic plotting

    # Uses a custom implementation of data-kwarg handling in
    # _process_plot_var_args.
    @_docstring.dedent_interpd
    def plot(self, *args, scalex=True, scaley=True, data=None, **kwargs):
        """
        Plot y versus x as lines and/or markers.

        Call signatures::

            plot([x], y, [fmt], *, data=None, **kwargs)
            plot([x], y, [fmt], [x2], y2, [fmt2], ..., **kwargs)

        The coordinates of the points or line nodes are given by *x*, *y*.

        The optional parameter *fmt* is a convenient way for defining basic
        formatting like color, marker and linestyle. It's a shortcut string
        notation described in the *Notes* section below.

        >>> plot(x, y)        # plot x and y using default line style and color
        >>> plot(x, y, 'bo')  # plot x and y using blue circle markers
        >>> plot(y)           # plot y using x as index array 0..N-1
        >>> plot(y, 'r+')     # ditto, but with red plusses

        You can use `.Line2D` properties as keyword arguments for more
        control on the appearance. Line properties and *fmt* can be mixed.
        The following two calls yield identical results:

        >>> plot(x, y, 'go--', linewidth=2, markersize=12)
        >>> plot(x, y, color='green', marker='o', linestyle='dashed',
        ...      linewidth=2, markersize=12)

        When conflicting with *fmt*, keyword arguments take precedence.


        **Plotting labelled data**

        There's a convenient way for plotting objects with labelled data (i.e.
        data that can be accessed by index ``obj['y']``). Instead of giving
        the data in *x* and *y*, you can provide the object in the *data*
        parameter and just give the labels for *x* and *y*::

        >>> plot('xlabel', 'ylabel', data=obj)

        All indexable objects are supported. This could e.g. be a `dict`, a
        `pandas.DataFrame` or a structured numpy array.


        **Plotting multiple sets of data**

        There are various ways to plot multiple sets of data.

        - The most straight forward way is just to call `plot` multiple times.
          Example:

          >>> plot(x1, y1, 'bo')
          >>> plot(x2, y2, 'go')

        - If *x* and/or *y* are 2D arrays a separate data set will be drawn
          for every column. If both *x* and *y* are 2D, they must have the
          same shape. If only one of them is 2D with shape (N, m) the other
          must have length N and will be used for every data set m.

          Example:

          >>> x = [1, 2, 3]
          >>> y = np.array([[1, 2], [3, 4], [5, 6]])
          >>> plot(x, y)

          is equivalent to:

          >>> for col in range(y.shape[1]):
          ...     plot(x, y[:, col])

        - The third way is to specify multiple sets of *[x]*, *y*, *[fmt]*
          groups::

          >>> plot(x1, y1, 'g^', x2, y2, 'g-')

          In this case, any additional keyword argument applies to all
          datasets. Also, this syntax cannot be combined with the *data*
          parameter.

        By default, each line is assigned a different style specified by a
        'style cycle'. The *fmt* and line property parameters are only
        necessary if you want explicit deviations from these defaults.
        Alternatively, you can also change the style cycle using
        :rc:`axes.prop_cycle`.


        Parameters
        ----------
        x, y : array-like or scalar
            The horizontal / vertical coordinates of the data points.
            *x* values are optional and default to ``range(len(y))``.

            Commonly, these parameters are 1D arrays.

            They can also be scalars, or two-dimensional (in that case, the
            columns represent separate data sets).

            These arguments cannot be passed as keywords.

        fmt : str, optional
            A format string, e.g. 'ro' for red circles. See the *Notes*
            section for a full description of the format strings.

            Format strings are just an abbreviation for quickly setting
            basic line properties. All of these and more can also be
            controlled by keyword arguments.

            This argument cannot be passed as keyword.

        data : indexable object, optional
            An object with labelled data. If given, provide the label names to
            plot in *x* and *y*.

            .. note::
                Technically there's a slight ambiguity in calls where the
                second label is a valid *fmt*. ``plot('n', 'o', data=obj)``
                could be ``plt(x, y)`` or ``plt(y, fmt)``. In such cases,
                the former interpretation is chosen, but a warning is issued.
                You may suppress the warning by adding an empty format string
                ``plot('n', 'o', '', data=obj)``.

        Returns
        -------
        list of `.Line2D`
            A list of lines representing the plotted data.

        Other Parameters
        ----------------
        scalex, scaley : bool, default: True
            These parameters determine if the view limits are adapted to the
            data limits. The values are passed on to
            `~.axes.Axes.autoscale_view`.

        **kwargs : `.Line2D` properties, optional
            *kwargs* are used to specify properties like a line label (for
            auto legends), linewidth, antialiasing, marker face color.
            Example::

            >>> plot([1, 2, 3], [1, 2, 3], 'go-', label='line 1', linewidth=2)
            >>> plot([1, 2, 3], [1, 4, 9], 'rs', label='line 2')

            If you specify multiple lines with one plot call, the kwargs apply
            to all those lines. In case the label object is iterable, each
            element is used as labels for each set of data.

            Here is a list of available `.Line2D` properties:

            %(Line2D:kwdoc)s

        See Also
        --------
        scatter : XY scatter plot with markers of varying size and/or color (
            sometimes also called bubble chart).

        Notes
        -----
        **Format Strings**

        A format string consists of a part for color, marker and line::

            fmt = '[marker][line][color]'

        Each of them is optional. If not provided, the value from the style
        cycle is used. Exception: If ``line`` is given, but no ``marker``,
        the data will be a line without markers.

        Other combinations such as ``[color][marker][line]`` are also
        supported, but note that their parsing may be ambiguous.

        **Markers**

        =============   ===============================
        character       description
        =============   ===============================
        ``'.'``         point marker
        ``','``         pixel marker
        ``'o'``         circle marker
        ``'v'``         triangle_down marker
        ``'^'``         triangle_up marker
        ``'<'``         triangle_left marker
        ``'>'``         triangle_right marker
        ``'1'``         tri_down marker
        ``'2'``         tri_up marker
        ``'3'``         tri_left marker
        ``'4'``         tri_right marker
        ``'8'``         octagon marker
        ``'s'``         square marker
        ``'p'``         pentagon marker
        ``'P'``         plus (filled) marker
        ``'*'``         star marker
        ``'h'``         hexagon1 marker
        ``'H'``         hexagon2 marker
        ``'+'``         plus marker
        ``'x'``         x marker
        ``'X'``         x (filled) marker
        ``'D'``         diamond marker
        ``'d'``         thin_diamond marker
        ``'|'``         vline marker
        ``'_'``         hline marker
        =============   ===============================

        **Line Styles**

        =============    ===============================
        character        description
        =============    ===============================
        ``'-'``          solid line style
        ``'--'``         dashed line style
        ``'-.'``         dash-dot line style
        ``':'``          dotted line style
        =============    ===============================

        Example format strings::

            'b'    # blue markers with default shape
            'or'   # red circles
            '-g'   # green solid line
            '--'   # dashed line with default color
            '^k:'  # black triangle_up markers connected by a dotted line

        **Colors**

        The supported color abbreviations are the single letter codes

        =============    ===============================
        character        color
        =============    ===============================
        ``'b'``          blue
        ``'g'``          green
        ``'r'``          red
        ``'c'``          cyan
        ``'m'``          magenta
        ``'y'``          yellow
        ``'k'``          black
        ``'w'``          white
        =============    ===============================

        and the ``'CN'`` colors that index into the default property cycle.

        If the color is the only part of the format string, you can
        additionally use any  `matplotlib.colors` spec, e.g. full names
        (``'green'``) or hex strings (``'#008000'``).
        """
        kwargs = cbook.normalize_kwargs(kwargs, mlines.Line2D)
        lines = [*self._get_lines(*args, data=data, **kwargs)]
        for line in lines:
            self.add_line(line)
        if scalex:
            self._request_autoscale_view("x")
        if scaley:
            self._request_autoscale_view("y")
        return lines

    @_preprocess_data(replace_names=["x", "y"], label_namer="y")
    @_docstring.dedent_interpd
    def plot_date(self, x, y, fmt='o', tz=None, xdate=True, ydate=False,
                  **kwargs):
        """
        [*Discouraged*] Plot coercing the axis to treat floats as dates.

        .. admonition:: Discouraged

            This method exists for historic reasons and will be deprecated in
            the future.

            - ``datetime``-like data should directly be plotted using
              `~.Axes.plot`.
            -  If you need to plot plain numeric data as :ref:`date-format` or
               need to set a timezone, call ``ax.xaxis.axis_date`` /
               ``ax.yaxis.axis_date`` before `~.Axes.plot`. See
               `.Axis.axis_date`.

        Similar to `.plot`, this plots *y* vs. *x* as lines or markers.
        However, the axis labels are formatted as dates depending on *xdate*
        and *ydate*.  Note that `.plot` will work with `datetime` and
        `numpy.datetime64` objects without resorting to this method.

        Parameters
        ----------
        x, y : array-like
            The coordinates of the data points. If *xdate* or *ydate* is
            *True*, the respective values *x* or *y* are interpreted as
            :ref:`Matplotlib dates <date-format>`.

        fmt : str, optional
            The plot format string. For details, see the corresponding
            parameter in `.plot`.

        tz : timezone string or `datetime.tzinfo`, default: :rc:`timezone`
            The time zone to use in labeling dates.

        xdate : bool, default: True
            If *True*, the *x*-axis will be interpreted as Matplotlib dates.

        ydate : bool, default: False
            If *True*, the *y*-axis will be interpreted as Matplotlib dates.

        Returns
        -------
        list of `.Line2D`
            Objects representing the plotted data.

        Other Parameters
        ----------------
        data : indexable object, optional
            DATA_PARAMETER_PLACEHOLDER
        **kwargs
            Keyword arguments control the `.Line2D` properties:

            %(Line2D:kwdoc)s

        See Also
        --------
        matplotlib.dates : Helper functions on dates.
        matplotlib.dates.date2num : Convert dates to num.
        matplotlib.dates.num2date : Convert num to dates.
        matplotlib.dates.drange : Create an equally spaced sequence of dates.

        Notes
        -----
        If you are using custom date tickers and formatters, it may be
        necessary to set the formatters/locators after the call to
        `.plot_date`. `.plot_date` will set the default tick locator to
        `.AutoDateLocator` (if the tick locator is not already set to a
        `.DateLocator` instance) and the default tick formatter to
        `.AutoDateFormatter` (if the tick formatter is not already set to a
        `.DateFormatter` instance).
        """
        if xdate:
            self.xaxis_date(tz)
        if ydate:
            self.yaxis_date(tz)
        return self.plot(x, y, fmt, **kwargs)

    # @_preprocess_data() # let 'plot' do the unpacking..
    @_docstring.dedent_interpd
    def loglog(self, *args, **kwargs):
        """
        Make a plot with log scaling on both the x- and y-axis.

        Call signatures::

            loglog([x], y, [fmt], data=None, **kwargs)
            loglog([x], y, [fmt], [x2], y2, [fmt2], ..., **kwargs)

        This is just a thin wrapper around `.plot` which additionally changes
        both the x-axis and the y-axis to log scaling. All the concepts and
        parameters of plot can be used here as well.

        The additional parameters *base*, *subs* and *nonpositive* control the
        x/y-axis properties. They are just forwarded to `.Axes.set_xscale` and
        `.Axes.set_yscale`. To use different properties on the x-axis and the
        y-axis, use e.g.
        ``ax.set_xscale("log", base=10); ax.set_yscale("log", base=2)``.

        Parameters
        ----------
        base : float, default: 10
            Base of the logarithm.

        subs : sequence, optional
            The location of the minor ticks. If *None*, reasonable locations
            are automatically chosen depending on the number of decades in the
            plot. See `.Axes.set_xscale`/`.Axes.set_yscale` for details.

        nonpositive : {'mask', 'clip'}, default: 'mask'
            Non-positive values can be masked as invalid, or clipped to a very
            small positive number.

        **kwargs
            All parameters supported by `.plot`.

        Returns
        -------
        list of `.Line2D`
            Objects representing the plotted data.
        """
        dx = {k: v for k, v in kwargs.items()
              if k in ['base', 'subs', 'nonpositive',
                       'basex', 'subsx', 'nonposx']}
        self.set_xscale('log', **dx)
        dy = {k: v for k, v in kwargs.items()
              if k in ['base', 'subs', 'nonpositive',
                       'basey', 'subsy', 'nonposy']}
        self.set_yscale('log', **dy)
        return self.plot(
            *args, **{k: v for k, v in kwargs.items() if k not in {*dx, *dy}})

    # @_preprocess_data() # let 'plot' do the unpacking..
    @_docstring.dedent_interpd
    def semilogx(self, *args, **kwargs):
        """
        Make a plot with log scaling on the x-axis.

        Call signatures::

            semilogx([x], y, [fmt], data=None, **kwargs)
            semilogx([x], y, [fmt], [x2], y2, [fmt2], ..., **kwargs)

        This is just a thin wrapper around `.plot` which additionally changes
        the x-axis to log scaling. All the concepts and parameters of plot can
        be used here as well.

        The additional parameters *base*, *subs*, and *nonpositive* control the
        x-axis properties. They are just forwarded to `.Axes.set_xscale`.

        Parameters
        ----------
        base : float, default: 10
            Base of the x logarithm.

        subs : array-like, optional
            The location of the minor xticks. If *None*, reasonable locations
            are automatically chosen depending on the number of decades in the
            plot. See `.Axes.set_xscale` for details.

        nonpositive : {'mask', 'clip'}, default: 'mask'
            Non-positive values in x can be masked as invalid, or clipped to a
            very small positive number.

        **kwargs
            All parameters supported by `.plot`.

        Returns
        -------
        list of `.Line2D`
            Objects representing the plotted data.
        """
        d = {k: v for k, v in kwargs.items()
             if k in ['base', 'subs', 'nonpositive',
                      'basex', 'subsx', 'nonposx']}
        self.set_xscale('log', **d)
        return self.plot(
            *args, **{k: v for k, v in kwargs.items() if k not in d})

    # @_preprocess_data() # let 'plot' do the unpacking..
    @_docstring.dedent_interpd
    def semilogy(self, *args, **kwargs):
        """
        Make a plot with log scaling on the y-axis.

        Call signatures::

            semilogy([x], y, [fmt], data=None, **kwargs)
            semilogy([x], y, [fmt], [x2], y2, [fmt2], ..., **kwargs)

        This is just a thin wrapper around `.plot` which additionally changes
        the y-axis to log scaling. All the concepts and parameters of plot can
        be used here as well.

        The additional parameters *base*, *subs*, and *nonpositive* control the
        y-axis properties. They are just forwarded to `.Axes.set_yscale`.

        Parameters
        ----------
        base : float, default: 10
            Base of the y logarithm.

        subs : array-like, optional
            The location of the minor yticks. If *None*, reasonable locations
            are automatically chosen depending on the number of decades in the
            plot. See `.Axes.set_yscale` for details.

        nonpositive : {'mask', 'clip'}, default: 'mask'
            Non-positive values in y can be masked as invalid, or clipped to a
            very small positive number.

        **kwargs
            All parameters supported by `.plot`.

        Returns
        -------
        list of `.Line2D`
            Objects representing the plotted data.
        """
        d = {k: v for k, v in kwargs.items()
             if k in ['base', 'subs', 'nonpositive',
                      'basey', 'subsy', 'nonposy']}
        self.set_yscale('log', **d)
        return self.plot(
            *args, **{k: v for k, v in kwargs.items() if k not in d})

    @_preprocess_data(replace_names=["x"], label_namer="x")
    def acorr(self, x, **kwargs):
        """
        Plot the autocorrelation of *x*.

        Parameters
        ----------
        x : array-like

        detrend : callable, default: `.mlab.detrend_none` (no detrending)
            A detrending function applied to *x*.  It must have the
            signature ::

                detrend(x: np.ndarray) -> np.ndarray

        normed : bool, default: True
            If ``True``, input vectors are normalised to unit length.

        usevlines : bool, default: True
            Determines the plot style.

            If ``True``, vertical lines are plotted from 0 to the acorr value
            using `.Axes.vlines`. Additionally, a horizontal line is plotted
            at y=0 using `.Axes.axhline`.

            If ``False``, markers are plotted at the acorr values using
            `.Axes.plot`.

        maxlags : int, default: 10
            Number of lags to show. If ``None``, will return all
            ``2 * len(x) - 1`` lags.

        Returns
        -------
        lags : array (length ``2*maxlags+1``)
            The lag vector.
        c : array  (length ``2*maxlags+1``)
            The auto correlation vector.
        line : `.LineCollection` or `.Line2D`
            `.Artist` added to the Axes of the correlation:

            - `.LineCollection` if *usevlines* is True.
            - `.Line2D` if *usevlines* is False.
        b : `.Line2D` or None
            Horizontal line at 0 if *usevlines* is True
            None *usevlines* is False.

        Other Parameters
        ----------------
        linestyle : `.Line2D` property, optional
            The linestyle for plotting the data points.
            Only used if *usevlines* is ``False``.

        marker : str, default: 'o'
            The marker for plotting the data points.
            Only used if *usevlines* is ``False``.

        data : indexable object, optional
            DATA_PARAMETER_PLACEHOLDER

        **kwargs
            Additional parameters are passed to `.Axes.vlines` and
            `.Axes.axhline` if *usevlines* is ``True``; otherwise they are
            passed to `.Axes.plot`.

        Notes
        -----
        The cross correlation is performed with `numpy.correlate` with
        ``mode = "full"``.
        """
        return self.xcorr(x, x, **kwargs)

    @_preprocess_data(replace_names=["x", "y"], label_namer="y")
    def xcorr(self, x, y, normed=True, detrend=mlab.detrend_none,
              usevlines=True, maxlags=10, **kwargs):
        r"""
        Plot the cross correlation between *x* and *y*.

        The correlation with lag k is defined as
        :math:`\sum_n x[n+k] \cdot y^*[n]`, where :math:`y^*` is the complex
        conjugate of :math:`y`.

        Parameters
        ----------
        x, y : array-like of length n

        detrend : callable, default: `.mlab.detrend_none` (no detrending)
            A detrending function applied to *x* and *y*.  It must have the
            signature ::

                detrend(x: np.ndarray) -> np.ndarray

        normed : bool, default: True
            If ``True``, input vectors are normalised to unit length.

        usevlines : bool, default: True
            Determines the plot style.

            If ``True``, vertical lines are plotted from 0 to the xcorr value
            using `.Axes.vlines`. Additionally, a horizontal line is plotted
            at y=0 using `.Axes.axhline`.

            If ``False``, markers are plotted at the xcorr values using
            `.Axes.plot`.

        maxlags : int, default: 10
            Number of lags to show. If None, will return all ``2 * len(x) - 1``
            lags.

        Returns
        -------
        lags : array (length ``2*maxlags+1``)
            The lag vector.
        c : array  (length ``2*maxlags+1``)
            The auto correlation vector.
        line : `.LineCollection` or `.Line2D`
            `.Artist` added to the Axes of the correlation:

            - `.LineCollection` if *usevlines* is True.
            - `.Line2D` if *usevlines* is False.
        b : `.Line2D` or None
            Horizontal line at 0 if *usevlines* is True
            None *usevlines* is False.

        Other Parameters
        ----------------
        linestyle : `.Line2D` property, optional
            The linestyle for plotting the data points.
            Only used if *usevlines* is ``False``.

        marker : str, default: 'o'
            The marker for plotting the data points.
            Only used if *usevlines* is ``False``.

        data : indexable object, optional
            DATA_PARAMETER_PLACEHOLDER

        **kwargs
            Additional parameters are passed to `.Axes.vlines` and
            `.Axes.axhline` if *usevlines* is ``True``; otherwise they are
            passed to `.Axes.plot`.

        Notes
        -----
        The cross correlation is performed with `numpy.correlate` with
        ``mode = "full"``.
        """
        Nx = len(x)
        if Nx != len(y):
            raise ValueError('x and y must be equal length')

        x = detrend(np.asarray(x))
        y = detrend(np.asarray(y))

        correls = np.correlate(x, y, mode="full")

        if normed:
            correls /= np.sqrt(np.dot(x, x) * np.dot(y, y))

        if maxlags is None:
            maxlags = Nx - 1

        if maxlags >= Nx or maxlags < 1:
            raise ValueError('maxlags must be None or strictly '
                             'positive < %d' % Nx)

        lags = np.arange(-maxlags, maxlags + 1)
        correls = correls[Nx - 1 - maxlags:Nx + maxlags]

        if usevlines:
            a = self.vlines(lags, [0], correls, **kwargs)
            # Make label empty so only vertical lines get a legend entry
            kwargs.pop('label', '')
            b = self.axhline(**kwargs)
        else:
            kwargs.setdefault('marker', 'o')
            kwargs.setdefault('linestyle', 'None')
            a, = self.plot(lags, correls, **kwargs)
            b = None
        return lags, correls, a, b

    # Specialized plotting

    # @_preprocess_data() # let 'plot' do the unpacking..
    def step(self, x, y, *args, where='pre', data=None, **kwargs):
        """
        Make a step plot.

        Call signatures::

            step(x, y, [fmt], *, data=None, where='pre', **kwargs)
            step(x, y, [fmt], x2, y2, [fmt2], ..., *, where='pre', **kwargs)

        This is just a thin wrapper around `.plot` which changes some
        formatting options. Most of the concepts and parameters of plot can be
        used here as well.

        .. note::

            This method uses a standard plot with a step drawstyle: The *x*
            values are the reference positions and steps extend left/right/both
            directions depending on *where*.

            For the common case where you know the values and edges of the
            steps, use `~.Axes.stairs` instead.

        Parameters
        ----------
        x : array-like
            1D sequence of x positions. It is assumed, but not checked, that
            it is uniformly increasing.

        y : array-like
            1D sequence of y levels.

        fmt : str, optional
            A format string, e.g. 'g' for a green line. See `.plot` for a more
            detailed description.

            Note: While full format strings are accepted, it is recommended to
            only specify the color. Line styles are currently ignored (use
            the keyword argument *linestyle* instead). Markers are accepted
            and plotted on the given positions, however, this is a rarely
            needed feature for step plots.

        where : {'pre', 'post', 'mid'}, default: 'pre'
            Define where the steps should be placed:

            - 'pre': The y value is continued constantly to the left from
              every *x* position, i.e. the interval ``(x[i-1], x[i]]`` has the
              value ``y[i]``.
            - 'post': The y value is continued constantly to the right from
              every *x* position, i.e. the interval ``[x[i], x[i+1])`` has the
              value ``y[i]``.
            - 'mid': Steps occur half-way between the *x* positions.

        data : indexable object, optional
            An object with labelled data. If given, provide the label names to
            plot in *x* and *y*.

        **kwargs
            Additional parameters are the same as those for `.plot`.

        Returns
        -------
        list of `.Line2D`
            Objects representing the plotted data.
        """
        _api.check_in_list(('pre', 'post', 'mid'), where=where)
        kwargs['drawstyle'] = 'steps-' + where
        return self.plot(x, y, *args, data=data, **kwargs)

    @staticmethod
    def _convert_dx(dx, x0, xconv, convert):
        """
        Small helper to do logic of width conversion flexibly.

        *dx* and *x0* have units, but *xconv* has already been converted
        to unitless (and is an ndarray).  This allows the *dx* to have units
        that are different from *x0*, but are still accepted by the
        ``__add__`` operator of *x0*.
        """

        # x should be an array...
        assert type(xconv) is np.ndarray

        if xconv.size == 0:
            # xconv has already been converted, but maybe empty...
            return convert(dx)

        try:
            # attempt to add the width to x0; this works for
            # datetime+timedelta, for instance

            # only use the first element of x and x0.  This saves
            # having to be sure addition works across the whole
            # vector.  This is particularly an issue if
            # x0 and dx are lists so x0 + dx just concatenates the lists.
            # We can't just cast x0 and dx to numpy arrays because that
            # removes the units from unit packages like `pint` that
            # wrap numpy arrays.
            try:
                x0 = cbook._safe_first_finite(x0)
            except (TypeError, IndexError, KeyError):
                pass
            except StopIteration:
                # this means we found no finite element, fall back to first
                # element unconditionally
                x0 = cbook.safe_first_element(x0)

            try:
                x = cbook._safe_first_finite(xconv)
            except (TypeError, IndexError, KeyError):
                x = xconv
            except StopIteration:
                # this means we found no finite element, fall back to first
                # element unconditionally
                x = cbook.safe_first_element(xconv)

            delist = False
            if not np.iterable(dx):
                dx = [dx]
                delist = True
            dx = [convert(x0 + ddx) - x for ddx in dx]
            if delist:
                dx = dx[0]
        except (ValueError, TypeError, AttributeError):
            # if the above fails (for any reason) just fallback to what
            # we do by default and convert dx by itself.
            dx = convert(dx)
        return dx

    @_preprocess_data()
    @_docstring.dedent_interpd
    def bar(self, x, height, width=0.8, bottom=None, *, align="center",
            **kwargs):
        r"""
        Make a bar plot.

        The bars are positioned at *x* with the given *align*\ment. Their
        dimensions are given by *height* and *width*. The vertical baseline
        is *bottom* (default 0).

        Many parameters can take either a single value applying to all bars
        or a sequence of values, one for each bar.

        Parameters
        ----------
        x : float or array-like
            The x coordinates of the bars. See also *align* for the
            alignment of the bars to the coordinates.

        height : float or array-like
            The height(s) of the bars.

        width : float or array-like, default: 0.8
            The width(s) of the bars.

        bottom : float or array-like, default: 0
            The y coordinate(s) of the bottom side(s) of the bars.

        align : {'center', 'edge'}, default: 'center'
            Alignment of the bars to the *x* coordinates:

            - 'center': Center the base on the *x* positions.
            - 'edge': Align the left edges of the bars with the *x* positions.

            To align the bars on the right edge pass a negative *width* and
            ``align='edge'``.

        Returns
        -------
        `.BarContainer`
            Container with all the bars and optionally errorbars.

        Other Parameters
        ----------------
        color : color or list of color, optional
            The colors of the bar faces.

        edgecolor : color or list of color, optional
            The colors of the bar edges.

        linewidth : float or array-like, optional
            Width of the bar edge(s). If 0, don't draw edges.

        tick_label : str or list of str, optional
            The tick labels of the bars.
            Default: None (Use default numeric labels.)

        label : str or list of str, optional
            A single label is attached to the resulting `.BarContainer` as a
            label for the whole dataset.
            If a list is provided, it must be the same length as *x* and
            labels the individual bars. Repeated labels are not de-duplicated
            and will cause repeated label entries, so this is best used when
            bars also differ in style (e.g., by passing a list to *color*.)

        xerr, yerr : float or array-like of shape(N,) or shape(2, N), optional
            If not *None*, add horizontal / vertical errorbars to the bar tips.
            The values are +/- sizes relative to the data:

            - scalar: symmetric +/- values for all bars
            - shape(N,): symmetric +/- values for each bar
            - shape(2, N): Separate - and + values for each bar. First row
              contains the lower errors, the second row contains the upper
              errors.
            - *None*: No errorbar. (Default)

            See :doc:`/gallery/statistics/errorbar_features` for an example on
            the usage of *xerr* and *yerr*.

        ecolor : color or list of color, default: 'black'
            The line color of the errorbars.

        capsize : float, default: :rc:`errorbar.capsize`
           The length of the error bar caps in points.

        error_kw : dict, optional
            Dictionary of keyword arguments to be passed to the
            `~.Axes.errorbar` method. Values of *ecolor* or *capsize* defined
            here take precedence over the independent keyword arguments.

        log : bool, default: False
            If *True*, set the y-axis to be log scale.

        data : indexable object, optional
            DATA_PARAMETER_PLACEHOLDER

        **kwargs : `.Rectangle` properties

        %(Rectangle:kwdoc)s

        See Also
        --------
        barh : Plot a horizontal bar plot.

        Notes
        -----
        Stacked bars can be achieved by passing individual *bottom* values per
        bar. See :doc:`/gallery/lines_bars_and_markers/bar_stacked`.
        """
        kwargs = cbook.normalize_kwargs(kwargs, mpatches.Patch)
        color = kwargs.pop('color', None)
        if color is None:
            color = self._get_patches_for_fill.get_next_color()
        edgecolor = kwargs.pop('edgecolor', None)
        linewidth = kwargs.pop('linewidth', None)
        hatch = kwargs.pop('hatch', None)

        # Because xerr and yerr will be passed to errorbar, most dimension
        # checking and processing will be left to the errorbar method.
        xerr = kwargs.pop('xerr', None)
        yerr = kwargs.pop('yerr', None)
        error_kw = kwargs.pop('error_kw', {})
        ezorder = error_kw.pop('zorder', None)
        if ezorder is None:
            ezorder = kwargs.get('zorder', None)
            if ezorder is not None:
                # If using the bar zorder, increment slightly to make sure
                # errorbars are drawn on top of bars
                ezorder += 0.01
        error_kw.setdefault('zorder', ezorder)
        ecolor = kwargs.pop('ecolor', 'k')
        capsize = kwargs.pop('capsize', mpl.rcParams["errorbar.capsize"])
        error_kw.setdefault('ecolor', ecolor)
        error_kw.setdefault('capsize', capsize)

        # The keyword argument *orientation* is used by barh() to defer all
        # logic and drawing to bar(). It is considered internal and is
        # intentionally not mentioned in the docstring.
        orientation = kwargs.pop('orientation', 'vertical')
        _api.check_in_list(['vertical', 'horizontal'], orientation=orientation)
        log = kwargs.pop('log', False)
        label = kwargs.pop('label', '')
        tick_labels = kwargs.pop('tick_label', None)

        y = bottom  # Matches barh call signature.
        if orientation == 'vertical':
            if y is None:
                y = 0
        else:  # horizontal
            if x is None:
                x = 0

        if orientation == 'vertical':
            self._process_unit_info(
                [("x", x), ("y", height)], kwargs, convert=False)
            if log:
                self.set_yscale('log', nonpositive='clip')
        else:  # horizontal
            self._process_unit_info(
                [("x", width), ("y", y)], kwargs, convert=False)
            if log:
                self.set_xscale('log', nonpositive='clip')

        # lets do some conversions now since some types cannot be
        # subtracted uniformly
        if self.xaxis is not None:
            x0 = x
            x = np.asarray(self.convert_xunits(x))
            width = self._convert_dx(width, x0, x, self.convert_xunits)
            if xerr is not None:
                xerr = self._convert_dx(xerr, x0, x, self.convert_xunits)
        if self.yaxis is not None:
            y0 = y
            y = np.asarray(self.convert_yunits(y))
            height = self._convert_dx(height, y0, y, self.convert_yunits)
            if yerr is not None:
                yerr = self._convert_dx(yerr, y0, y, self.convert_yunits)

        x, height, width, y, linewidth, hatch = np.broadcast_arrays(
            # Make args iterable too.
            np.atleast_1d(x), height, width, y, linewidth, hatch)

        # Now that units have been converted, set the tick locations.
        if orientation == 'vertical':
            tick_label_axis = self.xaxis
            tick_label_position = x
        else:  # horizontal
            tick_label_axis = self.yaxis
            tick_label_position = y

        if not isinstance(label, str) and np.iterable(label):
            bar_container_label = '_nolegend_'
            patch_labels = label
        else:
            bar_container_label = label
            patch_labels = ['_nolegend_'] * len(x)
        if len(patch_labels) != len(x):
            raise ValueError(f'number of labels ({len(patch_labels)}) '
                             f'does not match number of bars ({len(x)}).')

        linewidth = itertools.cycle(np.atleast_1d(linewidth))
        hatch = itertools.cycle(np.atleast_1d(hatch))
        color = itertools.chain(itertools.cycle(mcolors.to_rgba_array(color)),
                                # Fallback if color == "none".
                                itertools.repeat('none'))
        if edgecolor is None:
            edgecolor = itertools.repeat(None)
        else:
            edgecolor = itertools.chain(
                itertools.cycle(mcolors.to_rgba_array(edgecolor)),
                # Fallback if edgecolor == "none".
                itertools.repeat('none'))

        # We will now resolve the alignment and really have
        # left, bottom, width, height vectors
        _api.check_in_list(['center', 'edge'], align=align)
        if align == 'center':
            if orientation == 'vertical':
                try:
                    left = x - width / 2
                except TypeError as e:
                    raise TypeError(f'the dtypes of parameters x ({x.dtype}) '
                                    f'and width ({width.dtype}) '
                                    f'are incompatible') from e
                bottom = y
            else:  # horizontal
                try:
                    bottom = y - height / 2
                except TypeError as e:
                    raise TypeError(f'the dtypes of parameters y ({y.dtype}) '
                                    f'and height ({height.dtype}) '
                                    f'are incompatible') from e
                left = x
        else:  # edge
            left = x
            bottom = y

        patches = []
        args = zip(left, bottom, width, height, color, edgecolor, linewidth,
                   hatch, patch_labels)
        for l, b, w, h, c, e, lw, htch, lbl in args:
            r = mpatches.Rectangle(
                xy=(l, b), width=w, height=h,
                facecolor=c,
                edgecolor=e,
                linewidth=lw,
                label=lbl,
                hatch=htch,
            )
            r._internal_update(kwargs)
            r.get_path()._interpolation_steps = 100
            if orientation == 'vertical':
                r.sticky_edges.y.append(b)
            else:  # horizontal
                r.sticky_edges.x.append(l)
            self.add_patch(r)
            patches.append(r)

        if xerr is not None or yerr is not None:
            if orientation == 'vertical':
                # using list comps rather than arrays to preserve unit info
                ex = [l + 0.5 * w for l, w in zip(left, width)]
                ey = [b + h for b, h in zip(bottom, height)]

            else:  # horizontal
                # using list comps rather than arrays to preserve unit info
                ex = [l + w for l, w in zip(left, width)]
                ey = [b + 0.5 * h for b, h in zip(bottom, height)]

            error_kw.setdefault("label", '_nolegend_')

            errorbar = self.errorbar(ex, ey,
                                     yerr=yerr, xerr=xerr,
                                     fmt='none', **error_kw)
        else:
            errorbar = None

        self._request_autoscale_view()

        if orientation == 'vertical':
            datavalues = height
        else:  # horizontal
            datavalues = width

        bar_container = BarContainer(patches, errorbar, datavalues=datavalues,
                                     orientation=orientation,
                                     label=bar_container_label)
        self.add_container(bar_container)

        if tick_labels is not None:
            tick_labels = np.broadcast_to(tick_labels, len(patches))
            tick_label_axis.set_ticks(tick_label_position)
            tick_label_axis.set_ticklabels(tick_labels)

        return bar_container

    def labels_match_values(self, x, measurement):
        """
        Check if the number of labels matches the number of measurements.

        Parameters
        -----------
        x : Array of integers
            Entry for each type of bar in group.
        measurement : Tuple of floats
            Heights of the bars in a group.
        """
        if isinstance(measurement, int):
            if (x.size > measurement):
                raise ValueError("Not enough values provided.")
        else:
            if (x.size > len(measurement)):
                raise ValueError("Not enough values provided.")
            if (x.size < len(measurement)):
                raise ValueError("Not enough groups provided.")

    # starter code from feature 24313
    def grouped_bar(self, x, heights, width, group_labels=None):
        """
        Add grouped bars to a bar graph. Each group has a bar from 
        each possible type of bar. Can be labeled with the labels 
        in grouped_bar.

        Parameters
        -----------
        x : Array of integers
            Entry for each type of bar in group.
        heights : dictionary where key is string / value is tuple:
            string: label representing the current type of bar.
            tuple: heights of the bars corrresponding to that type bar.
        width: Integer
            Width of the bars
        group_labels : array-like of str, optional
            The labels of the data groups.
        """
        multiplier = 0

        # Loop through the bars adding them to the currect group
        for attribute, measurement in heights.items():

            # Make sure number of bar type matches number of bars
            self.labels_match_values(x, measurement)

            # Get x position
            offset = width * multiplier

            # set bars
            rects = self.bar(x + offset, measurement, width,
                             label=attribute)
            # set bar labels
            self.bar_label(rects, padding=3)
            multiplier += 1

        if (group_labels != None):
            if (x.size > 0):
                if (x[-1] + 1 == len(group_labels)):
                    # If enough group labels are given set group labels
                    self.set_xticks(x + width, group_labels)
            else:
                raise ValueError("Not enough group labels provided.")

    # @_preprocess_data() # let 'bar' do the unpacking..

    @_docstring.dedent_interpd
    def barh(self, y, width, height=0.8, left=None, *, align="center",
             data=None, **kwargs):
        r"""
        Make a horizontal bar plot.

        The bars are positioned at *y* with the given *align*\ment. Their
        dimensions are given by *width* and *height*. The horizontal baseline
        is *left* (default 0).

        Many parameters can take either a single value applying to all bars
        or a sequence of values, one for each bar.

        Parameters
        ----------
        y : float or array-like
            The y coordinates of the bars. See also *align* for the
            alignment of the bars to the coordinates.

        width : float or array-like
            The width(s) of the bars.

        height : float or array-like, default: 0.8
            The heights of the bars.

        left : float or array-like, default: 0
            The x coordinates of the left side(s) of the bars.

        align : {'center', 'edge'}, default: 'center'
            Alignment of the base to the *y* coordinates*:

            - 'center': Center the bars on the *y* positions.
            - 'edge': Align the bottom edges of the bars with the *y*
              positions.

            To align the bars on the top edge pass a negative *height* and
            ``align='edge'``.

        Returns
        -------
        `.BarContainer`
            Container with all the bars and optionally errorbars.

        Other Parameters
        ----------------
        color : color or list of color, optional
            The colors of the bar faces.

        edgecolor : color or list of color, optional
            The colors of the bar edges.

        linewidth : float or array-like, optional
            Width of the bar edge(s). If 0, don't draw edges.

        tick_label : str or list of str, optional
            The tick labels of the bars.
            Default: None (Use default numeric labels.)

        label : str or list of str, optional
            A single label is attached to the resulting `.BarContainer` as a
            label for the whole dataset.
            If a list is provided, it must be the same length as *y* and
            labels the individual bars. Repeated labels are not de-duplicated
            and will cause repeated label entries, so this is best used when
            bars also differ in style (e.g., by passing a list to *color*.)

        xerr, yerr : float or array-like of shape(N,) or shape(2, N), optional
            If not *None*, add horizontal / vertical errorbars to the bar tips.
            The values are +/- sizes relative to the data:

            - scalar: symmetric +/- values for all bars
            - shape(N,): symmetric +/- values for each bar
            - shape(2, N): Separate - and + values for each bar. First row
              contains the lower errors, the second row contains the upper
              errors.
            - *None*: No errorbar. (default)

            See :doc:`/gallery/statistics/errorbar_features` for an example on
            the usage of *xerr* and *yerr*.

        ecolor : color or list of color, default: 'black'
            The line color of the errorbars.

        capsize : float, default: :rc:`errorbar.capsize`
           The length of the error bar caps in points.

        error_kw : dict, optional
            Dictionary of keyword arguments to be passed to the
            `~.Axes.errorbar` method. Values of *ecolor* or *capsize* defined
            here take precedence over the independent keyword arguments.

        log : bool, default: False
            If ``True``, set the x-axis to be log scale.

        data : indexable object, optional
            If given, all parameters also accept a string ``s``, which is
            interpreted as ``data[s]`` (unless this raises an exception).

        **kwargs : `.Rectangle` properties

        %(Rectangle:kwdoc)s

        See Also
        --------
        bar : Plot a vertical bar plot.

        Notes
        -----
        Stacked bars can be achieved by passing individual *left* values per
        bar. See
        :doc:`/gallery/lines_bars_and_markers/horizontal_barchart_distribution`.
        """
        kwargs.setdefault('orientation', 'horizontal')
        patches = self.bar(x=left, height=height, width=width, bottom=y,
                           align=align, data=data, **kwargs)
        return patches

    def bar_label(self, container, labels=None, *, fmt="%g", label_type="edge",
                  padding=0, **kwargs):
        """
        Label a bar plot.

        Adds labels to bars in the given `.BarContainer`.
        You may need to adjust the axis limits to fit the labels.

        Parameters
        ----------
        container : `.BarContainer`
            Container with all the bars and optionally errorbars, likely
            returned from `.bar` or `.barh`.

        labels : array-like, optional
            A list of label texts, that should be displayed. If not given, the
            label texts will be the data values formatted with *fmt*.

        fmt : str or callable, default: '%g'
            An unnamed %-style or {}-style format string for the label or a
            function to call with the value as the first argument.
            When *fmt* is a string and can be interpreted in both formats,
            %-style takes precedence over {}-style.

            .. versionadded:: 3.7
               Support for {}-style format string and callables.

        label_type : {'edge', 'center'}, default: 'edge'
            The label type. Possible values:

            - 'edge': label placed at the end-point of the bar segment, and the
              value displayed will be the position of that end-point.
            - 'center': label placed in the center of the bar segment, and the
              value displayed will be the length of that segment.
              (useful for stacked bars, i.e.,
              :doc:`/gallery/lines_bars_and_markers/bar_label_demo`)

        padding : float, default: 0
            Distance of label from the end of the bar, in points.

        **kwargs
            Any remaining keyword arguments are passed through to
            `.Axes.annotate`. The alignment parameters (
            *horizontalalignment* / *ha*, *verticalalignment* / *va*) are
            not supported because the labels are automatically aligned to
            the bars.

        Returns
        -------
        list of `.Text`
            A list of `.Text` instances for the labels.
        """
        for key in ['horizontalalignment', 'ha', 'verticalalignment', 'va']:
            if key in kwargs:
                raise ValueError(
                    f"Passing {key!r} to bar_label() is not supported.")

        a, b = self.yaxis.get_view_interval()
        y_inverted = a > b
        c, d = self.xaxis.get_view_interval()
        x_inverted = c > d

        # want to know whether to put label on positive or negative direction
        # cannot use np.sign here because it will return 0 if x == 0
        def sign(x):
            return 1 if x >= 0 else -1

        _api.check_in_list(['edge', 'center'], label_type=label_type)

        bars = container.patches
        errorbar = container.errorbar
        datavalues = container.datavalues
        orientation = container.orientation

        if errorbar:
            # check "ErrorbarContainer" for the definition of these elements
            lines = errorbar.lines  # attribute of "ErrorbarContainer" (tuple)
            barlinecols = lines[2]  # 0: data_line, 1: caplines, 2: barlinecols
            barlinecol = barlinecols[0]  # the "LineCollection" of error bars
            errs = barlinecol.get_segments()
        else:
            errs = []

        if labels is None:
            labels = []

        annotations = []

        for bar, err, dat, lbl in itertools.zip_longest(
                bars, errs, datavalues, labels
        ):
            (x0, y0), (x1, y1) = bar.get_bbox().get_points()
            xc, yc = (x0 + x1) / 2, (y0 + y1) / 2

            if orientation == "vertical":
                extrema = max(y0, y1) if dat >= 0 else min(y0, y1)
                length = abs(y0 - y1)
            else:  # horizontal
                extrema = max(x0, x1) if dat >= 0 else min(x0, x1)
                length = abs(x0 - x1)

            if err is None or np.size(err) == 0:
                endpt = extrema
            elif orientation == "vertical":
                endpt = err[:, 1].max() if dat >= 0 else err[:, 1].min()
            else:  # horizontal
                endpt = err[:, 0].max() if dat >= 0 else err[:, 0].min()

            if label_type == "center":
                value = sign(dat) * length
            else:  # edge
                value = extrema

            if label_type == "center":
                xy = (0.5, 0.5)
                kwargs["xycoords"] = (
                    lambda r, b=bar:
                        mtransforms.Bbox.intersection(
                            b.get_window_extent(r), b.get_clip_box()
                        )
                )
            else:  # edge
                if orientation == "vertical":
                    xy = xc, endpt
                else:  # horizontal
                    xy = endpt, yc

            if orientation == "vertical":
                y_direction = -1 if y_inverted else 1
                xytext = 0, y_direction * sign(dat) * padding
            else:  # horizontal
                x_direction = -1 if x_inverted else 1
                xytext = x_direction * sign(dat) * padding, 0

            if label_type == "center":
                ha, va = "center", "center"
            else:  # edge
                if orientation == "vertical":
                    ha = 'center'
                    if y_inverted:
                        va = 'top' if dat > 0 else 'bottom'  # also handles NaN
                    else:
                        va = 'top' if dat < 0 else 'bottom'  # also handles NaN
                else:  # horizontal
                    if x_inverted:
                        ha = 'right' if dat > 0 else 'left'  # also handles NaN
                    else:
                        ha = 'right' if dat < 0 else 'left'  # also handles NaN
                    va = 'center'

            if np.isnan(dat):
                lbl = ''

            if lbl is None:
                if isinstance(fmt, str):
                    lbl = cbook._auto_format_str(fmt, value)
                elif callable(fmt):
                    lbl = fmt(value)
                else:
                    raise TypeError("fmt must be a str or callable")
            annotation = self.annotate(lbl,
                                       xy, xytext, textcoords="offset points",
                                       ha=ha, va=va, **kwargs)
            annotations.append(annotation)

        return annotations

    @_preprocess_data()
    @_docstring.dedent_interpd
    def broken_barh(self, xranges, yrange, **kwargs):
        """
        Plot a horizontal sequence of rectangles.

        A rectangle is drawn for each element of *xranges*. All rectangles
        have the same vertical position and size defined by *yrange*.

        Parameters
        ----------
        xranges : sequence of tuples (*xmin*, *xwidth*)
            The x-positions and extends of the rectangles. For each tuple
            (*xmin*, *xwidth*) a rectangle is drawn from *xmin* to *xmin* +
            *xwidth*.
        yrange : (*ymin*, *yheight*)
            The y-position and extend for all the rectangles.

        Returns
        -------
        `~.collections.PolyCollection`

        Other Parameters
        ----------------
        data : indexable object, optional
            DATA_PARAMETER_PLACEHOLDER
        **kwargs : `.PolyCollection` properties

            Each *kwarg* can be either a single argument applying to all
            rectangles, e.g.::

                facecolors='black'

            or a sequence of arguments over which is cycled, e.g.::

                facecolors=('black', 'blue')

            would create interleaving black and blue rectangles.

            Supported keywords:

            %(PolyCollection:kwdoc)s
        """
        # process the unit information
        xdata = cbook._safe_first_finite(xranges) if len(xranges) else None
        ydata = cbook._safe_first_finite(yrange) if len(yrange) else None
        self._process_unit_info(
            [("x", xdata), ("y", ydata)], kwargs, convert=False)

        vertices = []
        y0, dy = yrange
        y0, y1 = self.convert_yunits((y0, y0 + dy))
        for xr in xranges:  # convert the absolute values, not the x and dx
            try:
                x0, dx = xr
            except Exception:
                raise ValueError(
                    "each range in xrange must be a sequence with two "
                    "elements (i.e. xrange must be an (N, 2) array)") from None
            x0, x1 = self.convert_xunits((x0, x0 + dx))
            vertices.append([(x0, y0), (x0, y1), (x1, y1), (x1, y0)])

        col = mcoll.PolyCollection(np.array(vertices), **kwargs)
        self.add_collection(col, autolim=True)
        self._request_autoscale_view()

        return col

    @_preprocess_data()
    @_api.delete_parameter("3.6", "use_line_collection")
    def stem(self, *args, linefmt=None, markerfmt=None, basefmt=None, bottom=0,
             label=None, use_line_collection=True, orientation='vertical'):
        """
        Create a stem plot.

        A stem plot draws lines perpendicular to a baseline at each location
        *locs* from the baseline to *heads*, and places a marker there. For
        vertical stem plots (the default), the *locs* are *x* positions, and
        the *heads* are *y* values. For horizontal stem plots, the *locs* are
        *y* positions, and the *heads* are *x* values.

        Call signature::

          stem([locs,] heads, linefmt=None, markerfmt=None, basefmt=None)

        The *locs*-positions are optional. *linefmt* may be provided as
        positional, but all other formats must be provided as keyword
        arguments.

        Parameters
        ----------
        locs : array-like, default: (0, 1, ..., len(heads) - 1)
            For vertical stem plots, the x-positions of the stems.
            For horizontal stem plots, the y-positions of the stems.

        heads : array-like
            For vertical stem plots, the y-values of the stem heads.
            For horizontal stem plots, the x-values of the stem heads.

        linefmt : str, optional
            A string defining the color and/or linestyle of the vertical lines:

            =========  =============
            Character  Line Style
            =========  =============
            ``'-'``    solid line
            ``'--'``   dashed line
            ``'-.'``   dash-dot line
            ``':'``    dotted line
            =========  =============

            Default: 'C0-', i.e. solid line with the first color of the color
            cycle.

            Note: Markers specified through this parameter (e.g. 'x') will be
            silently ignored (unless using ``use_line_collection=False``).
            Instead, markers should be specified using *markerfmt*.

        markerfmt : str, optional
            A string defining the color and/or shape of the markers at the stem
            heads. If the marker is not given, use the marker 'o', i.e. filled
            circles. If the color is not given, use the color from *linefmt*.

        basefmt : str, default: 'C3-' ('C2-' in classic mode)
            A format string defining the properties of the baseline.

        orientation : {'vertical', 'horizontal'}, default: 'vertical'
            If 'vertical', will produce a plot with stems oriented vertically,
            If 'horizontal', the stems will be oriented horizontally.

        bottom : float, default: 0
            The y/x-position of the baseline (depending on orientation).

        label : str, default: None
            The label to use for the stems in legends.

        use_line_collection : bool, default: True
            *Deprecated since 3.6*

            If ``True``, store and plot the stem lines as a
            `~.collections.LineCollection` instead of individual lines, which
            significantly increases performance.  If ``False``, defaults to the
            old behavior of using a list of `.Line2D` objects.

        data : indexable object, optional
            DATA_PARAMETER_PLACEHOLDER

        Returns
        -------
        `.StemContainer`
            The container may be treated like a tuple
            (*markerline*, *stemlines*, *baseline*)

        Notes
        -----
        .. seealso::
            The MATLAB function
            `stem <https://www.mathworks.com/help/matlab/ref/stem.html>`_
            which inspired this method.
        """
        if not 1 <= len(args) <= 3:
            raise TypeError('stem expected between 1 or 3 positional '
                            f'arguments, got {args}')
        _api.check_in_list(['horizontal', 'vertical'], orientation=orientation)

        if len(args) == 1:
            heads, = args
            locs = np.arange(len(heads))
            args = ()
        elif isinstance(args[1], str):
            heads, *args = args
            locs = np.arange(len(heads))
        else:
            locs, heads, *args = args

        if orientation == 'vertical':
            locs, heads = self._process_unit_info([("x", locs), ("y", heads)])
        else:  # horizontal
            heads, locs = self._process_unit_info([("x", heads), ("y", locs)])

        # resolve line format
        if linefmt is None:
            linefmt = args[0] if len(args) > 0 else "C0-"
        linestyle, linemarker, linecolor = _process_plot_format(linefmt)

        # resolve marker format
        if markerfmt is None:
            # if not given as kwarg, fall back to 'o'
            markerfmt = "o"
        if markerfmt == '':
            markerfmt = ' '  # = empty line style; '' would resolve rcParams
        markerstyle, markermarker, markercolor = \
            _process_plot_format(markerfmt)
        if markermarker is None:
            markermarker = 'o'
        if markerstyle is None:
            markerstyle = 'None'
        if markercolor is None:
            markercolor = linecolor

        # resolve baseline format
        if basefmt is None:
            basefmt = ("C2-" if mpl.rcParams["_internal.classic_mode"] else
                       "C3-")
        basestyle, basemarker, basecolor = _process_plot_format(basefmt)

        # New behaviour in 3.1 is to use a LineCollection for the stemlines
        if use_line_collection:
            if linestyle is None:
                linestyle = mpl.rcParams['lines.linestyle']
            xlines = self.vlines if orientation == "vertical" else self.hlines
            stemlines = xlines(
                locs, bottom, heads,
                colors=linecolor, linestyles=linestyle, label="_nolegend_")
        # Old behaviour is to plot each of the lines individually
        else:
            stemlines = []
            for loc, head in zip(locs, heads):
                if orientation == 'horizontal':
                    xs = [bottom, head]
                    ys = [loc, loc]
                else:
                    xs = [loc, loc]
                    ys = [bottom, head]
                l, = self.plot(xs, ys,
                               color=linecolor, linestyle=linestyle,
                               marker=linemarker, label="_nolegend_")
                stemlines.append(l)

        if orientation == 'horizontal':
            marker_x = heads
            marker_y = locs
            baseline_x = [bottom, bottom]
            baseline_y = [np.min(locs), np.max(locs)]
        else:
            marker_x = locs
            marker_y = heads
            baseline_x = [np.min(locs), np.max(locs)]
            baseline_y = [bottom, bottom]

        markerline, = self.plot(marker_x, marker_y,
                                color=markercolor, linestyle=markerstyle,
                                marker=markermarker, label="_nolegend_")

        baseline, = self.plot(baseline_x, baseline_y,
                              color=basecolor, linestyle=basestyle,
                              marker=basemarker, label="_nolegend_")

        stem_container = StemContainer((markerline, stemlines, baseline),
                                       label=label)
        self.add_container(stem_container)
        return stem_container

    @_preprocess_data(replace_names=["x", "explode", "labels", "colors"])
    def pie(self, x, explode=None, labels=None, colors=None,
            autopct=None, pctdistance=0.6, shadow=False, labeldistance=1.1,
            startangle=0, radius=1, counterclock=True,
            wedgeprops=None, textprops=None, center=(0, 0),
            frame=False, rotatelabels=False, *, normalize=True, hatch=None):
        """
        Plot a pie chart.

        Make a pie chart of array *x*.  The fractional area of each wedge is
        given by ``x/sum(x)``.

        The wedges are plotted counterclockwise, by default starting from the
        x-axis.

        Parameters
        ----------
        x : 1D array-like
            The wedge sizes.

        explode : array-like, default: None
            If not *None*, is a ``len(x)`` array which specifies the fraction
            of the radius with which to offset each wedge.

        labels : list, default: None
            A sequence of strings providing the labels for each wedge

        colors : array-like, default: None
            A sequence of colors through which the pie chart will cycle.  If
            *None*, will use the colors in the currently active cycle.

        hatch : str or list, default: None
            Hatching pattern applied to all pie wedges or sequence of patterns
            through which the chart will cycle. For a list of valid patterns,
            see :doc:`/gallery/shapes_and_collections/hatch_style_reference`.

            .. versionadded:: 3.7

        autopct : None or str or callable, default: None
            If not *None*, *autopct* is a string or function used to label the
            wedges with their numeric value. The label will be placed inside
            the wedge. If *autopct* is a format string, the label will be
            ``fmt % pct``. If *autopct* is a function, then it will be called.

        pctdistance : float, default: 0.6
            The relative distance along the radius at which the the text
            generated by *autopct* is drawn. To draw the text outside the pie,
            set *pctdistance* > 1. This parameter is ignored if *autopct* is
            ``None``.

        labeldistance : float or None, default: 1.1
            The relative distance along the radius at which the labels are
            drawn. To draw the labels inside the pie, set  *labeldistance* < 1.
            If set to ``None``, labels are not drawn but are still stored for
            use in `.legend`.

        shadow : bool, default: False
            Draw a shadow beneath the pie.

        startangle : float, default: 0 degrees
            The angle by which the start of the pie is rotated,
            counterclockwise from the x-axis.

        radius : float, default: 1
            The radius of the pie.

        counterclock : bool, default: True
            Specify fractions direction, clockwise or counterclockwise.

        wedgeprops : dict, default: None
            Dict of arguments passed to each `.patches.Wedge` of the pie.
            For example, ``wedgeprops = {'linewidth': 3}`` sets the width of
            the wedge border lines equal to 3. By default, ``clip_on=False``.
            When there is a conflict between these properties and other
            keywords, properties passed to *wedgeprops* take precedence.

        textprops : dict, default: None
            Dict of arguments to pass to the text objects.

        center : (float, float), default: (0, 0)
            The coordinates of the center of the chart.

        frame : bool, default: False
            Plot Axes frame with the chart if true.

        rotatelabels : bool, default: False
            Rotate each label to the angle of the corresponding slice if true.

        normalize : bool, default: True
            When *True*, always make a full pie by normalizing x so that
            ``sum(x) == 1``. *False* makes a partial pie if ``sum(x) <= 1``
            and raises a `ValueError` for ``sum(x) > 1``.

        data : indexable object, optional
            DATA_PARAMETER_PLACEHOLDER

        Returns
        -------
        patches : list
            A sequence of `matplotlib.patches.Wedge` instances

        texts : list
            A list of the label `.Text` instances.

        autotexts : list
            A list of `.Text` instances for the numeric labels. This will only
            be returned if the parameter *autopct* is not *None*.

        Notes
        -----
        The pie chart will probably look best if the figure and Axes are
        square, or the Axes aspect is equal.
        This method sets the aspect ratio of the axis to "equal".
        The Axes aspect ratio can be controlled with `.Axes.set_aspect`.
        """
        self.set_aspect('equal')
        # The use of float32 is "historical", but can't be changed without
        # regenerating the test baselines.
        x = np.asarray(x, np.float32)
        if x.ndim > 1:
            raise ValueError("x must be 1D")

        if np.any(x < 0):
            raise ValueError("Wedge sizes 'x' must be non negative values")

        sx = x.sum()

        if normalize:
            x = x / sx
        elif sx > 1:
            raise ValueError('Cannot plot an unnormalized pie with sum(x) > 1')
        if labels is None:
            labels = [''] * len(x)
        if explode is None:
            explode = [0] * len(x)
        if len(x) != len(labels):
            raise ValueError("'label' must be of length 'x'")
        if len(x) != len(explode):
            raise ValueError("'explode' must be of length 'x'")
        if colors is None:
            get_next_color = self._get_patches_for_fill.get_next_color
        else:
            color_cycle = itertools.cycle(colors)

            def get_next_color():
                return next(color_cycle)

        hatch_cycle = itertools.cycle(np.atleast_1d(hatch))

        _api.check_isinstance(Number, radius=radius, startangle=startangle)
        if radius <= 0:
            raise ValueError(f'radius must be a positive number, not {radius}')

        # Starting theta1 is the start fraction of the circle
        theta1 = startangle / 360

        if wedgeprops is None:
            wedgeprops = {}
        if textprops is None:
            textprops = {}

        texts = []
        slices = []
        autotexts = []

        for frac, label, expl in zip(x, labels, explode):
            x, y = center
            theta2 = (theta1 + frac) if counterclock else (theta1 - frac)
            thetam = 2 * np.pi * 0.5 * (theta1 + theta2)
            x += expl * math.cos(thetam)
            y += expl * math.sin(thetam)

            w = mpatches.Wedge((x, y), radius, 360. * min(theta1, theta2),
                               360. * max(theta1, theta2),
                               facecolor=get_next_color(),
                               hatch=next(hatch_cycle),
                               clip_on=False,
                               label=label)
            w.set(**wedgeprops)
            slices.append(w)
            self.add_patch(w)

            if shadow:
                # Make sure to add a shadow after the call to add_patch so the
                # figure and transform props will be set.
                shad = mpatches.Shadow(w, -0.02, -0.02, label='_nolegend_')
                self.add_patch(shad)

            if labeldistance is not None:
                xt = x + labeldistance * radius * math.cos(thetam)
                yt = y + labeldistance * radius * math.sin(thetam)
                label_alignment_h = 'left' if xt > 0 else 'right'
                label_alignment_v = 'center'
                label_rotation = 'horizontal'
                if rotatelabels:
                    label_alignment_v = 'bottom' if yt > 0 else 'top'
                    label_rotation = (np.rad2deg(thetam)
                                      + (0 if xt > 0 else 180))
                t = self.text(xt, yt, label,
                              clip_on=False,
                              horizontalalignment=label_alignment_h,
                              verticalalignment=label_alignment_v,
                              rotation=label_rotation,
                              size=mpl.rcParams['xtick.labelsize'])
                t.set(**textprops)
                texts.append(t)

            if autopct is not None:
                xt = x + pctdistance * radius * math.cos(thetam)
                yt = y + pctdistance * radius * math.sin(thetam)
                if isinstance(autopct, str):
                    s = autopct % (100. * frac)
                elif callable(autopct):
                    s = autopct(100. * frac)
                else:
                    raise TypeError(
                        'autopct must be callable or a format string')
                t = self.text(xt, yt, s,
                              clip_on=False,
                              horizontalalignment='center',
                              verticalalignment='center')
                t.set(**textprops)
                autotexts.append(t)

            theta1 = theta2

        if frame:
            self._request_autoscale_view()
        else:
            self.set(frame_on=False, xticks=[], yticks=[],
                     xlim=(-1.25 + center[0], 1.25 + center[0]),
                     ylim=(-1.25 + center[1], 1.25 + center[1]))

        if autopct is None:
            return slices, texts
        else:
            return slices, texts, autotexts

    @staticmethod
    def _errorevery_to_mask(x, errorevery):
        """
        Normalize `errorbar`'s *errorevery* to be a boolean mask for data *x*.

        This function is split out to be usable both by 2D and 3D errorbars.
        """
        if isinstance(errorevery, Integral):
            errorevery = (0, errorevery)
        if isinstance(errorevery, tuple):
            if (len(errorevery) == 2 and
                    isinstance(errorevery[0], Integral) and
                    isinstance(errorevery[1], Integral)):
                errorevery = slice(errorevery[0], None, errorevery[1])
            else:
                raise ValueError(
                    f'{errorevery=!r} is a not a tuple of two integers')
        elif isinstance(errorevery, slice):
            pass
        elif not isinstance(errorevery, str) and np.iterable(errorevery):
            try:
                x[errorevery]  # fancy indexing
            except (ValueError, IndexError) as err:
                raise ValueError(
                    f"{errorevery=!r} is iterable but not a valid NumPy fancy "
                    "index to match 'xerr'/'yerr'") from err
        else:
            raise ValueError(f"{errorevery=!r} is not a recognized value")
        everymask = np.zeros(len(x), bool)
        everymask[errorevery] = True
        return everymask

    @_preprocess_data(replace_names=["x", "y", "xerr", "yerr"],
                      label_namer="y")
    @_docstring.dedent_interpd
    def errorbar(self, x, y, yerr=None, xerr=None,
                 fmt='', ecolor=None, elinewidth=None, capsize=None,
                 barsabove=False, lolims=False, uplims=False,
                 xlolims=False, xuplims=False, errorevery=1, capthick=None,
                 **kwargs):
        """
        Plot y versus x as lines and/or markers with attached errorbars.

        *x*, *y* define the data locations, *xerr*, *yerr* define the errorbar
        sizes. By default, this draws the data markers/lines as well the
        errorbars. Use fmt='none' to draw errorbars without any data markers.

        .. versionadded:: 3.7
           Caps and error lines are drawn in polar coordinates on polar plots.


        Parameters
        ----------
        x, y : float or array-like
            The data positions.

        xerr, yerr : float or array-like, shape(N,) or shape(2, N), optional
            The errorbar sizes:

            - scalar: Symmetric +/- values for all data points.
            - shape(N,): Symmetric +/-values for each data point.
            - shape(2, N): Separate - and + values for each bar. First row
              contains the lower errors, the second row contains the upper
              errors.
            - *None*: No errorbar.

            All values must be >= 0.

            See :doc:`/gallery/statistics/errorbar_features`
            for an example on the usage of ``xerr`` and ``yerr``.

        fmt : str, default: ''
            The format for the data points / data lines. See `.plot` for
            details.

            Use 'none' (case-insensitive) to plot errorbars without any data
            markers.

        ecolor : color, default: None
            The color of the errorbar lines.  If None, use the color of the
            line connecting the markers.

        elinewidth : float, default: None
            The linewidth of the errorbar lines. If None, the linewidth of
            the current style is used.

        capsize : float, default: :rc:`errorbar.capsize`
            The length of the error bar caps in points.

        capthick : float, default: None
            An alias to the keyword argument *markeredgewidth* (a.k.a. *mew*).
            This setting is a more sensible name for the property that
            controls the thickness of the error bar cap in points. For
            backwards compatibility, if *mew* or *markeredgewidth* are given,
            then they will over-ride *capthick*. This may change in future
            releases.

        barsabove : bool, default: False
            If True, will plot the errorbars above the plot
            symbols. Default is below.

        lolims, uplims, xlolims, xuplims : bool, default: False
            These arguments can be used to indicate that a value gives only
            upper/lower limits.  In that case a caret symbol is used to
            indicate this. *lims*-arguments may be scalars, or array-likes of
            the same length as *xerr* and *yerr*.  To use limits with inverted
            axes, `~.Axes.set_xlim` or `~.Axes.set_ylim` must be called before
            :meth:`errorbar`.  Note the tricky parameter names: setting e.g.
            *lolims* to True means that the y-value is a *lower* limit of the
            True value, so, only an *upward*-pointing arrow will be drawn!

        errorevery : int or (int, int), default: 1
            draws error bars on a subset of the data. *errorevery* =N draws
            error bars on the points (x[::N], y[::N]).
            *errorevery* =(start, N) draws error bars on the points
            (x[start::N], y[start::N]). e.g. errorevery=(6, 3)
            adds error bars to the data at (x[6], x[9], x[12], x[15], ...).
            Used to avoid overlapping error bars when two series share x-axis
            values.

        Returns
        -------
        `.ErrorbarContainer`
            The container contains:

            - plotline: `.Line2D` instance of x, y plot markers and/or line.
            - caplines: A tuple of `.Line2D` instances of the error bar caps.
            - barlinecols: A tuple of `.LineCollection` with the horizontal and
              vertical error ranges.

        Other Parameters
        ----------------
        data : indexable object, optional
            DATA_PARAMETER_PLACEHOLDER

        **kwargs
            All other keyword arguments are passed on to the `~.Axes.plot` call
            drawing the markers. For example, this code makes big red squares
            with thick green edges::

                x, y, yerr = rand(3, 10)
                errorbar(x, y, yerr, marker='s', mfc='red',
                         mec='green', ms=20, mew=4)

            where *mfc*, *mec*, *ms* and *mew* are aliases for the longer
            property names, *markerfacecolor*, *markeredgecolor*, *markersize*
            and *markeredgewidth*.

            Valid kwargs for the marker properties are:

            - *dashes*
            - *dash_capstyle*
            - *dash_joinstyle*
            - *drawstyle*
            - *fillstyle*
            - *linestyle*
            - *marker*
            - *markeredgecolor*
            - *markeredgewidth*
            - *markerfacecolor*
            - *markerfacecoloralt*
            - *markersize*
            - *markevery*
            - *solid_capstyle*
            - *solid_joinstyle*

            Refer to the corresponding `.Line2D` property for more details:

            %(Line2D:kwdoc)s
        """
        kwargs = cbook.normalize_kwargs(kwargs, mlines.Line2D)
        # Drop anything that comes in as None to use the default instead.
        kwargs = {k: v for k, v in kwargs.items() if v is not None}
        kwargs.setdefault('zorder', 2)

        # Casting to object arrays preserves units.
        if not isinstance(x, np.ndarray):
            x = np.asarray(x, dtype=object)
        if not isinstance(y, np.ndarray):
            y = np.asarray(y, dtype=object)

        def _upcast_err(err):
            """
            Safely handle tuple of containers that carry units.

            This function covers the case where the input to the xerr/yerr is a
            length 2 tuple of equal length ndarray-subclasses that carry the
            unit information in the container.

            If we have a tuple of nested numpy array (subclasses), we defer
            coercing the units to be consistent to the underlying unit
            library (and implicitly the broadcasting).

            Otherwise, fallback to casting to an object array.
            """

            if (
                    # make sure it is not a scalar
                    np.iterable(err) and
                    # and it is not empty
                    len(err) > 0 and
                    # and the first element is an array sub-class use
                    # safe_first_element because getitem is index-first not
                    # location first on pandas objects so err[0] almost always
                    # fails.
                    isinstance(cbook._safe_first_finite(err), np.ndarray)
            ):
                # Get the type of the first element
                atype = type(cbook._safe_first_finite(err))
                # Promote the outer container to match the inner container
                if atype is np.ndarray:
                    # Converts using np.asarray, because data cannot
                    # be directly passed to init of np.ndarray
                    return np.asarray(err, dtype=object)
                # If atype is not np.ndarray, directly pass data to init.
                # This works for types such as unyts and astropy units
                return atype(err)
            # Otherwise wrap it in an object array
            return np.asarray(err, dtype=object)

        if xerr is not None and not isinstance(xerr, np.ndarray):
            xerr = _upcast_err(xerr)
        if yerr is not None and not isinstance(yerr, np.ndarray):
            yerr = _upcast_err(yerr)
        x, y = np.atleast_1d(x, y)  # Make sure all the args are iterable.
        if len(x) != len(y):
            raise ValueError("'x' and 'y' must have the same size")

        everymask = self._errorevery_to_mask(x, errorevery)

        label = kwargs.pop("label", None)
        kwargs['label'] = '_nolegend_'

        # Create the main line and determine overall kwargs for child artists.
        # We avoid calling self.plot() directly, or self._get_lines(), because
        # that would call self._process_unit_info again, and do other indirect
        # data processing.
        (data_line, base_style), = self._get_lines._plot_args(
            (x, y) if fmt == '' else (x, y, fmt), kwargs, return_kwargs=True)

        # Do this after creating `data_line` to avoid modifying `base_style`.
        if barsabove:
            data_line.set_zorder(kwargs['zorder'] - .1)
        else:
            data_line.set_zorder(kwargs['zorder'] + .1)

        # Add line to plot, or throw it away and use it to determine kwargs.
        if fmt.lower() != 'none':
            self.add_line(data_line)
        else:
            data_line = None
            # Remove alpha=0 color that _get_lines._plot_args returns for
            # 'none' format, and replace it with user-specified color, if
            # supplied.
            base_style.pop('color')
            if 'color' in kwargs:
                base_style['color'] = kwargs.pop('color')

        if 'color' not in base_style:
            base_style['color'] = 'C0'
        if ecolor is None:
            ecolor = base_style['color']

        # Eject any line-specific information from format string, as it's not
        # needed for bars or caps.
        for key in ['marker', 'markersize', 'markerfacecolor',
                    'markerfacecoloralt',
                    'markeredgewidth', 'markeredgecolor', 'markevery',
                    'linestyle', 'fillstyle', 'drawstyle', 'dash_capstyle',
                    'dash_joinstyle', 'solid_capstyle', 'solid_joinstyle',
                    'dashes']:
            base_style.pop(key, None)

        # Make the style dict for the line collections (the bars).
        eb_lines_style = {**base_style, 'color': ecolor}

        if elinewidth is not None:
            eb_lines_style['linewidth'] = elinewidth
        elif 'linewidth' in kwargs:
            eb_lines_style['linewidth'] = kwargs['linewidth']

        for key in ('transform', 'alpha', 'zorder', 'rasterized'):
            if key in kwargs:
                eb_lines_style[key] = kwargs[key]

        # Make the style dict for caps (the "hats").
        eb_cap_style = {**base_style, 'linestyle': 'none'}
        if capsize is None:
            capsize = mpl.rcParams["errorbar.capsize"]
        if capsize > 0:
            eb_cap_style['markersize'] = 2. * capsize
        if capthick is not None:
            eb_cap_style['markeredgewidth'] = capthick

        # For backwards-compat, allow explicit setting of
        # 'markeredgewidth' to over-ride capthick.
        for key in ('markeredgewidth', 'transform', 'alpha',
                    'zorder', 'rasterized'):
            if key in kwargs:
                eb_cap_style[key] = kwargs[key]
        eb_cap_style['color'] = ecolor

        barcols = []
        caplines = {'x': [], 'y': []}

        # Vectorized fancy-indexer.
        def apply_mask(arrays, mask):
            return [array[mask] for array in arrays]

        # dep: dependent dataset, indep: independent dataset
        for (dep_axis, dep, err, lolims, uplims, indep, lines_func,
             marker, lomarker, himarker) in [
                ("x", x, xerr, xlolims, xuplims, y, self.hlines,
                 "|", mlines.CARETRIGHTBASE, mlines.CARETLEFTBASE),
                ("y", y, yerr, lolims, uplims, x, self.vlines,
                 "_", mlines.CARETUPBASE, mlines.CARETDOWNBASE),
        ]:
            if err is None:
                continue
            lolims = np.broadcast_to(lolims, len(dep)).astype(bool)
            uplims = np.broadcast_to(uplims, len(dep)).astype(bool)
            try:
                np.broadcast_to(err, (2, len(dep)))
            except ValueError:
                raise ValueError(
                    f"'{dep_axis}err' (shape: {np.shape(err)}) must be a "
                    f"scalar or a 1D or (2, n) array-like whose shape matches "
                    f"'{dep_axis}' (shape: {np.shape(dep)})") from None
            res = np.zeros(err.shape, dtype=bool)  # Default in case of nan
            if np.any(np.less(err, -err, out=res, where=(err == err))):
                # like err<0, but also works for timedelta and nan.
                raise ValueError(
                    f"'{dep_axis}err' must not contain negative values")
            # This is like
            #     elow, ehigh = np.broadcast_to(...)
            #     return dep - elow * ~lolims, dep + ehigh * ~uplims
            # except that broadcast_to would strip units.
            low, high = dep + np.row_stack([-(1 - lolims), 1 - uplims]) * err
            barcols.append(lines_func(
                *apply_mask([indep, low, high], everymask), **eb_lines_style))
            if self.name == "polar" and dep_axis == "x":
                for b in barcols:
                    for p in b.get_paths():
                        p._interpolation_steps = 2
            # Normal errorbars for points without upper/lower limits.
            nolims = ~(lolims | uplims)
            if nolims.any() and capsize > 0:
                indep_masked, lo_masked, hi_masked = apply_mask(
                    [indep, low, high], nolims & everymask)
                for lh_masked in [lo_masked, hi_masked]:
                    # Since this has to work for x and y as dependent data, we
                    # first set both x and y to the independent variable and
                    # overwrite the respective dependent data in a second step.
                    line = mlines.Line2D(indep_masked, indep_masked,
                                         marker=marker, **eb_cap_style)
                    line.set(**{f"{dep_axis}data": lh_masked})
                    caplines[dep_axis].append(line)
            for idx, (lims, hl) in enumerate([(lolims, high), (uplims, low)]):
                if not lims.any():
                    continue
                hlmarker = (
                    himarker
                    if self._axis_map[dep_axis].get_inverted() ^ idx
                    else lomarker)
                x_masked, y_masked, hl_masked = apply_mask(
                    [x, y, hl], lims & everymask)
                # As above, we set the dependent data in a second step.
                line = mlines.Line2D(x_masked, y_masked,
                                     marker=hlmarker, **eb_cap_style)
                line.set(**{f"{dep_axis}data": hl_masked})
                caplines[dep_axis].append(line)
                if capsize > 0:
                    caplines[dep_axis].append(mlines.Line2D(
                        x_masked, y_masked, marker=marker, **eb_cap_style))
        if self.name == 'polar':
            for axis in caplines:
                for l in caplines[axis]:
                    # Rotate caps to be perpendicular to the error bars
                    for theta, r in zip(l.get_xdata(), l.get_ydata()):
                        rotation = mtransforms.Affine2D().rotate(theta)
                        if axis == 'y':
                            rotation.rotate(-np.pi / 2)
                        ms = mmarkers.MarkerStyle(marker=marker,
                                                  transform=rotation)
                        self.add_line(mlines.Line2D([theta], [r], marker=ms,
                                                    **eb_cap_style))
        else:
            for axis in caplines:
                for l in caplines[axis]:
                    self.add_line(l)

        self._request_autoscale_view()
        caplines = caplines['x'] + caplines['y']
        errorbar_container = ErrorbarContainer(
            (data_line, tuple(caplines), tuple(barcols)),
            has_xerr=(xerr is not None), has_yerr=(yerr is not None),
            label=label)
        self.containers.append(errorbar_container)

        return errorbar_container  # (l0, caplines, barcols)

    @_preprocess_data()
    def boxplot(self, x, notch=None, sym=None, vert=None, whis=None,
                positions=None, widths=None, patch_artist=None,
                bootstrap=None, usermedians=None, conf_intervals=None,
                meanline=None, showmeans=None, showcaps=None,
                showbox=None, showfliers=None, boxprops=None,
                labels=None, flierprops=None, medianprops=None,
                meanprops=None, capprops=None, whiskerprops=None,
                manage_ticks=True, autorange=False, zorder=None,
                capwidths=None):
        """
        Draw a box and whisker plot.

        The box extends from the first quartile (Q1) to the third
        quartile (Q3) of the data, with a line at the median.
        The whiskers extend from the box to the farthest data point
        lying within 1.5x the inter-quartile range (IQR) from the box.
        Flier points are those past the end of the whiskers.
        See https://en.wikipedia.org/wiki/Box_plot for reference.

        .. code-block:: none

                  Q1-1.5IQR   Q1   median  Q3   Q3+1.5IQR
                               |-----:-----|
               o      |--------|     :     |--------|    o  o
                               |-----:-----|
             flier             <----------->            fliers
                                    IQR


        Parameters
        ----------
        x : Array or a sequence of vectors.
            The input data.  If a 2D array, a boxplot is drawn for each column
            in *x*.  If a sequence of 1D arrays, a boxplot is drawn for each
            array in *x*.

        notch : bool, default: False
            Whether to draw a notched boxplot (`True`), or a rectangular
            boxplot (`False`).  The notches represent the confidence interval
            (CI) around the median.  The documentation for *bootstrap*
            describes how the locations of the notches are computed by
            default, but their locations may also be overridden by setting the
            *conf_intervals* parameter.

            .. note::

                In cases where the values of the CI are less than the
                lower quartile or greater than the upper quartile, the
                notches will extend beyond the box, giving it a
                distinctive "flipped" appearance. This is expected
                behavior and consistent with other statistical
                visualization packages.

        sym : str, optional
            The default symbol for flier points.  An empty string ('') hides
            the fliers.  If `None`, then the fliers default to 'b+'.  More
            control is provided by the *flierprops* parameter.

        vert : bool, default: True
            If `True`, draws vertical boxes.
            If `False`, draw horizontal boxes.

        whis : float or (float, float), default: 1.5
            The position of the whiskers.

            If a float, the lower whisker is at the lowest datum above
            ``Q1 - whis*(Q3-Q1)``, and the upper whisker at the highest datum
            below ``Q3 + whis*(Q3-Q1)``, where Q1 and Q3 are the first and
            third quartiles.  The default value of ``whis = 1.5`` corresponds
            to Tukey's original definition of boxplots.

            If a pair of floats, they indicate the percentiles at which to
            draw the whiskers (e.g., (5, 95)).  In particular, setting this to
            (0, 100) results in whiskers covering the whole range of the data.

            In the edge case where ``Q1 == Q3``, *whis* is automatically set
            to (0, 100) (cover the whole range of the data) if *autorange* is
            True.

            Beyond the whiskers, data are considered outliers and are plotted
            as individual points.

        bootstrap : int, optional
            Specifies whether to bootstrap the confidence intervals
            around the median for notched boxplots. If *bootstrap* is
            None, no bootstrapping is performed, and notches are
            calculated using a Gaussian-based asymptotic approximation
            (see McGill, R., Tukey, J.W., and Larsen, W.A., 1978, and
            Kendall and Stuart, 1967). Otherwise, bootstrap specifies
            the number of times to bootstrap the median to determine its
            95% confidence intervals. Values between 1000 and 10000 are
            recommended.

        usermedians : 1D array-like, optional
            A 1D array-like of length ``len(x)``.  Each entry that is not
            `None` forces the value of the median for the corresponding
            dataset.  For entries that are `None`, the medians are computed
            by Matplotlib as normal.

        conf_intervals : array-like, optional
            A 2D array-like of shape ``(len(x), 2)``.  Each entry that is not
            None forces the location of the corresponding notch (which is
            only drawn if *notch* is `True`).  For entries that are `None`,
            the notches are computed by the method specified by the other
            parameters (e.g., *bootstrap*).

        positions : array-like, optional
            The positions of the boxes. The ticks and limits are
            automatically set to match the positions. Defaults to
            ``range(1, N+1)`` where N is the number of boxes to be drawn.

        widths : float or array-like
            The widths of the boxes.  The default is 0.5, or ``0.15*(distance
            between extreme positions)``, if that is smaller.

        patch_artist : bool, default: False
            If `False` produces boxes with the Line2D artist. Otherwise,
            boxes are drawn with Patch artists.

        labels : sequence, optional
            Labels for each dataset (one per dataset).

        manage_ticks : bool, default: True
            If True, the tick locations and labels will be adjusted to match
            the boxplot positions.

        autorange : bool, default: False
            When `True` and the data are distributed such that the 25th and
            75th percentiles are equal, *whis* is set to (0, 100) such
            that the whisker ends are at the minimum and maximum of the data.

        meanline : bool, default: False
            If `True` (and *showmeans* is `True`), will try to render the
            mean as a line spanning the full width of the box according to
            *meanprops* (see below).  Not recommended if *shownotches* is also
            True.  Otherwise, means will be shown as points.

        zorder : float, default: ``Line2D.zorder = 2``
            The zorder of the boxplot.

        Returns
        -------
        dict
          A dictionary mapping each component of the boxplot to a list
          of the `.Line2D` instances created. That dictionary has the
          following keys (assuming vertical boxplots):

          - ``boxes``: the main body of the boxplot showing the
            quartiles and the median's confidence intervals if
            enabled.

          - ``medians``: horizontal lines at the median of each box.

          - ``whiskers``: the vertical lines extending to the most
            extreme, non-outlier data points.

          - ``caps``: the horizontal lines at the ends of the
            whiskers.

          - ``fliers``: points representing data that extend beyond
            the whiskers (fliers).

          - ``means``: points or lines representing the means.

        Other Parameters
        ----------------
        showcaps : bool, default: True
            Show the caps on the ends of whiskers.
        showbox : bool, default: True
            Show the central box.
        showfliers : bool, default: True
            Show the outliers beyond the caps.
        showmeans : bool, default: False
            Show the arithmetic means.
        capprops : dict, default: None
            The style of the caps.
        capwidths : float or array, default: None
            The widths of the caps.
        boxprops : dict, default: None
            The style of the box.
        whiskerprops : dict, default: None
            The style of the whiskers.
        flierprops : dict, default: None
            The style of the fliers.
        medianprops : dict, default: None
            The style of the median.
        meanprops : dict, default: None
            The style of the mean.
        data : indexable object, optional
            DATA_PARAMETER_PLACEHOLDER

        See Also
        --------
        violinplot : Draw an estimate of the probability density function.
        """

        # Missing arguments default to rcParams.
        if whis is None:
            whis = mpl.rcParams['boxplot.whiskers']
        if bootstrap is None:
            bootstrap = mpl.rcParams['boxplot.bootstrap']

        bxpstats = cbook.boxplot_stats(x, whis=whis, bootstrap=bootstrap,
                                       labels=labels, autorange=autorange)
        if notch is None:
            notch = mpl.rcParams['boxplot.notch']
        if vert is None:
            vert = mpl.rcParams['boxplot.vertical']
        if patch_artist is None:
            patch_artist = mpl.rcParams['boxplot.patchartist']
        if meanline is None:
            meanline = mpl.rcParams['boxplot.meanline']
        if showmeans is None:
            showmeans = mpl.rcParams['boxplot.showmeans']
        if showcaps is None:
            showcaps = mpl.rcParams['boxplot.showcaps']
        if showbox is None:
            showbox = mpl.rcParams['boxplot.showbox']
        if showfliers is None:
            showfliers = mpl.rcParams['boxplot.showfliers']

        if boxprops is None:
            boxprops = {}
        if whiskerprops is None:
            whiskerprops = {}
        if capprops is None:
            capprops = {}
        if medianprops is None:
            medianprops = {}
        if meanprops is None:
            meanprops = {}
        if flierprops is None:
            flierprops = {}

        if patch_artist:
            boxprops['linestyle'] = 'solid'  # Not consistent with bxp.
            if 'color' in boxprops:
                boxprops['edgecolor'] = boxprops.pop('color')

        # if non-default sym value, put it into the flier dictionary
        # the logic for providing the default symbol ('b+') now lives
        # in bxp in the initial value of flierkw
        # handle all of the *sym* related logic here so we only have to pass
        # on the flierprops dict.
        if sym is not None:
            # no-flier case, which should really be done with
            # 'showfliers=False' but none-the-less deal with it to keep back
            # compatibility
            if sym == '':
                # blow away existing dict and make one for invisible markers
                flierprops = dict(linestyle='none', marker='', color='none')
                # turn the fliers off just to be safe
                showfliers = False
            # now process the symbol string
            else:
                # process the symbol string
                # discarded linestyle
                _, marker, color = _process_plot_format(sym)
                # if we have a marker, use it
                if marker is not None:
                    flierprops['marker'] = marker
                # if we have a color, use it
                if color is not None:
                    # assume that if color is passed in the user want
                    # filled symbol, if the users want more control use
                    # flierprops
                    flierprops['color'] = color
                    flierprops['markerfacecolor'] = color
                    flierprops['markeredgecolor'] = color

        # replace medians if necessary:
        if usermedians is not None:
            if (len(np.ravel(usermedians)) != len(bxpstats) or
                    np.shape(usermedians)[0] != len(bxpstats)):
                raise ValueError(
                    "'usermedians' and 'x' have different lengths")
            else:
                # reassign medians as necessary
                for stats, med in zip(bxpstats, usermedians):
                    if med is not None:
                        stats['med'] = med

        if conf_intervals is not None:
            if len(conf_intervals) != len(bxpstats):
                raise ValueError(
                    "'conf_intervals' and 'x' have different lengths")
            else:
                for stats, ci in zip(bxpstats, conf_intervals):
                    if ci is not None:
                        if len(ci) != 2:
                            raise ValueError('each confidence interval must '
                                             'have two values')
                        else:
                            if ci[0] is not None:
                                stats['cilo'] = ci[0]
                            if ci[1] is not None:
                                stats['cihi'] = ci[1]

        artists = self.bxp(bxpstats, positions=positions, widths=widths,
                           vert=vert, patch_artist=patch_artist,
                           shownotches=notch, showmeans=showmeans,
                           showcaps=showcaps, showbox=showbox,
                           boxprops=boxprops, flierprops=flierprops,
                           medianprops=medianprops, meanprops=meanprops,
                           meanline=meanline, showfliers=showfliers,
                           capprops=capprops, whiskerprops=whiskerprops,
                           manage_ticks=manage_ticks, zorder=zorder,
                           capwidths=capwidths)
        return artists

    def bxp(self, bxpstats, positions=None, widths=None, vert=True,
            patch_artist=False, shownotches=False, showmeans=False,
            showcaps=True, showbox=True, showfliers=True,
            boxprops=None, whiskerprops=None, flierprops=None,
            medianprops=None, capprops=None, meanprops=None,
            meanline=False, manage_ticks=True, zorder=None,
            capwidths=None):
        """
        Drawing function for box and whisker plots.

        Make a box and whisker plot for each column of *x* or each
        vector in sequence *x*.  The box extends from the lower to
        upper quartile values of the data, with a line at the median.
        The whiskers extend from the box to show the range of the
        data.  Flier points are those past the end of the whiskers.

        Parameters
        ----------
        bxpstats : list of dicts
          A list of dictionaries containing stats for each boxplot.
          Required keys are:

          - ``med``: Median (scalar).
          - ``q1``, ``q3``: First & third quartiles (scalars).
          - ``whislo``, ``whishi``: Lower & upper whisker positions (scalars).

          Optional keys are:

          - ``mean``: Mean (scalar).  Needed if ``showmeans=True``.
          - ``fliers``: Data beyond the whiskers (array-like).
            Needed if ``showfliers=True``.
          - ``cilo``, ``cihi``: Lower & upper confidence intervals
            about the median. Needed if ``shownotches=True``.
          - ``label``: Name of the dataset (str).  If available,
            this will be used a tick label for the boxplot

        positions : array-like, default: [1, 2, ..., n]
          The positions of the boxes. The ticks and limits
          are automatically set to match the positions.

        widths : float or array-like, default: None
          The widths of the boxes.  The default is
          ``clip(0.15*(distance between extreme positions), 0.15, 0.5)``.

        capwidths : float or array-like, default: None
          Either a scalar or a vector and sets the width of each cap.
          The default is ``0.5*(with of the box)``, see *widths*.

        vert : bool, default: True
          If `True` (default), makes the boxes vertical.
          If `False`, makes horizontal boxes.

        patch_artist : bool, default: False
          If `False` produces boxes with the `.Line2D` artist.
          If `True` produces boxes with the `~matplotlib.patches.Patch` artist.

        shownotches, showmeans, showcaps, showbox, showfliers : bool
          Whether to draw the CI notches, the mean value (both default to
          False), the caps, the box, and the fliers (all three default to
          True).

        boxprops, whiskerprops, capprops, flierprops, medianprops, meanprops :\
 dict, optional
          Artist properties for the boxes, whiskers, caps, fliers, medians, and
          means.

        meanline : bool, default: False
          If `True` (and *showmeans* is `True`), will try to render the mean
          as a line spanning the full width of the box according to
          *meanprops*. Not recommended if *shownotches* is also True.
          Otherwise, means will be shown as points.

        manage_ticks : bool, default: True
          If True, the tick locations and labels will be adjusted to match the
          boxplot positions.

        zorder : float, default: ``Line2D.zorder = 2``
          The zorder of the resulting boxplot.

        Returns
        -------
        dict
          A dictionary mapping each component of the boxplot to a list
          of the `.Line2D` instances created. That dictionary has the
          following keys (assuming vertical boxplots):

          - ``boxes``: main bodies of the boxplot showing the quartiles, and
            the median's confidence intervals if enabled.
          - ``medians``: horizontal lines at the median of each box.
          - ``whiskers``: vertical lines up to the last non-outlier data.
          - ``caps``: horizontal lines at the ends of the whiskers.
          - ``fliers``: points representing data beyond the whiskers (fliers).
          - ``means``: points or lines representing the means.

        Examples
        --------
        .. plot:: gallery/statistics/bxp.py
        """

        # lists of artists to be output
        whiskers = []
        caps = []
        boxes = []
        medians = []
        means = []
        fliers = []

        # empty list of xticklabels
        datalabels = []

        # Use default zorder if none specified
        if zorder is None:
            zorder = mlines.Line2D.zorder

        zdelta = 0.1

        def merge_kw_rc(subkey, explicit, zdelta=0, usemarker=True):
            d = {k.split('.')[-1]: v for k, v in mpl.rcParams.items()
                 if k.startswith(f'boxplot.{subkey}props')}
            d['zorder'] = zorder + zdelta
            if not usemarker:
                d['marker'] = ''
            d.update(cbook.normalize_kwargs(explicit, mlines.Line2D))
            return d

        box_kw = {
            'linestyle': mpl.rcParams['boxplot.boxprops.linestyle'],
            'linewidth': mpl.rcParams['boxplot.boxprops.linewidth'],
            'edgecolor': mpl.rcParams['boxplot.boxprops.color'],
            'facecolor': ('white' if mpl.rcParams['_internal.classic_mode']
                          else mpl.rcParams['patch.facecolor']),
            'zorder': zorder,
            **cbook.normalize_kwargs(boxprops, mpatches.PathPatch)
        } if patch_artist else merge_kw_rc('box', boxprops, usemarker=False)
        whisker_kw = merge_kw_rc('whisker', whiskerprops, usemarker=False)
        cap_kw = merge_kw_rc('cap', capprops, usemarker=False)
        flier_kw = merge_kw_rc('flier', flierprops)
        median_kw = merge_kw_rc('median', medianprops, zdelta, usemarker=False)
        mean_kw = merge_kw_rc('mean', meanprops, zdelta)
        removed_prop = 'marker' if meanline else 'linestyle'
        # Only remove the property if it's not set explicitly as a parameter.
        if meanprops is None or removed_prop not in meanprops:
            mean_kw[removed_prop] = ''

        # vertical or horizontal plot?
        maybe_swap = slice(None) if vert else slice(None, None, -1)

        def do_plot(xs, ys, **kwargs):
            return self.plot(*[xs, ys][maybe_swap], **kwargs)[0]

        def do_patch(xs, ys, **kwargs):
            path = mpath.Path._create_closed(
                np.column_stack([xs, ys][maybe_swap]))
            patch = mpatches.PathPatch(path, **kwargs)
            self.add_artist(patch)
            return patch

        # input validation
        N = len(bxpstats)
        datashape_message = ("List of boxplot statistics and `{0}` "
                             "values must have same the length")
        # check position
        if positions is None:
            positions = list(range(1, N + 1))
        elif len(positions) != N:
            raise ValueError(datashape_message.format("positions"))

        positions = np.array(positions)
        if len(positions) > 0 and not isinstance(positions[0], Number):
            raise TypeError("positions should be an iterable of numbers")

        # width
        if widths is None:
            widths = [np.clip(0.15 * np.ptp(positions), 0.15, 0.5)] * N
        elif np.isscalar(widths):
            widths = [widths] * N
        elif len(widths) != N:
            raise ValueError(datashape_message.format("widths"))

        # capwidth
        if capwidths is None:
            capwidths = 0.5 * np.array(widths)
        elif np.isscalar(capwidths):
            capwidths = [capwidths] * N
        elif len(capwidths) != N:
            raise ValueError(datashape_message.format("capwidths"))

        for pos, width, stats, capwidth in zip(positions, widths, bxpstats,
                                               capwidths):
            # try to find a new label
            datalabels.append(stats.get('label', pos))

            # whisker coords
            whis_x = [pos, pos]
            whislo_y = [stats['q1'], stats['whislo']]
            whishi_y = [stats['q3'], stats['whishi']]
            # cap coords
            cap_left = pos - capwidth * 0.5
            cap_right = pos + capwidth * 0.5
            cap_x = [cap_left, cap_right]
            cap_lo = np.full(2, stats['whislo'])
            cap_hi = np.full(2, stats['whishi'])
            # box and median coords
            box_left = pos - width * 0.5
            box_right = pos + width * 0.5
            med_y = [stats['med'], stats['med']]
            # notched boxes
            if shownotches:
                notch_left = pos - width * 0.25
                notch_right = pos + width * 0.25
                box_x = [box_left, box_right, box_right, notch_right,
                         box_right, box_right, box_left, box_left, notch_left,
                         box_left, box_left]
                box_y = [stats['q1'], stats['q1'], stats['cilo'],
                         stats['med'], stats['cihi'], stats['q3'],
                         stats['q3'], stats['cihi'], stats['med'],
                         stats['cilo'], stats['q1']]
                med_x = [notch_left, notch_right]
            # plain boxes
            else:
                box_x = [box_left, box_right, box_right, box_left, box_left]
                box_y = [stats['q1'], stats['q1'], stats['q3'], stats['q3'],
                         stats['q1']]
                med_x = [box_left, box_right]

            # maybe draw the box
            if showbox:
                do_box = do_patch if patch_artist else do_plot
                boxes.append(do_box(box_x, box_y, **box_kw))
            # draw the whiskers
            whiskers.append(do_plot(whis_x, whislo_y, **whisker_kw))
            whiskers.append(do_plot(whis_x, whishi_y, **whisker_kw))
            # maybe draw the caps
            if showcaps:
                caps.append(do_plot(cap_x, cap_lo, **cap_kw))
                caps.append(do_plot(cap_x, cap_hi, **cap_kw))
            # draw the medians
            medians.append(do_plot(med_x, med_y, **median_kw))
            # maybe draw the means
            if showmeans:
                if meanline:
                    means.append(do_plot(
                        [box_left, box_right], [stats['mean'], stats['mean']],
                        **mean_kw
                    ))
                else:
                    means.append(do_plot([pos], [stats['mean']], **mean_kw))
            # maybe draw the fliers
            if showfliers:
                flier_x = np.full(len(stats['fliers']), pos, dtype=np.float64)
                flier_y = stats['fliers']
                fliers.append(do_plot(flier_x, flier_y, **flier_kw))

        if manage_ticks:
            axis_name = "x" if vert else "y"
            interval = getattr(self.dataLim, f"interval{axis_name}")
            axis = self._axis_map[axis_name]
            positions = axis.convert_units(positions)
            # The 0.5 additional padding ensures reasonable-looking boxes
            # even when drawing a single box.  We set the sticky edge to
            # prevent margins expansion, in order to match old behavior (back
            # when separate calls to boxplot() would completely reset the axis
            # limits regardless of what was drawn before).  The sticky edges
            # are attached to the median lines, as they are always present.
            interval[:] = (min(interval[0], min(positions) - .5),
                           max(interval[1], max(positions) + .5))
            for median, position in zip(medians, positions):
                getattr(median.sticky_edges, axis_name).extend(
                    [position - .5, position + .5])
            # Modified from Axis.set_ticks and Axis.set_ticklabels.
            locator = axis.get_major_locator()
            if not isinstance(axis.get_major_locator(),
                              mticker.FixedLocator):
                locator = mticker.FixedLocator([])
                axis.set_major_locator(locator)
            locator.locs = np.array([*locator.locs, *positions])
            formatter = axis.get_major_formatter()
            if not isinstance(axis.get_major_formatter(),
                              mticker.FixedFormatter):
                formatter = mticker.FixedFormatter([])
                axis.set_major_formatter(formatter)
            formatter.seq = [*formatter.seq, *datalabels]

            self._request_autoscale_view()

        return dict(whiskers=whiskers, caps=caps, boxes=boxes,
                    medians=medians, fliers=fliers, means=means)

    @staticmethod
    def _parse_scatter_color_args(c, edgecolors, kwargs, xsize,
                                  get_next_color_func):
        """
        Helper function to process color related arguments of `.Axes.scatter`.

        Argument precedence for facecolors:

        - c (if not None)
        - kwargs['facecolor']
        - kwargs['facecolors']
        - kwargs['color'] (==kwcolor)
        - 'b' if in classic mode else the result of ``get_next_color_func()``

        Argument precedence for edgecolors:

        - kwargs['edgecolor']
        - edgecolors (is an explicit kw argument in scatter())
        - kwargs['color'] (==kwcolor)
        - 'face' if not in classic mode else None

        Parameters
        ----------
        c : color or sequence or sequence of color or None
            See argument description of `.Axes.scatter`.
        edgecolors : color or sequence of color or {'face', 'none'} or None
            See argument description of `.Axes.scatter`.
        kwargs : dict
            Additional kwargs. If these keys exist, we pop and process them:
            'facecolors', 'facecolor', 'edgecolor', 'color'
            Note: The dict is modified by this function.
        xsize : int
            The size of the x and y arrays passed to `.Axes.scatter`.
        get_next_color_func : callable
            A callable that returns a color. This color is used as facecolor
            if no other color is provided.

            Note, that this is a function rather than a fixed color value to
            support conditional evaluation of the next color.  As of the
            current implementation obtaining the next color from the
            property cycle advances the cycle. This must only happen if we
            actually use the color, which will only be decided within this
            method.

        Returns
        -------
        c
            The input *c* if it was not *None*, else a color derived from the
            other inputs or defaults.
        colors : array(N, 4) or None
            The facecolors as RGBA values, or *None* if a colormap is used.
        edgecolors
            The edgecolor.

        """
        facecolors = kwargs.pop('facecolors', None)
        facecolors = kwargs.pop('facecolor', facecolors)
        edgecolors = kwargs.pop('edgecolor', edgecolors)

        kwcolor = kwargs.pop('color', None)

        if kwcolor is not None and c is not None:
            raise ValueError("Supply a 'c' argument or a 'color'"
                             " kwarg but not both; they differ but"
                             " their functionalities overlap.")

        if kwcolor is not None:
            try:
                mcolors.to_rgba_array(kwcolor)
            except ValueError as err:
                raise ValueError(
                    "'color' kwarg must be a color or sequence of color "
                    "specs.  For a sequence of values to be color-mapped, use "
                    "the 'c' argument instead.") from err
            if edgecolors is None:
                edgecolors = kwcolor
            if facecolors is None:
                facecolors = kwcolor

        if edgecolors is None and not mpl.rcParams['_internal.classic_mode']:
            edgecolors = mpl.rcParams['scatter.edgecolors']

        c_was_none = c is None
        if c is None:
            c = (facecolors if facecolors is not None
                 else "b" if mpl.rcParams['_internal.classic_mode']
                 else get_next_color_func())
        c_is_string_or_strings = (
            isinstance(c, str)
            or (np.iterable(c) and len(c) > 0
                and isinstance(cbook._safe_first_finite(c), str)))

        def invalid_shape_exception(csize, xsize):
            return ValueError(
                f"'c' argument has {csize} elements, which is inconsistent "
                f"with 'x' and 'y' with size {xsize}.")

        c_is_mapped = False  # Unless proven otherwise below.
        valid_shape = True  # Unless proven otherwise below.
        if not c_was_none and kwcolor is None and not c_is_string_or_strings:
            try:  # First, does 'c' look suitable for value-mapping?
                c = np.asanyarray(c, dtype=float)
            except ValueError:
                pass  # Failed to convert to float array; must be color specs.
            else:
                # handle the documented special case of a 2D array with 1
                # row which as RGB(A) to broadcast.
                if c.shape == (1, 4) or c.shape == (1, 3):
                    c_is_mapped = False
                    if c.size != xsize:
                        valid_shape = False
                # If c can be either mapped values or an RGB(A) color, prefer
                # the former if shapes match, the latter otherwise.
                elif c.size == xsize:
                    c = c.ravel()
                    c_is_mapped = True
                else:  # Wrong size; it must not be intended for mapping.
                    if c.shape in ((3,), (4,)):
                        _api.warn_external(
                            "*c* argument looks like a single numeric RGB or "
                            "RGBA sequence, which should be avoided as value-"
                            "mapping will have precedence in case its length "
                            "matches with *x* & *y*.  Please use the *color* "
                            "keyword-argument or provide a 2D array "
                            "with a single row if you intend to specify "
                            "the same RGB or RGBA value for all points.")
                    valid_shape = False
        if not c_is_mapped:
            try:  # Is 'c' acceptable as PathCollection facecolors?
                colors = mcolors.to_rgba_array(c)
            except (TypeError, ValueError) as err:
                if "RGBA values should be within 0-1 range" in str(err):
                    raise
                else:
                    if not valid_shape:
                        raise invalid_shape_exception(c.size, xsize) from err
                    # Both the mapping *and* the RGBA conversion failed: pretty
                    # severe failure => one may appreciate a verbose feedback.
                    raise ValueError(
                        f"'c' argument must be a color, a sequence of colors, "
                        f"or a sequence of numbers, not {c!r}") from err
            else:
                if len(colors) not in (0, 1, xsize):
                    # NB: remember that a single color is also acceptable.
                    # Besides *colors* will be an empty array if c == 'none'.
                    raise invalid_shape_exception(len(colors), xsize)
        else:
            colors = None  # use cmap, norm after collection is created
        return c, colors, edgecolors

    @_preprocess_data(replace_names=["x", "y", "s", "linewidths",
                                     "edgecolors", "c", "facecolor",
                                     "facecolors", "color"],
                      label_namer="y")
    @_docstring.interpd
    def scatter(self, x, y, s=None, c=None, marker=None, cmap=None, norm=None,
                vmin=None, vmax=None, alpha=None, linewidths=None, *,
                edgecolors=None, plotnonfinite=False, **kwargs):
        """
        A scatter plot of *y* vs. *x* with varying marker size and/or color.

        Parameters
        ----------
        x, y : float or array-like, shape (n, )
            The data positions.

        s : float or array-like, shape (n, ), optional
            The marker size in points**2 (typographic points are 1/72 in.).
            Default is ``rcParams['lines.markersize'] ** 2``.

        c : array-like or list of colors or color, optional
            The marker colors. Possible values:

            - A scalar or sequence of n numbers to be mapped to colors using
              *cmap* and *norm*.
            - A 2D array in which the rows are RGB or RGBA.
            - A sequence of colors of length n.
            - A single color format string.

            Note that *c* should not be a single numeric RGB or RGBA sequence
            because that is indistinguishable from an array of values to be
            colormapped. If you want to specify the same RGB or RGBA value for
            all points, use a 2D array with a single row.  Otherwise,
            value-matching will have precedence in case of a size matching with
            *x* and *y*.

            If you wish to specify a single color for all points
            prefer the *color* keyword argument.

            Defaults to `None`. In that case the marker color is determined
            by the value of *color*, *facecolor* or *facecolors*. In case
            those are not specified or `None`, the marker color is determined
            by the next color of the ``Axes``' current "shape and fill" color
            cycle. This cycle defaults to :rc:`axes.prop_cycle`.

        marker : `~.markers.MarkerStyle`, default: :rc:`scatter.marker`
            The marker style. *marker* can be either an instance of the class
            or the text shorthand for a particular marker.
            See :mod:`matplotlib.markers` for more information about marker
            styles.

        %(cmap_doc)s

            This parameter is ignored if *c* is RGB(A).

        %(norm_doc)s

            This parameter is ignored if *c* is RGB(A).

        %(vmin_vmax_doc)s

            This parameter is ignored if *c* is RGB(A).

        alpha : float, default: None
            The alpha blending value, between 0 (transparent) and 1 (opaque).

        linewidths : float or array-like, default: :rc:`lines.linewidth`
            The linewidth of the marker edges. Note: The default *edgecolors*
            is 'face'. You may want to change this as well.

        edgecolors : {'face', 'none', *None*} or color or sequence of color, \
default: :rc:`scatter.edgecolors`
            The edge color of the marker. Possible values:

            - 'face': The edge color will always be the same as the face color.
            - 'none': No patch boundary will be drawn.
            - A color or sequence of colors.

            For non-filled markers, *edgecolors* is ignored. Instead, the color
            is determined like with 'face', i.e. from *c*, *colors*, or
            *facecolors*.

        plotnonfinite : bool, default: False
            Whether to plot points with nonfinite *c* (i.e. ``inf``, ``-inf``
            or ``nan``). If ``True`` the points are drawn with the *bad*
            colormap color (see `.Colormap.set_bad`).

        Returns
        -------
        `~matplotlib.collections.PathCollection`

        Other Parameters
        ----------------
        data : indexable object, optional
            DATA_PARAMETER_PLACEHOLDER
        **kwargs : `~matplotlib.collections.Collection` properties

        See Also
        --------
        plot : To plot scatter plots when markers are identical in size and
            color.

        Notes
        -----
        * The `.plot` function will be faster for scatterplots where markers
          don't vary in size or color.

        * Any or all of *x*, *y*, *s*, and *c* may be masked arrays, in which
          case all masks will be combined and only unmasked points will be
          plotted.

        * Fundamentally, scatter works with 1D arrays; *x*, *y*, *s*, and *c*
          may be input as N-D arrays, but within scatter they will be
          flattened. The exception is *c*, which will be flattened only if its
          size matches the size of *x* and *y*.

        """
        # Process **kwargs to handle aliases, conflicts with explicit kwargs:
        x, y = self._process_unit_info([("x", x), ("y", y)], kwargs)
        # np.ma.ravel yields an ndarray, not a masked array,
        # unless its argument is a masked array.
        x = np.ma.ravel(x)
        y = np.ma.ravel(y)
        if x.size != y.size:
            raise ValueError("x and y must be the same size")

        if s is None:
            s = (20 if mpl.rcParams['_internal.classic_mode'] else
                 mpl.rcParams['lines.markersize'] ** 2.0)
        s = np.ma.ravel(s)
        if (len(s) not in (1, x.size) or
                (not np.issubdtype(s.dtype, np.floating) and
                 not np.issubdtype(s.dtype, np.integer))):
            raise ValueError(
                "s must be a scalar, "
                "or float array-like with the same size as x and y")

        # get the original edgecolor the user passed before we normalize
        orig_edgecolor = edgecolors
        if edgecolors is None:
            orig_edgecolor = kwargs.get('edgecolor', None)
        c, colors, edgecolors = \
            self._parse_scatter_color_args(
                c, edgecolors, kwargs, x.size,
                get_next_color_func=self._get_patches_for_fill.get_next_color)

        if plotnonfinite and colors is None:
            c = np.ma.masked_invalid(c)
            x, y, s, edgecolors, linewidths = \
                cbook._combine_masks(x, y, s, edgecolors, linewidths)
        else:
            x, y, s, c, colors, edgecolors, linewidths = \
                cbook._combine_masks(
                    x, y, s, c, colors, edgecolors, linewidths)
        # Unmask edgecolors if it was actually a single RGB or RGBA.
        if (x.size in (3, 4)
                and np.ma.is_masked(edgecolors)
                and not np.ma.is_masked(orig_edgecolor)):
            edgecolors = edgecolors.data

        scales = s   # Renamed for readability below.

        # load default marker from rcParams
        if marker is None:
            marker = mpl.rcParams['scatter.marker']

        if isinstance(marker, mmarkers.MarkerStyle):
            marker_obj = marker
        else:
            marker_obj = mmarkers.MarkerStyle(marker)

        path = marker_obj.get_path().transformed(
            marker_obj.get_transform())
        if not marker_obj.is_filled():
            if orig_edgecolor is not None:
                _api.warn_external(
                    f"You passed a edgecolor/edgecolors ({orig_edgecolor!r}) "
                    f"for an unfilled marker ({marker!r}).  Matplotlib is "
                    "ignoring the edgecolor in favor of the facecolor.  This "
                    "behavior may change in the future."
                )
            # We need to handle markers that can not be filled (like
            # '+' and 'x') differently than markers that can be
            # filled, but have their fillstyle set to 'none'.  This is
            # to get:
            #
            #  - respecting the fillestyle if set
            #  - maintaining back-compatibility for querying the facecolor of
            #    the un-fillable markers.
            #
            # While not an ideal situation, but is better than the
            # alternatives.
            if marker_obj.get_fillstyle() == 'none':
                # promote the facecolor to be the edgecolor
                edgecolors = colors
                # set the facecolor to 'none' (at the last chance) because
                # we can not fill a path if the facecolor is non-null
                # (which is defendable at the renderer level).
                colors = 'none'
            else:
                # if we are not nulling the face color we can do this
                # simpler
                edgecolors = 'face'

            if linewidths is None:
                linewidths = mpl.rcParams['lines.linewidth']
            elif np.iterable(linewidths):
                linewidths = [
                    lw if lw is not None else mpl.rcParams['lines.linewidth']
                    for lw in linewidths]

        offsets = np.ma.column_stack([x, y])

        collection = mcoll.PathCollection(
            (path,), scales,
            facecolors=colors,
            edgecolors=edgecolors,
            linewidths=linewidths,
            offsets=offsets,
            offset_transform=kwargs.pop('transform', self.transData),
            alpha=alpha,
        )
        collection.set_transform(mtransforms.IdentityTransform())
        if colors is None:
            collection.set_array(c)
            collection.set_cmap(cmap)
            collection.set_norm(norm)
            collection._scale_norm(norm, vmin, vmax)
        else:
            extra_kwargs = {
                'cmap': cmap, 'norm': norm, 'vmin': vmin, 'vmax': vmax
            }
            extra_keys = [k for k, v in extra_kwargs.items() if v is not None]
            if any(extra_keys):
                keys_str = ", ".join(f"'{k}'" for k in extra_keys)
                _api.warn_external(
                    "No data for colormapping provided via 'c'. "
                    f"Parameters {keys_str} will be ignored")
        collection._internal_update(kwargs)

        # Classic mode only:
        # ensure there are margins to allow for the
        # finite size of the symbols.  In v2.x, margins
        # are present by default, so we disable this
        # scatter-specific override.
        if mpl.rcParams['_internal.classic_mode']:
            if self._xmargin < 0.05 and x.size > 0:
                self.set_xmargin(0.05)
            if self._ymargin < 0.05 and x.size > 0:
                self.set_ymargin(0.05)

        self.add_collection(collection)
        self._request_autoscale_view()

        return collection

    @_preprocess_data(replace_names=["x", "y", "C"], label_namer="y")
    @_docstring.dedent_interpd
    def hexbin(self, x, y, C=None, gridsize=100, bins=None,
               xscale='linear', yscale='linear', extent=None,
               cmap=None, norm=None, vmin=None, vmax=None,
               alpha=None, linewidths=None, edgecolors='face',
               reduce_C_function=np.mean, mincnt=None, marginals=False,
               **kwargs):
        """
        Make a 2D hexagonal binning plot of points *x*, *y*.

        If *C* is *None*, the value of the hexagon is determined by the number
        of points in the hexagon. Otherwise, *C* specifies values at the
        coordinate (x[i], y[i]). For each hexagon, these values are reduced
        using *reduce_C_function*.

        Parameters
        ----------
        x, y : array-like
            The data positions. *x* and *y* must be of the same length.

        C : array-like, optional
            If given, these values are accumulated in the bins. Otherwise,
            every point has a value of 1. Must be of the same length as *x*
            and *y*.

        gridsize : int or (int, int), default: 100
            If a single int, the number of hexagons in the *x*-direction.
            The number of hexagons in the *y*-direction is chosen such that
            the hexagons are approximately regular.

            Alternatively, if a tuple (*nx*, *ny*), the number of hexagons
            in the *x*-direction and the *y*-direction. In the
            *y*-direction, counting is done along vertically aligned
            hexagons, not along the zig-zag chains of hexagons; see the
            following illustration.

            .. plot::

               import numpy
               import matplotlib.pyplot as plt

               np.random.seed(19680801)
               n= 300
               x = np.random.standard_normal(n)
               y = np.random.standard_normal(n)

               fig, ax = plt.subplots(figsize=(4, 4))
               h = ax.hexbin(x, y, gridsize=(5, 3))
               hx, hy = h.get_offsets().T
               ax.plot(hx[24::3], hy[24::3], 'ro-')
               ax.plot(hx[-3:], hy[-3:], 'ro-')
               ax.set_title('gridsize=(5, 3)')
               ax.axis('off')

            To get approximately regular hexagons, choose
            :math:`n_x = \\sqrt{3}\\,n_y`.

        bins : 'log' or int or sequence, default: None
            Discretization of the hexagon values.

            - If *None*, no binning is applied; the color of each hexagon
              directly corresponds to its count value.
            - If 'log', use a logarithmic scale for the colormap.
              Internally, :math:`log_{10}(i+1)` is used to determine the
              hexagon color. This is equivalent to ``norm=LogNorm()``.
            - If an integer, divide the counts in the specified number
              of bins, and color the hexagons accordingly.
            - If a sequence of values, the values of the lower bound of
              the bins to be used.

        xscale : {'linear', 'log'}, default: 'linear'
            Use a linear or log10 scale on the horizontal axis.

        yscale : {'linear', 'log'}, default: 'linear'
            Use a linear or log10 scale on the vertical axis.

        mincnt : int > 0, default: *None*
            If not *None*, only display cells with more than *mincnt*
            number of points in the cell.

        marginals : bool, default: *False*
            If marginals is *True*, plot the marginal density as
            colormapped rectangles along the bottom of the x-axis and
            left of the y-axis.

        extent : 4-tuple of float, default: *None*
            The limits of the bins (xmin, xmax, ymin, ymax).
            The default assigns the limits based on
            *gridsize*, *x*, *y*, *xscale* and *yscale*.

            If *xscale* or *yscale* is set to 'log', the limits are
            expected to be the exponent for a power of 10. E.g. for
            x-limits of 1 and 50 in 'linear' scale and y-limits
            of 10 and 1000 in 'log' scale, enter (1, 50, 1, 3).

        Returns
        -------
        `~matplotlib.collections.PolyCollection`
            A `.PolyCollection` defining the hexagonal bins.

            - `.PolyCollection.get_offsets` contains a Mx2 array containing
              the x, y positions of the M hexagon centers.
            - `.PolyCollection.get_array` contains the values of the M
              hexagons.

            If *marginals* is *True*, horizontal
            bar and vertical bar (both PolyCollections) will be attached
            to the return collection as attributes *hbar* and *vbar*.

        Other Parameters
        ----------------
        %(cmap_doc)s

        %(norm_doc)s

        %(vmin_vmax_doc)s

        alpha : float between 0 and 1, optional
            The alpha blending value, between 0 (transparent) and 1 (opaque).

        linewidths : float, default: *None*
            If *None*, defaults to 1.0.

        edgecolors : {'face', 'none', *None*} or color, default: 'face'
            The color of the hexagon edges. Possible values are:

            - 'face': Draw the edges in the same color as the fill color.
            - 'none': No edges are drawn. This can sometimes lead to unsightly
              unpainted pixels between the hexagons.
            - *None*: Draw outlines in the default color.
            - An explicit color.

        reduce_C_function : callable, default: `numpy.mean`
            The function to aggregate *C* within the bins. It is ignored if
            *C* is not given. This must have the signature::

                def reduce_C_function(C: array) -> float

            Commonly used functions are:

            - `numpy.mean`: average of the points
            - `numpy.sum`: integral of the point values
            - `numpy.amax`: value taken from the largest point

        data : indexable object, optional
            DATA_PARAMETER_PLACEHOLDER

        **kwargs : `~matplotlib.collections.PolyCollection` properties
            All other keyword arguments are passed on to `.PolyCollection`:

            %(PolyCollection:kwdoc)s

        See Also
        --------
        hist2d : 2D histogram rectangular bins
        """
        self._process_unit_info([("x", x), ("y", y)], kwargs, convert=False)

        x, y, C = cbook.delete_masked_points(x, y, C)

        # Set the size of the hexagon grid
        if np.iterable(gridsize):
            nx, ny = gridsize
        else:
            nx = gridsize
            ny = int(nx / math.sqrt(3))
        # Count the number of data in each hexagon
        x = np.asarray(x, float)
        y = np.asarray(y, float)

        # Will be log()'d if necessary, and then rescaled.
        tx = x
        ty = y

        if xscale == 'log':
            if np.any(x <= 0.0):
                raise ValueError("x contains non-positive values, so can not "
                                 "be log-scaled")
            tx = np.log10(tx)
        if yscale == 'log':
            if np.any(y <= 0.0):
                raise ValueError("y contains non-positive values, so can not "
                                 "be log-scaled")
            ty = np.log10(ty)
        if extent is not None:
            xmin, xmax, ymin, ymax = extent
        else:
            xmin, xmax = (tx.min(), tx.max()) if len(x) else (0, 1)
            ymin, ymax = (ty.min(), ty.max()) if len(y) else (0, 1)

            # to avoid issues with singular data, expand the min/max pairs
            xmin, xmax = mtransforms.nonsingular(xmin, xmax, expander=0.1)
            ymin, ymax = mtransforms.nonsingular(ymin, ymax, expander=0.1)

        nx1 = nx + 1
        ny1 = ny + 1
        nx2 = nx
        ny2 = ny
        n = nx1 * ny1 + nx2 * ny2

        # In the x-direction, the hexagons exactly cover the region from
        # xmin to xmax. Need some padding to avoid roundoff errors.
        padding = 1.e-9 * (xmax - xmin)
        xmin -= padding
        xmax += padding
        sx = (xmax - xmin) / nx
        sy = (ymax - ymin) / ny
        # Positions in hexagon index coordinates.
        ix = (tx - xmin) / sx
        iy = (ty - ymin) / sy
        ix1 = np.round(ix).astype(int)
        iy1 = np.round(iy).astype(int)
        ix2 = np.floor(ix).astype(int)
        iy2 = np.floor(iy).astype(int)
        # flat indices, plus one so that out-of-range points go to position 0.
        i1 = np.where((0 <= ix1) & (ix1 < nx1) & (0 <= iy1) & (iy1 < ny1),
                      ix1 * ny1 + iy1 + 1, 0)
        i2 = np.where((0 <= ix2) & (ix2 < nx2) & (0 <= iy2) & (iy2 < ny2),
                      ix2 * ny2 + iy2 + 1, 0)

        d1 = (ix - ix1) ** 2 + 3.0 * (iy - iy1) ** 2
        d2 = (ix - ix2 - 0.5) ** 2 + 3.0 * (iy - iy2 - 0.5) ** 2
        bdist = (d1 < d2)

        if C is None:  # [1:] drops out-of-range points.
            counts1 = np.bincount(i1[bdist], minlength=1 + nx1 * ny1)[1:]
            counts2 = np.bincount(i2[~bdist], minlength=1 + nx2 * ny2)[1:]
            accum = np.concatenate([counts1, counts2]).astype(float)
            if mincnt is not None:
                accum[accum < mincnt] = np.nan
            C = np.ones(len(x))
        else:
            # store the C values in a list per hexagon index
            Cs_at_i1 = [[] for _ in range(1 + nx1 * ny1)]
            Cs_at_i2 = [[] for _ in range(1 + nx2 * ny2)]
            for i in range(len(x)):
                if bdist[i]:
                    Cs_at_i1[i1[i]].append(C[i])
                else:
                    Cs_at_i2[i2[i]].append(C[i])
            if mincnt is None:
                mincnt = 0
            accum = np.array(
                [reduce_C_function(acc) if len(acc) > mincnt else np.nan
                 for Cs_at_i in [Cs_at_i1, Cs_at_i2]
                 for acc in Cs_at_i[1:]],  # [1:] drops out-of-range points.
                float)

        good_idxs = ~np.isnan(accum)

        offsets = np.zeros((n, 2), float)
        offsets[:nx1 * ny1, 0] = np.repeat(np.arange(nx1), ny1)
        offsets[:nx1 * ny1, 1] = np.tile(np.arange(ny1), nx1)
        offsets[nx1 * ny1:, 0] = np.repeat(np.arange(nx2) + 0.5, ny2)
        offsets[nx1 * ny1:, 1] = np.tile(np.arange(ny2), nx2) + 0.5
        offsets[:, 0] *= sx
        offsets[:, 1] *= sy
        offsets[:, 0] += xmin
        offsets[:, 1] += ymin
        # remove accumulation bins with no data
        offsets = offsets[good_idxs, :]
        accum = accum[good_idxs]

        polygon = [sx, sy / 3] * np.array(
            [[.5, -.5], [.5, .5], [0., 1.], [-.5, .5], [-.5, -.5], [0., -1.]])

        if linewidths is None:
            linewidths = [1.0]

        if xscale == 'log' or yscale == 'log':
            polygons = np.expand_dims(polygon, 0) + np.expand_dims(offsets, 1)
            if xscale == 'log':
                polygons[:, :, 0] = 10.0 ** polygons[:, :, 0]
                xmin = 10.0 ** xmin
                xmax = 10.0 ** xmax
                self.set_xscale(xscale)
            if yscale == 'log':
                polygons[:, :, 1] = 10.0 ** polygons[:, :, 1]
                ymin = 10.0 ** ymin
                ymax = 10.0 ** ymax
                self.set_yscale(yscale)
            collection = mcoll.PolyCollection(
                polygons,
                edgecolors=edgecolors,
                linewidths=linewidths,
            )
        else:
            collection = mcoll.PolyCollection(
                [polygon],
                edgecolors=edgecolors,
                linewidths=linewidths,
                offsets=offsets,
                offset_transform=mtransforms.AffineDeltaTransform(
                    self.transData),
            )

        # Set normalizer if bins is 'log'
        if bins == 'log':
            if norm is not None:
                _api.warn_external("Only one of 'bins' and 'norm' arguments "
                                   f"can be supplied, ignoring bins={bins}")
            else:
                norm = mcolors.LogNorm(vmin=vmin, vmax=vmax)
                vmin = vmax = None
            bins = None

        # autoscale the norm with current accum values if it hasn't been set
        if norm is not None:
            if norm.vmin is None and norm.vmax is None:
                norm.autoscale(accum)

        if bins is not None:
            if not np.iterable(bins):
                minimum, maximum = min(accum), max(accum)
                bins -= 1  # one less edge than bins
                bins = minimum + (maximum - minimum) * np.arange(bins) / bins
            bins = np.sort(bins)
            accum = bins.searchsorted(accum)

        collection.set_array(accum)
        collection.set_cmap(cmap)
        collection.set_norm(norm)
        collection.set_alpha(alpha)
        collection._internal_update(kwargs)
        collection._scale_norm(norm, vmin, vmax)

        corners = ((xmin, ymin), (xmax, ymax))
        self.update_datalim(corners)
        self._request_autoscale_view(tight=True)

        # add the collection last
        self.add_collection(collection, autolim=False)
        if not marginals:
            return collection

        # Process marginals
        bars = []
        for zname, z, zmin, zmax, zscale, nbins in [
                ("x", x, xmin, xmax, xscale, nx),
                ("y", y, ymin, ymax, yscale, 2 * ny),
        ]:

            if zscale == "log":
                bin_edges = np.geomspace(zmin, zmax, nbins + 1)
            else:
                bin_edges = np.linspace(zmin, zmax, nbins + 1)

            verts = np.empty((nbins, 4, 2))
            verts[:, 0, 0] = verts[:, 1, 0] = bin_edges[:-1]
            verts[:, 2, 0] = verts[:, 3, 0] = bin_edges[1:]
            verts[:, 0, 1] = verts[:, 3, 1] = .00
            verts[:, 1, 1] = verts[:, 2, 1] = .05
            if zname == "y":
                verts = verts[:, :, ::-1]  # Swap x and y.

            # Sort z-values into bins defined by bin_edges.
            bin_idxs = np.searchsorted(bin_edges, z) - 1
            values = np.empty(nbins)
            for i in range(nbins):
                # Get C-values for each bin, and compute bin value with
                # reduce_C_function.
                ci = C[bin_idxs == i]
                values[i] = reduce_C_function(ci) if len(ci) > 0 else np.nan

            mask = ~np.isnan(values)
            verts = verts[mask]
            values = values[mask]

            trans = getattr(self, f"get_{zname}axis_transform")(which="grid")
            bar = mcoll.PolyCollection(
                verts, transform=trans, edgecolors="face")
            bar.set_array(values)
            bar.set_cmap(cmap)
            bar.set_norm(norm)
            bar.set_alpha(alpha)
            bar._internal_update(kwargs)
            bars.append(self.add_collection(bar, autolim=False))

        collection.hbar, collection.vbar = bars

        def on_changed(collection):
            collection.hbar.set_cmap(collection.get_cmap())
            collection.hbar.set_cmap(collection.get_cmap())
            collection.vbar.set_clim(collection.get_clim())
            collection.vbar.set_clim(collection.get_clim())

        collection.callbacks.connect('changed', on_changed)

        return collection

    @_docstring.dedent_interpd
    def arrow(self, x, y, dx, dy, **kwargs):
        """
        Add an arrow to the Axes.

        This draws an arrow from ``(x, y)`` to ``(x+dx, y+dy)``.

        Parameters
        ----------
        %(FancyArrow)s

        Returns
        -------
        `.FancyArrow`
            The created `.FancyArrow` object.

        Notes
        -----
        The resulting arrow is affected by the Axes aspect ratio and limits.
        This may produce an arrow whose head is not square with its stem. To
        create an arrow whose head is square with its stem,
        use :meth:`annotate` for example:

        >>> ax.annotate("", xy=(0.5, 0.5), xytext=(0, 0),
        ...             arrowprops=dict(arrowstyle="->"))

        """
        # Strip away units for the underlying patch since units
        # do not make sense to most patch-like code
        x = self.convert_xunits(x)
        y = self.convert_yunits(y)
        dx = self.convert_xunits(dx)
        dy = self.convert_yunits(dy)

        a = mpatches.FancyArrow(x, y, dx, dy, **kwargs)
        self.add_patch(a)
        self._request_autoscale_view()
        return a

    @_docstring.copy(mquiver.QuiverKey.__init__)
    def quiverkey(self, Q, X, Y, U, label, **kwargs):
        qk = mquiver.QuiverKey(Q, X, Y, U, label, **kwargs)
        self.add_artist(qk)
        return qk

    # Handle units for x and y, if they've been passed
    def _quiver_units(self, args, kwargs):
        if len(args) > 3:
            x, y = args[0:2]
            x, y = self._process_unit_info([("x", x), ("y", y)], kwargs)
            return (x, y) + args[2:]
        return args

    # args can be a combination of X, Y, U, V, C and all should be replaced
    @_preprocess_data()
    @_docstring.dedent_interpd
    def quiver(self, *args, **kwargs):
        """%(quiver_doc)s"""
        # Make sure units are handled for x and y values
        args = self._quiver_units(args, kwargs)
        q = mquiver.Quiver(self, *args, **kwargs)
        self.add_collection(q, autolim=True)
        self._request_autoscale_view()
        return q

    # args can be some combination of X, Y, U, V, C and all should be replaced
    @_preprocess_data()
    @_docstring.dedent_interpd
    def barbs(self, *args, **kwargs):
        """%(barbs_doc)s"""
        # Make sure units are handled for x and y values
        args = self._quiver_units(args, kwargs)
        b = mquiver.Barbs(self, *args, **kwargs)
        self.add_collection(b, autolim=True)
        self._request_autoscale_view()
        return b

    # Uses a custom implementation of data-kwarg handling in
    # _process_plot_var_args.
    def fill(self, *args, data=None, **kwargs):
        """
        Plot filled polygons.

        Parameters
        ----------
        *args : sequence of x, y, [color]
            Each polygon is defined by the lists of *x* and *y* positions of
            its nodes, optionally followed by a *color* specifier. See
            :mod:`matplotlib.colors` for supported color specifiers. The
            standard color cycle is used for polygons without a color
            specifier.

            You can plot multiple polygons by providing multiple *x*, *y*,
            *[color]* groups.

            For example, each of the following is legal::

                ax.fill(x, y)                    # a polygon with default color
                ax.fill(x, y, "b")               # a blue polygon
                ax.fill(x, y, x2, y2)            # two polygons
                ax.fill(x, y, "b", x2, y2, "r")  # a blue and a red polygon

        data : indexable object, optional
            An object with labelled data. If given, provide the label names to
            plot in *x* and *y*, e.g.::

                ax.fill("time", "signal",
                        data={"time": [0, 1, 2], "signal": [0, 1, 0]})

        Returns
        -------
        list of `~matplotlib.patches.Polygon`

        Other Parameters
        ----------------
        **kwargs : `~matplotlib.patches.Polygon` properties

        Notes
        -----
        Use :meth:`fill_between` if you would like to fill the region between
        two curves.
        """
        # For compatibility(!), get aliases from Line2D rather than Patch.
        kwargs = cbook.normalize_kwargs(kwargs, mlines.Line2D)
        # _get_patches_for_fill returns a generator, convert it to a list.
        patches = [*self._get_patches_for_fill(*args, data=data, **kwargs)]
        for poly in patches:
            self.add_patch(poly)
        self._request_autoscale_view()
        return patches

    def _fill_between_x_or_y(
            self, ind_dir, ind, dep1, dep2=0, *,
            where=None, interpolate=False, step=None, **kwargs):
        # Common implementation between fill_between (*ind_dir*="x") and
        # fill_betweenx (*ind_dir*="y").  *ind* is the independent variable,
        # *dep* the dependent variable.  The docstring below is interpolated
        # to generate both methods' docstrings.
        """
        Fill the area between two {dir} curves.

        The curves are defined by the points (*{ind}*, *{dep}1*) and (*{ind}*,
        *{dep}2*).  This creates one or multiple polygons describing the filled
        area.

        You may exclude some {dir} sections from filling using *where*.

        By default, the edges connect the given points directly.  Use *step*
        if the filling should be a step function, i.e. constant in between
        *{ind}*.

        Parameters
        ----------
        {ind} : array (length N)
            The {ind} coordinates of the nodes defining the curves.

        {dep}1 : array (length N) or scalar
            The {dep} coordinates of the nodes defining the first curve.

        {dep}2 : array (length N) or scalar, default: 0
            The {dep} coordinates of the nodes defining the second curve.

        where : array of bool (length N), optional
            Define *where* to exclude some {dir} regions from being filled.
            The filled regions are defined by the coordinates ``{ind}[where]``.
            More precisely, fill between ``{ind}[i]`` and ``{ind}[i+1]`` if
            ``where[i] and where[i+1]``.  Note that this definition implies
            that an isolated *True* value between two *False* values in *where*
            will not result in filling.  Both sides of the *True* position
            remain unfilled due to the adjacent *False* values.

        interpolate : bool, default: False
            This option is only relevant if *where* is used and the two curves
            are crossing each other.

            Semantically, *where* is often used for *{dep}1* > *{dep}2* or
            similar.  By default, the nodes of the polygon defining the filled
            region will only be placed at the positions in the *{ind}* array.
            Such a polygon cannot describe the above semantics close to the
            intersection.  The {ind}-sections containing the intersection are
            simply clipped.

            Setting *interpolate* to *True* will calculate the actual
            intersection point and extend the filled region up to this point.

        step : {{'pre', 'post', 'mid'}}, optional
            Define *step* if the filling should be a step function,
            i.e. constant in between *{ind}*.  The value determines where the
            step will occur:

            - 'pre': The y value is continued constantly to the left from
              every *x* position, i.e. the interval ``(x[i-1], x[i]]`` has the
              value ``y[i]``.
            - 'post': The y value is continued constantly to the right from
              every *x* position, i.e. the interval ``[x[i], x[i+1])`` has the
              value ``y[i]``.
            - 'mid': Steps occur half-way between the *x* positions.

        Returns
        -------
        `.PolyCollection`
            A `.PolyCollection` containing the plotted polygons.

        Other Parameters
        ----------------
        data : indexable object, optional
            DATA_PARAMETER_PLACEHOLDER

        **kwargs
            All other keyword arguments are passed on to `.PolyCollection`.
            They control the `.Polygon` properties:

            %(PolyCollection:kwdoc)s

        See Also
        --------
        fill_between : Fill between two sets of y-values.
        fill_betweenx : Fill between two sets of x-values.
        """

        dep_dir = {"x": "y", "y": "x"}[ind_dir]

        if not mpl.rcParams["_internal.classic_mode"]:
            kwargs = cbook.normalize_kwargs(kwargs, mcoll.Collection)
            if not any(c in kwargs for c in ("color", "facecolor")):
                kwargs["facecolor"] = \
                    self._get_patches_for_fill.get_next_color()

        # Handle united data, such as dates
        ind, dep1, dep2 = map(
            ma.masked_invalid, self._process_unit_info(
                [(ind_dir, ind), (dep_dir, dep1), (dep_dir, dep2)], kwargs))

        for name, array in [
                (ind_dir, ind), (f"{dep_dir}1", dep1), (f"{dep_dir}2", dep2)]:
            if array.ndim > 1:
                raise ValueError(f"{name!r} is not 1-dimensional")

        if where is None:
            where = True
        else:
            where = np.asarray(where, dtype=bool)
            if where.size != ind.size:
                raise ValueError(f"where size ({where.size}) does not match "
                                 f"{ind_dir} size ({ind.size})")
        where = where & ~functools.reduce(
            np.logical_or, map(np.ma.getmaskarray, [ind, dep1, dep2]))

        ind, dep1, dep2 = np.broadcast_arrays(
            np.atleast_1d(ind), dep1, dep2, subok=True)

        polys = []
        for idx0, idx1 in cbook.contiguous_regions(where):
            indslice = ind[idx0:idx1]
            dep1slice = dep1[idx0:idx1]
            dep2slice = dep2[idx0:idx1]
            if step is not None:
                step_func = cbook.STEP_LOOKUP_MAP["steps-" + step]
                indslice, dep1slice, dep2slice = \
                    step_func(indslice, dep1slice, dep2slice)

            if not len(indslice):
                continue

            N = len(indslice)
            pts = np.zeros((2 * N + 2, 2))

            if interpolate:
                def get_interp_point(idx):
                    im1 = max(idx - 1, 0)
                    ind_values = ind[im1:idx + 1]
                    diff_values = dep1[im1:idx + 1] - dep2[im1:idx + 1]
                    dep1_values = dep1[im1:idx + 1]

                    if len(diff_values) == 2:
                        if np.ma.is_masked(diff_values[1]):
                            return ind[im1], dep1[im1]
                        elif np.ma.is_masked(diff_values[0]):
                            return ind[idx], dep1[idx]

                    diff_order = diff_values.argsort()
                    diff_root_ind = np.interp(
                        0, diff_values[diff_order], ind_values[diff_order])
                    ind_order = ind_values.argsort()
                    diff_root_dep = np.interp(
                        diff_root_ind,
                        ind_values[ind_order], dep1_values[ind_order])
                    return diff_root_ind, diff_root_dep

                start = get_interp_point(idx0)
                end = get_interp_point(idx1)
            else:
                # Handle scalar dep2 (e.g. 0): the fill should go all
                # the way down to 0 even if none of the dep1 sample points do.
                start = indslice[0], dep2slice[0]
                end = indslice[-1], dep2slice[-1]

            pts[0] = start
            pts[N + 1] = end

            pts[1:N + 1, 0] = indslice
            pts[1:N + 1, 1] = dep1slice
            pts[N + 2:, 0] = indslice[::-1]
            pts[N + 2:, 1] = dep2slice[::-1]

            if ind_dir == "y":
                pts = pts[:, ::-1]

            polys.append(pts)

        collection = mcoll.PolyCollection(polys, **kwargs)

        # now update the datalim and autoscale
        pts = np.row_stack([np.column_stack([ind[where], dep1[where]]),
                            np.column_stack([ind[where], dep2[where]])])
        if ind_dir == "y":
            pts = pts[:, ::-1]
        self.update_datalim(pts, updatex=True, updatey=True)
        self.add_collection(collection, autolim=False)
        self._request_autoscale_view()
        return collection

    def fill_between(self, x, y1, y2=0, where=None, interpolate=False,
                     step=None, **kwargs):
        return self._fill_between_x_or_y(
            "x", x, y1, y2,
            where=where, interpolate=interpolate, step=step, **kwargs)

    if _fill_between_x_or_y.__doc__:
        fill_between.__doc__ = _fill_between_x_or_y.__doc__.format(
            dir="horizontal", ind="x", dep="y"
        )
    fill_between = _preprocess_data(
        _docstring.dedent_interpd(fill_between),
        replace_names=["x", "y1", "y2", "where"])

    def fill_betweenx(self, y, x1, x2=0, where=None,
                      step=None, interpolate=False, **kwargs):
        return self._fill_between_x_or_y(
            "y", y, x1, x2,
            where=where, interpolate=interpolate, step=step, **kwargs)

    if _fill_between_x_or_y.__doc__:
        fill_betweenx.__doc__ = _fill_between_x_or_y.__doc__.format(
            dir="vertical", ind="y", dep="x"
        )
    fill_betweenx = _preprocess_data(
        _docstring.dedent_interpd(fill_betweenx),
        replace_names=["y", "x1", "x2", "where"])

    # plotting z(x, y): imshow, pcolor and relatives, contour

    @_preprocess_data()
    @_docstring.interpd
    def imshow(self, X, cmap=None, norm=None, *, aspect=None,
               interpolation=None, alpha=None,
               vmin=None, vmax=None, origin=None, extent=None,
               interpolation_stage=None, filternorm=True, filterrad=4.0,
               resample=None, url=None, **kwargs):
        """
        Display data as an image, i.e., on a 2D regular raster.

        The input may either be actual RGB(A) data, or 2D scalar data, which
        will be rendered as a pseudocolor image. For displaying a grayscale
        image set up the colormapping using the parameters
        ``cmap='gray', vmin=0, vmax=255``.

        The number of pixels used to render an image is set by the Axes size
        and the *dpi* of the figure. This can lead to aliasing artifacts when
        the image is resampled because the displayed image size will usually
        not match the size of *X* (see
        :doc:`/gallery/images_contours_and_fields/image_antialiasing`).
        The resampling can be controlled via the *interpolation* parameter
        and/or :rc:`image.interpolation`.

        Parameters
        ----------
        X : array-like or PIL image
            The image data. Supported array shapes are:

            - (M, N): an image with scalar data. The values are mapped to
              colors using normalization and a colormap. See parameters *norm*,
              *cmap*, *vmin*, *vmax*.
            - (M, N, 3): an image with RGB values (0-1 float or 0-255 int).
            - (M, N, 4): an image with RGBA values (0-1 float or 0-255 int),
              i.e. including transparency.

            The first two dimensions (M, N) define the rows and columns of
            the image.

            Out-of-range RGB(A) values are clipped.

        %(cmap_doc)s

            This parameter is ignored if *X* is RGB(A).

        %(norm_doc)s

            This parameter is ignored if *X* is RGB(A).

        %(vmin_vmax_doc)s

            This parameter is ignored if *X* is RGB(A).

        aspect : {'equal', 'auto'} or float, default: :rc:`image.aspect`
            The aspect ratio of the Axes.  This parameter is particularly
            relevant for images since it determines whether data pixels are
            square.

            This parameter is a shortcut for explicitly calling
            `.Axes.set_aspect`. See there for further details.

            - 'equal': Ensures an aspect ratio of 1. Pixels will be square
              (unless pixel sizes are explicitly made non-square in data
              coordinates using *extent*).
            - 'auto': The Axes is kept fixed and the aspect is adjusted so
              that the data fit in the Axes. In general, this will result in
              non-square pixels.

        interpolation : str, default: :rc:`image.interpolation`
            The interpolation method used.

            Supported values are 'none', 'antialiased', 'nearest', 'bilinear',
            'bicubic', 'spline16', 'spline36', 'hanning', 'hamming', 'hermite',
            'kaiser', 'quadric', 'catrom', 'gaussian', 'bessel', 'mitchell',
            'sinc', 'lanczos', 'blackman'.

            If *interpolation* is 'none', then no interpolation is performed
            on the Agg, ps, pdf and svg backends. Other backends will fall back
            to 'nearest'. Note that most SVG renderers perform interpolation at
            rendering and that the default interpolation method they implement
            may differ.

            If *interpolation* is the default 'antialiased', then 'nearest'
            interpolation is used if the image is upsampled by more than a
            factor of three (i.e. the number of display pixels is at least
            three times the size of the data array).  If the upsampling rate is
            smaller than 3, or the image is downsampled, then 'hanning'
            interpolation is used to act as an anti-aliasing filter, unless the
            image happens to be upsampled by exactly a factor of two or one.

            See
            :doc:`/gallery/images_contours_and_fields/interpolation_methods`
            for an overview of the supported interpolation methods, and
            :doc:`/gallery/images_contours_and_fields/image_antialiasing` for
            a discussion of image antialiasing.

            Some interpolation methods require an additional radius parameter,
            which can be set by *filterrad*. Additionally, the antigrain image
            resize filter is controlled by the parameter *filternorm*.

        interpolation_stage : {'data', 'rgba'}, default: 'data'
            If 'data', interpolation
            is carried out on the data provided by the user.  If 'rgba', the
            interpolation is carried out after the colormapping has been
            applied (visual interpolation).

        alpha : float or array-like, optional
            The alpha blending value, between 0 (transparent) and 1 (opaque).
            If *alpha* is an array, the alpha blending values are applied pixel
            by pixel, and *alpha* must have the same shape as *X*.

        origin : {'upper', 'lower'}, default: :rc:`image.origin`
            Place the [0, 0] index of the array in the upper left or lower
            left corner of the Axes. The convention (the default) 'upper' is
            typically used for matrices and images.

            Note that the vertical axis points upward for 'lower'
            but downward for 'upper'.

            See the :doc:`/tutorials/intermediate/imshow_extent` tutorial for
            examples and a more detailed description.

        extent : floats (left, right, bottom, top), optional
            The bounding box in data coordinates that the image will fill.
            These values may be unitful and match the units of the Axes.
            The image is stretched individually along x and y to fill the box.

            The default extent is determined by the following conditions.
            Pixels have unit size in data coordinates. Their centers are on
            integer coordinates, and their center coordinates range from 0 to
            columns-1 horizontally and from 0 to rows-1 vertically.

            Note that the direction of the vertical axis and thus the default
            values for top and bottom depend on *origin*:

            - For ``origin == 'upper'`` the default is
              ``(-0.5, numcols-0.5, numrows-0.5, -0.5)``.
            - For ``origin == 'lower'`` the default is
              ``(-0.5, numcols-0.5, -0.5, numrows-0.5)``.

            See the :doc:`/tutorials/intermediate/imshow_extent` tutorial for
            examples and a more detailed description.

        filternorm : bool, default: True
            A parameter for the antigrain image resize filter (see the
            antigrain documentation).  If *filternorm* is set, the filter
            normalizes integer values and corrects the rounding errors. It
            doesn't do anything with the source floating point values, it
            corrects only integers according to the rule of 1.0 which means
            that any sum of pixel weights must be equal to 1.0.  So, the
            filter function must produce a graph of the proper shape.

        filterrad : float > 0, default: 4.0
            The filter radius for filters that have a radius parameter, i.e.
            when interpolation is one of: 'sinc', 'lanczos' or 'blackman'.

        resample : bool, default: :rc:`image.resample`
            When *True*, use a full resampling method.  When *False*, only
            resample when the output image is larger than the input image.

        url : str, optional
            Set the url of the created `.AxesImage`. See `.Artist.set_url`.

        Returns
        -------
        `~matplotlib.image.AxesImage`

        Other Parameters
        ----------------
        data : indexable object, optional
            DATA_PARAMETER_PLACEHOLDER

        **kwargs : `~matplotlib.artist.Artist` properties
            These parameters are passed on to the constructor of the
            `.AxesImage` artist.

        See Also
        --------
        matshow : Plot a matrix or an array as an image.

        Notes
        -----
        Unless *extent* is used, pixel centers will be located at integer
        coordinates. In other words: the origin will coincide with the center
        of pixel (0, 0).

        There are two common representations for RGB images with an alpha
        channel:

        -   Straight (unassociated) alpha: R, G, and B channels represent the
            color of the pixel, disregarding its opacity.
        -   Premultiplied (associated) alpha: R, G, and B channels represent
            the color of the pixel, adjusted for its opacity by multiplication.

        `~matplotlib.pyplot.imshow` expects RGB images adopting the straight
        (unassociated) alpha representation.
        """
        if aspect is None:
            aspect = mpl.rcParams['image.aspect']
        self.set_aspect(aspect)
        im = mimage.AxesImage(self, cmap=cmap, norm=norm,
                              interpolation=interpolation, origin=origin,
                              extent=extent, filternorm=filternorm,
                              filterrad=filterrad, resample=resample,
                              interpolation_stage=interpolation_stage,
                              **kwargs)

        im.set_data(X)
        im.set_alpha(alpha)
        if im.get_clip_path() is None:
            # image does not already have clipping set, clip to axes patch
            im.set_clip_path(self.patch)
        im._scale_norm(norm, vmin, vmax)
        im.set_url(url)

        # update ax.dataLim, and, if autoscaling, set viewLim
        # to tightly fit the image, regardless of dataLim.
        im.set_extent(im.get_extent())

        self.add_image(im)
        return im

    def _pcolorargs(self, funcname, *args, shading='auto', **kwargs):
        # - create X and Y if not present;
        # - reshape X and Y as needed if they are 1-D;
        # - check for proper sizes based on `shading` kwarg;
        # - reset shading if shading='auto' to flat or nearest
        #   depending on size;

        _valid_shading = ['gouraud', 'nearest', 'flat', 'auto']
        try:
            _api.check_in_list(_valid_shading, shading=shading)
        except ValueError:
            _api.warn_external(f"shading value '{shading}' not in list of "
                               f"valid values {_valid_shading}. Setting "
                               "shading='auto'.")
            shading = 'auto'

        if len(args) == 1:
            C = np.asanyarray(args[0])
            nrows, ncols = C.shape[:2]
            if shading in ['gouraud', 'nearest']:
                X, Y = np.meshgrid(np.arange(ncols), np.arange(nrows))
            else:
                X, Y = np.meshgrid(np.arange(ncols + 1), np.arange(nrows + 1))
                shading = 'flat'
            C = cbook.safe_masked_invalid(C)
            return X, Y, C, shading

        if len(args) == 3:
            # Check x and y for bad data...
            C = np.asanyarray(args[2])
            # unit conversion allows e.g. datetime objects as axis values
            X, Y = args[:2]
            X, Y = self._process_unit_info([("x", X), ("y", Y)], kwargs)
            X, Y = [cbook.safe_masked_invalid(a) for a in [X, Y]]

            if funcname == 'pcolormesh':
                if np.ma.is_masked(X) or np.ma.is_masked(Y):
                    raise ValueError(
                        'x and y arguments to pcolormesh cannot have '
                        'non-finite values or be of type '
                        'numpy.ma.core.MaskedArray with masked values')
                # safe_masked_invalid() returns an ndarray for dtypes other
                # than floating point.
                if isinstance(X, np.ma.core.MaskedArray):
                    X = X.data  # strip mask as downstream doesn't like it...
                if isinstance(Y, np.ma.core.MaskedArray):
                    Y = Y.data
            nrows, ncols = C.shape[:2]
        else:
            raise _api.nargs_error(funcname, takes="1 or 3", given=len(args))

        Nx = X.shape[-1]
        Ny = Y.shape[0]
        if X.ndim != 2 or X.shape[0] == 1:
            x = X.reshape(1, Nx)
            X = x.repeat(Ny, axis=0)
        if Y.ndim != 2 or Y.shape[1] == 1:
            y = Y.reshape(Ny, 1)
            Y = y.repeat(Nx, axis=1)
        if X.shape != Y.shape:
            raise TypeError(f'Incompatible X, Y inputs to {funcname}; '
                            f'see help({funcname})')

        if shading == 'auto':
            if ncols == Nx and nrows == Ny:
                shading = 'nearest'
            else:
                shading = 'flat'

        if shading == 'flat':
            if (Nx, Ny) != (ncols + 1, nrows + 1):
                raise TypeError(f"Dimensions of C {C.shape} should"
                                f" be one smaller than X({Nx}) and Y({Ny})"
                                f" while using shading='flat'"
                                f" see help({funcname})")
        else:    # ['nearest', 'gouraud']:
            if (Nx, Ny) != (ncols, nrows):
                raise TypeError('Dimensions of C %s are incompatible with'
                                ' X (%d) and/or Y (%d); see help(%s)' % (
                                    C.shape, Nx, Ny, funcname))
            if shading == 'nearest':
                # grid is specified at the center, so define corners
                # at the midpoints between the grid centers and then use the
                # flat algorithm.
                def _interp_grid(X):
                    # helper for below
                    if np.shape(X)[1] > 1:
                        dX = np.diff(X, axis=1) / 2.
                        if not (np.all(dX >= 0) or np.all(dX <= 0)):
                            _api.warn_external(
                                f"The input coordinates to {funcname} are "
                                "interpreted as cell centers, but are not "
                                "monotonically increasing or decreasing. "
                                "This may lead to incorrectly calculated cell "
                                "edges, in which case, please supply "
                                f"explicit cell edges to {funcname}.")
                        X = np.hstack((X[:, [0]] - dX[:, [0]],
                                       X[:, :-1] + dX,
                                       X[:, [-1]] + dX[:, [-1]]))
                    else:
                        # This is just degenerate, but we can't reliably guess
                        # a dX if there is just one value.
                        X = np.hstack((X, X))
                    return X

                if ncols == Nx:
                    X = _interp_grid(X)
                    Y = _interp_grid(Y)
                if nrows == Ny:
                    X = _interp_grid(X.T).T
                    Y = _interp_grid(Y.T).T
                shading = 'flat'

        C = cbook.safe_masked_invalid(C)
        return X, Y, C, shading

    @_preprocess_data()
    @_docstring.dedent_interpd
    def pcolor(self, *args, shading=None, alpha=None, norm=None, cmap=None,
               vmin=None, vmax=None, **kwargs):
        r"""
        Create a pseudocolor plot with a non-regular rectangular grid.

        Call signature::

            pcolor([X, Y,] C, **kwargs)

        *X* and *Y* can be used to specify the corners of the quadrilaterals.

        .. hint::

            ``pcolor()`` can be very slow for large arrays. In most
            cases you should use the similar but much faster
            `~.Axes.pcolormesh` instead. See
            :ref:`Differences between pcolor() and pcolormesh()
            <differences-pcolor-pcolormesh>` for a discussion of the
            differences.

        Parameters
        ----------
        C : 2D array-like
            The color-mapped values.  Color-mapping is controlled by *cmap*,
            *norm*, *vmin*, and *vmax*.

        X, Y : array-like, optional
            The coordinates of the corners of quadrilaterals of a pcolormesh::

                (X[i+1, j], Y[i+1, j])       (X[i+1, j+1], Y[i+1, j+1])
                                      ●╶───╴●
                                      │     │
                                      ●╶───╴●
                    (X[i, j], Y[i, j])       (X[i, j+1], Y[i, j+1])

            Note that the column index corresponds to the x-coordinate, and
            the row index corresponds to y. For details, see the
            :ref:`Notes <axes-pcolormesh-grid-orientation>` section below.

            If ``shading='flat'`` the dimensions of *X* and *Y* should be one
            greater than those of *C*, and the quadrilateral is colored due
            to the value at ``C[i, j]``.  If *X*, *Y* and *C* have equal
            dimensions, a warning will be raised and the last row and column
            of *C* will be ignored.

            If ``shading='nearest'``, the dimensions of *X* and *Y* should be
            the same as those of *C* (if not, a ValueError will be raised). The
            color ``C[i, j]`` will be centered on ``(X[i, j], Y[i, j])``.

            If *X* and/or *Y* are 1-D arrays or column vectors they will be
            expanded as needed into the appropriate 2D arrays, making a
            rectangular grid.

        shading : {'flat', 'nearest', 'auto'}, default: :rc:`pcolor.shading`
            The fill style for the quadrilateral. Possible values:

            - 'flat': A solid color is used for each quad. The color of the
              quad (i, j), (i+1, j), (i, j+1), (i+1, j+1) is given by
              ``C[i, j]``. The dimensions of *X* and *Y* should be
              one greater than those of *C*; if they are the same as *C*,
              then a deprecation warning is raised, and the last row
              and column of *C* are dropped.
            - 'nearest': Each grid point will have a color centered on it,
              extending halfway between the adjacent grid centers.  The
              dimensions of *X* and *Y* must be the same as *C*.
            - 'auto': Choose 'flat' if dimensions of *X* and *Y* are one
              larger than *C*.  Choose 'nearest' if dimensions are the same.

            See :doc:`/gallery/images_contours_and_fields/pcolormesh_grids`
            for more description.

        %(cmap_doc)s

        %(norm_doc)s

        %(vmin_vmax_doc)s

        edgecolors : {'none', None, 'face', color, color sequence}, optional
            The color of the edges. Defaults to 'none'. Possible values:

            - 'none' or '': No edge.
            - *None*: :rc:`patch.edgecolor` will be used. Note that currently
              :rc:`patch.force_edgecolor` has to be True for this to work.
            - 'face': Use the adjacent face color.
            - A color or sequence of colors will set the edge color.

            The singular form *edgecolor* works as an alias.

        alpha : float, default: None
            The alpha blending value of the face color, between 0 (transparent)
            and 1 (opaque). Note: The edgecolor is currently not affected by
            this.

        snap : bool, default: False
            Whether to snap the mesh to pixel boundaries.

        Returns
        -------
        `matplotlib.collections.Collection`

        Other Parameters
        ----------------
        antialiaseds : bool, default: False
            The default *antialiaseds* is False if the default
            *edgecolors*\ ="none" is used.  This eliminates artificial lines
            at patch boundaries, and works regardless of the value of alpha.
            If *edgecolors* is not "none", then the default *antialiaseds*
            is taken from :rc:`patch.antialiased`.
            Stroking the edges may be preferred if *alpha* is 1, but will
            cause artifacts otherwise.

        data : indexable object, optional
            DATA_PARAMETER_PLACEHOLDER

        **kwargs
            Additionally, the following arguments are allowed. They are passed
            along to the `~matplotlib.collections.PolyCollection` constructor:

        %(PolyCollection:kwdoc)s

        See Also
        --------
        pcolormesh : for an explanation of the differences between
            pcolor and pcolormesh.
        imshow : If *X* and *Y* are each equidistant, `~.Axes.imshow` can be a
            faster alternative.

        Notes
        -----
        **Masked arrays**

        *X*, *Y* and *C* may be masked arrays. If either ``C[i, j]``, or one
        of the vertices surrounding ``C[i, j]`` (*X* or *Y* at
        ``[i, j], [i+1, j], [i, j+1], [i+1, j+1]``) is masked, nothing is
        plotted.

        .. _axes-pcolor-grid-orientation:

        **Grid orientation**

        The grid orientation follows the standard matrix convention: An array
        *C* with shape (nrows, ncolumns) is plotted with the column number as
        *X* and the row number as *Y*.
        """

        if shading is None:
            shading = mpl.rcParams['pcolor.shading']
        shading = shading.lower()
        X, Y, C, shading = self._pcolorargs('pcolor', *args, shading=shading,
                                            kwargs=kwargs)
        Ny, Nx = X.shape

        # convert to MA, if necessary.
        C = ma.asarray(C)
        X = ma.asarray(X)
        Y = ma.asarray(Y)

        mask = ma.getmaskarray(X) + ma.getmaskarray(Y)
        xymask = (mask[0:-1, 0:-1] + mask[1:, 1:] +
                  mask[0:-1, 1:] + mask[1:, 0:-1])
        # don't plot if C or any of the surrounding vertices are masked.
        mask = ma.getmaskarray(C) + xymask

        unmask = ~mask
        X1 = ma.filled(X[:-1, :-1])[unmask]
        Y1 = ma.filled(Y[:-1, :-1])[unmask]
        X2 = ma.filled(X[1:, :-1])[unmask]
        Y2 = ma.filled(Y[1:, :-1])[unmask]
        X3 = ma.filled(X[1:, 1:])[unmask]
        Y3 = ma.filled(Y[1:, 1:])[unmask]
        X4 = ma.filled(X[:-1, 1:])[unmask]
        Y4 = ma.filled(Y[:-1, 1:])[unmask]
        npoly = len(X1)

        xy = np.stack([X1, Y1, X2, Y2, X3, Y3, X4, Y4, X1, Y1], axis=-1)
        verts = xy.reshape((npoly, 5, 2))

        C = ma.filled(C[:Ny - 1, :Nx - 1])[unmask]

        linewidths = (0.25,)
        if 'linewidth' in kwargs:
            kwargs['linewidths'] = kwargs.pop('linewidth')
        kwargs.setdefault('linewidths', linewidths)

        if 'edgecolor' in kwargs:
            kwargs['edgecolors'] = kwargs.pop('edgecolor')
        ec = kwargs.setdefault('edgecolors', 'none')

        # aa setting will default via collections to patch.antialiased
        # unless the boundary is not stroked, in which case the
        # default will be False; with unstroked boundaries, aa
        # makes artifacts that are often disturbing.
        if 'antialiased' in kwargs:
            kwargs['antialiaseds'] = kwargs.pop('antialiased')
        if 'antialiaseds' not in kwargs and cbook._str_lower_equal(ec, "none"):
            kwargs['antialiaseds'] = False

        kwargs.setdefault('snap', False)

        collection = mcoll.PolyCollection(
            verts, array=C, cmap=cmap, norm=norm, alpha=alpha, **kwargs)
        collection._scale_norm(norm, vmin, vmax)

        x = X.compressed()
        y = Y.compressed()

        # Transform from native to data coordinates?
        t = collection._transform
        if (not isinstance(t, mtransforms.Transform) and
                hasattr(t, '_as_mpl_transform')):
            t = t._as_mpl_transform(self.axes)

        if t and any(t.contains_branch_seperately(self.transData)):
            trans_to_data = t - self.transData
            pts = np.vstack([x, y]).T.astype(float)
            transformed_pts = trans_to_data.transform(pts)
            x = transformed_pts[..., 0]
            y = transformed_pts[..., 1]

        self.add_collection(collection, autolim=False)

        minx = np.min(x)
        maxx = np.max(x)
        miny = np.min(y)
        maxy = np.max(y)
        collection.sticky_edges.x[:] = [minx, maxx]
        collection.sticky_edges.y[:] = [miny, maxy]
        corners = (minx, miny), (maxx, maxy)
        self.update_datalim(corners)
        self._request_autoscale_view()
        return collection

    @_preprocess_data()
    @_docstring.dedent_interpd
    def pcolormesh(self, *args, alpha=None, norm=None, cmap=None, vmin=None,
                   vmax=None, shading=None, antialiased=False, **kwargs):
        """
        Create a pseudocolor plot with a non-regular rectangular grid.

        Call signature::

            pcolormesh([X, Y,] C, **kwargs)

        *X* and *Y* can be used to specify the corners of the quadrilaterals.

        .. hint::

           `~.Axes.pcolormesh` is similar to `~.Axes.pcolor`. It is much faster
           and preferred in most cases. For a detailed discussion on the
           differences see :ref:`Differences between pcolor() and pcolormesh()
           <differences-pcolor-pcolormesh>`.

        Parameters
        ----------
        C : array-like
            The mesh data. Supported array shapes are:

            - (M, N) or M*N: a mesh with scalar data. The values are mapped to
              colors using normalization and a colormap. See parameters *norm*,
              *cmap*, *vmin*, *vmax*.
            - (M, N, 3): an image with RGB values (0-1 float or 0-255 int).
            - (M, N, 4): an image with RGBA values (0-1 float or 0-255 int),
              i.e. including transparency.

            The first two dimensions (M, N) define the rows and columns of
            the mesh data.

        X, Y : array-like, optional
            The coordinates of the corners of quadrilaterals of a pcolormesh::

                (X[i+1, j], Y[i+1, j])       (X[i+1, j+1], Y[i+1, j+1])
                                      ●╶───╴●
                                      │     │
                                      ●╶───╴●
                    (X[i, j], Y[i, j])       (X[i, j+1], Y[i, j+1])

            Note that the column index corresponds to the x-coordinate, and
            the row index corresponds to y. For details, see the
            :ref:`Notes <axes-pcolormesh-grid-orientation>` section below.

            If ``shading='flat'`` the dimensions of *X* and *Y* should be one
            greater than those of *C*, and the quadrilateral is colored due
            to the value at ``C[i, j]``.  If *X*, *Y* and *C* have equal
            dimensions, a warning will be raised and the last row and column
            of *C* will be ignored.

            If ``shading='nearest'`` or ``'gouraud'``, the dimensions of *X*
            and *Y* should be the same as those of *C* (if not, a ValueError
            will be raised).  For ``'nearest'`` the color ``C[i, j]`` is
            centered on ``(X[i, j], Y[i, j])``.  For ``'gouraud'``, a smooth
            interpolation is caried out between the quadrilateral corners.

            If *X* and/or *Y* are 1-D arrays or column vectors they will be
            expanded as needed into the appropriate 2D arrays, making a
            rectangular grid.

        %(cmap_doc)s

        %(norm_doc)s

        %(vmin_vmax_doc)s

        edgecolors : {'none', None, 'face', color, color sequence}, optional
            The color of the edges. Defaults to 'none'. Possible values:

            - 'none' or '': No edge.
            - *None*: :rc:`patch.edgecolor` will be used. Note that currently
              :rc:`patch.force_edgecolor` has to be True for this to work.
            - 'face': Use the adjacent face color.
            - A color or sequence of colors will set the edge color.

            The singular form *edgecolor* works as an alias.

        alpha : float, default: None
            The alpha blending value, between 0 (transparent) and 1 (opaque).

        shading : {'flat', 'nearest', 'gouraud', 'auto'}, optional
            The fill style for the quadrilateral; defaults to
            'flat' or :rc:`pcolor.shading`. Possible values:

            - 'flat': A solid color is used for each quad. The color of the
              quad (i, j), (i+1, j), (i, j+1), (i+1, j+1) is given by
              ``C[i, j]``. The dimensions of *X* and *Y* should be
              one greater than those of *C*; if they are the same as *C*,
              then a deprecation warning is raised, and the last row
              and column of *C* are dropped.
            - 'nearest': Each grid point will have a color centered on it,
              extending halfway between the adjacent grid centers.  The
              dimensions of *X* and *Y* must be the same as *C*.
            - 'gouraud': Each quad will be Gouraud shaded: The color of the
              corners (i', j') are given by ``C[i', j']``. The color values of
              the area in between is interpolated from the corner values.
              The dimensions of *X* and *Y* must be the same as *C*. When
              Gouraud shading is used, *edgecolors* is ignored.
            - 'auto': Choose 'flat' if dimensions of *X* and *Y* are one
              larger than *C*.  Choose 'nearest' if dimensions are the same.

            See :doc:`/gallery/images_contours_and_fields/pcolormesh_grids`
            for more description.

        snap : bool, default: False
            Whether to snap the mesh to pixel boundaries.

        rasterized : bool, optional
            Rasterize the pcolormesh when drawing vector graphics.  This can
            speed up rendering and produce smaller files for large data sets.
            See also :doc:`/gallery/misc/rasterization_demo`.

        Returns
        -------
        `matplotlib.collections.QuadMesh`

        Other Parameters
        ----------------
        data : indexable object, optional
            DATA_PARAMETER_PLACEHOLDER

        **kwargs
            Additionally, the following arguments are allowed. They are passed
            along to the `~matplotlib.collections.QuadMesh` constructor:

        %(QuadMesh:kwdoc)s

        See Also
        --------
        pcolor : An alternative implementation with slightly different
            features. For a detailed discussion on the differences see
            :ref:`Differences between pcolor() and pcolormesh()
            <differences-pcolor-pcolormesh>`.
        imshow : If *X* and *Y* are each equidistant, `~.Axes.imshow` can be a
            faster alternative.

        Notes
        -----
        **Masked arrays**

        *C* may be a masked array. If ``C[i, j]`` is masked, the corresponding
        quadrilateral will be transparent. Masking of *X* and *Y* is not
        supported. Use `~.Axes.pcolor` if you need this functionality.

        .. _axes-pcolormesh-grid-orientation:

        **Grid orientation**

        The grid orientation follows the standard matrix convention: An array
        *C* with shape (nrows, ncolumns) is plotted with the column number as
        *X* and the row number as *Y*.

        .. _differences-pcolor-pcolormesh:

        **Differences between pcolor() and pcolormesh()**

        Both methods are used to create a pseudocolor plot of a 2D array
        using quadrilaterals.

        The main difference lies in the created object and internal data
        handling:
        While `~.Axes.pcolor` returns a `.PolyCollection`, `~.Axes.pcolormesh`
        returns a `.QuadMesh`. The latter is more specialized for the given
        purpose and thus is faster. It should almost always be preferred.

        There is also a slight difference in the handling of masked arrays.
        Both `~.Axes.pcolor` and `~.Axes.pcolormesh` support masked arrays
        for *C*. However, only `~.Axes.pcolor` supports masked arrays for *X*
        and *Y*. The reason lies in the internal handling of the masked values.
        `~.Axes.pcolor` leaves out the respective polygons from the
        PolyCollection. `~.Axes.pcolormesh` sets the facecolor of the masked
        elements to transparent. You can see the difference when using
        edgecolors. While all edges are drawn irrespective of masking in a
        QuadMesh, the edge between two adjacent masked quadrilaterals in
        `~.Axes.pcolor` is not drawn as the corresponding polygons do not
        exist in the PolyCollection.

        Another difference is the support of Gouraud shading in
        `~.Axes.pcolormesh`, which is not available with `~.Axes.pcolor`.

        """
        if shading is None:
            shading = mpl.rcParams['pcolor.shading']
        shading = shading.lower()
        kwargs.setdefault('edgecolors', 'none')

        X, Y, C, shading = self._pcolorargs('pcolormesh', *args,
                                            shading=shading, kwargs=kwargs)
        coords = np.stack([X, Y], axis=-1)

        kwargs.setdefault('snap', mpl.rcParams['pcolormesh.snap'])

        collection = mcoll.QuadMesh(
            coords, antialiased=antialiased, shading=shading,
            array=C, cmap=cmap, norm=norm, alpha=alpha, **kwargs)
        collection._scale_norm(norm, vmin, vmax)

        coords = coords.reshape(-1, 2)  # flatten the grid structure; keep x, y

        # Transform from native to data coordinates?
        t = collection._transform
        if (not isinstance(t, mtransforms.Transform) and
                hasattr(t, '_as_mpl_transform')):
            t = t._as_mpl_transform(self.axes)

        if t and any(t.contains_branch_seperately(self.transData)):
            trans_to_data = t - self.transData
            coords = trans_to_data.transform(coords)

        self.add_collection(collection, autolim=False)

        minx, miny = np.min(coords, axis=0)
        maxx, maxy = np.max(coords, axis=0)
        collection.sticky_edges.x[:] = [minx, maxx]
        collection.sticky_edges.y[:] = [miny, maxy]
        corners = (minx, miny), (maxx, maxy)
        self.update_datalim(corners)
        self._request_autoscale_view()
        return collection

    @_preprocess_data()
    @_docstring.dedent_interpd
    def pcolorfast(self, *args, alpha=None, norm=None, cmap=None, vmin=None,
                   vmax=None, **kwargs):
        """
        Create a pseudocolor plot with a non-regular rectangular grid.

        Call signature::

          ax.pcolorfast([X, Y], C, /, **kwargs)

        This method is similar to `~.Axes.pcolor` and `~.Axes.pcolormesh`.
        It's designed to provide the fastest pcolor-type plotting with the
        Agg backend. To achieve this, it uses different algorithms internally
        depending on the complexity of the input grid (regular rectangular,
        non-regular rectangular or arbitrary quadrilateral).

        .. warning::

           This method is experimental. Compared to `~.Axes.pcolor` or
           `~.Axes.pcolormesh` it has some limitations:

           - It supports only flat shading (no outlines)
           - It lacks support for log scaling of the axes.
           - It does not have a pyplot wrapper.

        Parameters
        ----------
        C : array-like
            The image data. Supported array shapes are:

            - (M, N): an image with scalar data.  Color-mapping is controlled
              by *cmap*, *norm*, *vmin*, and *vmax*.
            - (M, N, 3): an image with RGB values (0-1 float or 0-255 int).
            - (M, N, 4): an image with RGBA values (0-1 float or 0-255 int),
              i.e. including transparency.

            The first two dimensions (M, N) define the rows and columns of
            the image.

            This parameter can only be passed positionally.

        X, Y : tuple or array-like, default: ``(0, N)``, ``(0, M)``
            *X* and *Y* are used to specify the coordinates of the
            quadrilaterals. There are different ways to do this:

            - Use tuples ``X=(xmin, xmax)`` and ``Y=(ymin, ymax)`` to define
              a *uniform rectangular grid*.

              The tuples define the outer edges of the grid. All individual
              quadrilaterals will be of the same size. This is the fastest
              version.

            - Use 1D arrays *X*, *Y* to specify a *non-uniform rectangular
              grid*.

              In this case *X* and *Y* have to be monotonic 1D arrays of length
              *N+1* and *M+1*, specifying the x and y boundaries of the cells.

              The speed is intermediate. Note: The grid is checked, and if
              found to be uniform the fast version is used.

            - Use 2D arrays *X*, *Y* if you need an *arbitrary quadrilateral
              grid* (i.e. if the quadrilaterals are not rectangular).

              In this case *X* and *Y* are 2D arrays with shape (M + 1, N + 1),
              specifying the x and y coordinates of the corners of the colored
              quadrilaterals.

              This is the most general, but the slowest to render.  It may
              produce faster and more compact output using ps, pdf, and
              svg backends, however.

            These arguments can only be passed positionally.

        %(cmap_doc)s

            This parameter is ignored if *C* is RGB(A).

        %(norm_doc)s

            This parameter is ignored if *C* is RGB(A).

        %(vmin_vmax_doc)s

            This parameter is ignored if *C* is RGB(A).

        alpha : float, default: None
            The alpha blending value, between 0 (transparent) and 1 (opaque).

        snap : bool, default: False
            Whether to snap the mesh to pixel boundaries.

        Returns
        -------
        `.AxesImage` or `.PcolorImage` or `.QuadMesh`
            The return type depends on the type of grid:

            - `.AxesImage` for a regular rectangular grid.
            - `.PcolorImage` for a non-regular rectangular grid.
            - `.QuadMesh` for a non-rectangular grid.

        Other Parameters
        ----------------
        data : indexable object, optional
            DATA_PARAMETER_PLACEHOLDER

        **kwargs
            Supported additional parameters depend on the type of grid.
            See return types of *image* for further description.
        """

        C = args[-1]
        nr, nc = np.shape(C)[:2]
        if len(args) == 1:
            style = "image"
            x = [0, nc]
            y = [0, nr]
        elif len(args) == 3:
            x, y = args[:2]
            x = np.asarray(x)
            y = np.asarray(y)
            if x.ndim == 1 and y.ndim == 1:
                if x.size == 2 and y.size == 2:
                    style = "image"
                else:
                    dx = np.diff(x)
                    dy = np.diff(y)
                    if (np.ptp(dx) < 0.01 * abs(dx.mean()) and
                            np.ptp(dy) < 0.01 * abs(dy.mean())):
                        style = "image"
                    else:
                        style = "pcolorimage"
            elif x.ndim == 2 and y.ndim == 2:
                style = "quadmesh"
            else:
                raise TypeError("arguments do not match valid signatures")
        else:
            raise TypeError("need 1 argument or 3 arguments")

        if style == "quadmesh":
            # data point in each cell is value at lower left corner
            coords = np.stack([x, y], axis=-1)
            if np.ndim(C) not in {2, 3}:
                raise ValueError("C must be 2D or 3D")
            collection = mcoll.QuadMesh(
                coords, array=C,
                alpha=alpha, cmap=cmap, norm=norm,
                antialiased=False, edgecolors="none")
            self.add_collection(collection, autolim=False)
            xl, xr, yb, yt = x.min(), x.max(), y.min(), y.max()
            ret = collection

        else:  # It's one of the two image styles.
            extent = xl, xr, yb, yt = x[0], x[-1], y[0], y[-1]
            if style == "image":
                im = mimage.AxesImage(
                    self, cmap=cmap, norm=norm,
                    data=C, alpha=alpha, extent=extent,
                    interpolation='nearest', origin='lower',
                    **kwargs)
            elif style == "pcolorimage":
                im = mimage.PcolorImage(
                    self, x, y, C,
                    cmap=cmap, norm=norm, alpha=alpha, extent=extent,
                    **kwargs)
            self.add_image(im)
            ret = im

        if np.ndim(C) == 2:  # C.ndim == 3 is RGB(A) so doesn't need scaling.
            ret._scale_norm(norm, vmin, vmax)

        if ret.get_clip_path() is None:
            # image does not already have clipping set, clip to axes patch
            ret.set_clip_path(self.patch)

        ret.sticky_edges.x[:] = [xl, xr]
        ret.sticky_edges.y[:] = [yb, yt]
        self.update_datalim(np.array([[xl, yb], [xr, yt]]))
        self._request_autoscale_view(tight=True)
        return ret

    @_preprocess_data()
    @_docstring.dedent_interpd
    def contour(self, *args, **kwargs):
        """
        Plot contour lines.

        Call signature::

            contour([X, Y,] Z, [levels], **kwargs)
        %(contour_doc)s
        """
        kwargs['filled'] = False
        contours = mcontour.QuadContourSet(self, *args, **kwargs)
        self._request_autoscale_view()
        return contours

    @_preprocess_data()
    @_docstring.dedent_interpd
    def contourf(self, *args, **kwargs):
        """
        Plot filled contours.

        Call signature::

            contourf([X, Y,] Z, [levels], **kwargs)
        %(contour_doc)s
        """
        kwargs['filled'] = True
        contours = mcontour.QuadContourSet(self, *args, **kwargs)
        self._request_autoscale_view()
        return contours

    def clabel(self, CS, levels=None, **kwargs):
        """
        Label a contour plot.

        Adds labels to line contours in given `.ContourSet`.

        Parameters
        ----------
        CS : `.ContourSet` instance
            Line contours to label.

        levels : array-like, optional
            A list of level values, that should be labeled. The list must be
            a subset of ``CS.levels``. If not given, all levels are labeled.

        **kwargs
            All other parameters are documented in `~.ContourLabeler.clabel`.
        """
        return CS.clabel(levels, **kwargs)

    # Data analysis

    @_preprocess_data(replace_names=["x", 'weights'], label_namer="x")
    def hist(self, x, bins=None, range=None, density=False, weights=None,
             cumulative=False, bottom=None, histtype='bar', align='mid',
             orientation='vertical', rwidth=None, log=False,
             color=None, label=None, stacked=False, **kwargs):
        """
        Compute and plot a histogram.

        This method uses `numpy.histogram` to bin the data in *x* and count the
        number of values in each bin, then draws the distribution either as a
        `.BarContainer` or `.Polygon`. The *bins*, *range*, *density*, and
        *weights* parameters are forwarded to `numpy.histogram`.

        If the data has already been binned and counted, use `~.bar` or
        `~.stairs` to plot the distribution::

            counts, bins = np.histogram(x)
            plt.stairs(counts, bins)

        Alternatively, plot pre-computed bins and counts using ``hist()`` by
        treating each bin as a single point with a weight equal to its count::

            plt.hist(bins[:-1], bins, weights=counts)

        The data input *x* can be a singular array, a list of datasets of
        potentially different lengths ([*x0*, *x1*, ...]), or a 2D ndarray in
        which each column is a dataset. Note that the ndarray form is
        transposed relative to the list form. If the input is an array, then
        the return value is a tuple (*n*, *bins*, *patches*); if the input is a
        sequence of arrays, then the return value is a tuple
        ([*n0*, *n1*, ...], *bins*, [*patches0*, *patches1*, ...]).

        Masked arrays are not supported.

        Parameters
        ----------
        x : (n,) array or sequence of (n,) arrays
            Input values, this takes either a single array or a sequence of
            arrays which are not required to be of the same length.

        bins : int or sequence or str, default: :rc:`hist.bins`
            If *bins* is an integer, it defines the number of equal-width bins
            in the range.

            If *bins* is a sequence, it defines the bin edges, including the
            left edge of the first bin and the right edge of the last bin;
            in this case, bins may be unequally spaced.  All but the last
            (righthand-most) bin is half-open.  In other words, if *bins* is::

                [1, 2, 3, 4]

            then the first bin is ``[1, 2)`` (including 1, but excluding 2) and
            the second ``[2, 3)``.  The last bin, however, is ``[3, 4]``, which
            *includes* 4.

            If *bins* is a string, it is one of the binning strategies
            supported by `numpy.histogram_bin_edges`: 'auto', 'fd', 'doane',
            'scott', 'stone', 'rice', 'sturges', or 'sqrt'.

        range : tuple or None, default: None
            The lower and upper range of the bins. Lower and upper outliers
            are ignored. If not provided, *range* is ``(x.min(), x.max())``.
            Range has no effect if *bins* is a sequence.

            If *bins* is a sequence or *range* is specified, autoscaling
            is based on the specified bin range instead of the
            range of x.

        density : bool, default: False
            If ``True``, draw and return a probability density: each bin
            will display the bin's raw count divided by the total number of
            counts *and the bin width*
            (``density = counts / (sum(counts) * np.diff(bins))``),
            so that the area under the histogram integrates to 1
            (``np.sum(density * np.diff(bins)) == 1``).

            If *stacked* is also ``True``, the sum of the histograms is
            normalized to 1.

        weights : (n,) array-like or None, default: None
            An array of weights, of the same shape as *x*.  Each value in
            *x* only contributes its associated weight towards the bin count
            (instead of 1).  If *density* is ``True``, the weights are
            normalized, so that the integral of the density over the range
            remains 1.

        cumulative : bool or -1, default: False
            If ``True``, then a histogram is computed where each bin gives the
            counts in that bin plus all bins for smaller values. The last bin
            gives the total number of datapoints.

            If *density* is also ``True`` then the histogram is normalized such
            that the last bin equals 1.

            If *cumulative* is a number less than 0 (e.g., -1), the direction
            of accumulation is reversed.  In this case, if *density* is also
            ``True``, then the histogram is normalized such that the first bin
            equals 1.

        bottom : array-like, scalar, or None, default: None
            Location of the bottom of each bin, i.e. bins are drawn from
            ``bottom`` to ``bottom + hist(x, bins)`` If a scalar, the bottom
            of each bin is shifted by the same amount. If an array, each bin
            is shifted independently and the length of bottom must match the
            number of bins. If None, defaults to 0.

        histtype : {'bar', 'barstacked', 'step', 'stepfilled'}, default: 'bar'
            The type of histogram to draw.

            - 'bar' is a traditional bar-type histogram.  If multiple data
              are given the bars are arranged side by side.
            - 'barstacked' is a bar-type histogram where multiple
              data are stacked on top of each other.
            - 'step' generates a lineplot that is by default unfilled.
            - 'stepfilled' generates a lineplot that is by default filled.

        align : {'left', 'mid', 'right'}, default: 'mid'
            The horizontal alignment of the histogram bars.

            - 'left': bars are centered on the left bin edges.
            - 'mid': bars are centered between the bin edges.
            - 'right': bars are centered on the right bin edges.

        orientation : {'vertical', 'horizontal'}, default: 'vertical'
            If 'horizontal', `~.Axes.barh` will be used for bar-type histograms
            and the *bottom* kwarg will be the left edges.

        rwidth : float or None, default: None
            The relative width of the bars as a fraction of the bin width.  If
            ``None``, automatically compute the width.

            Ignored if *histtype* is 'step' or 'stepfilled'.

        log : bool, default: False
            If ``True``, the histogram axis will be set to a log scale.

        color : color or array-like of colors or None, default: None
            Color or sequence of colors, one per dataset.  Default (``None``)
            uses the standard line color sequence.

        label : str or None, default: None
            String, or sequence of strings to match multiple datasets.  Bar
            charts yield multiple patches per dataset, but only the first gets
            the label, so that `~.Axes.legend` will work as expected.

        stacked : bool, default: False
            If ``True``, multiple data are stacked on top of each other If
            ``False`` multiple data are arranged side by side if histtype is
            'bar' or on top of each other if histtype is 'step'

        Returns
        -------
        n : array or list of arrays
            The values of the histogram bins. See *density* and *weights* for a
            description of the possible semantics.  If input *x* is an array,
            then this is an array of length *nbins*. If input is a sequence of
            arrays ``[data1, data2, ...]``, then this is a list of arrays with
            the values of the histograms for each of the arrays in the same
            order.  The dtype of the array *n* (or of its element arrays) will
            always be float even if no weighting or normalization is used.

        bins : array
            The edges of the bins. Length nbins + 1 (nbins left edges and right
            edge of last bin).  Always a single array even when multiple data
            sets are passed in.

        patches : `.BarContainer` or list of a single `.Polygon` or list of \
such objects
            Container of individual artists used to create the histogram
            or list of such containers if there are multiple input datasets.

        Other Parameters
        ----------------
        data : indexable object, optional
            DATA_PARAMETER_PLACEHOLDER

        **kwargs
            `~matplotlib.patches.Patch` properties

        See Also
        --------
        hist2d : 2D histogram with rectangular bins
        hexbin : 2D histogram with hexagonal bins

        Notes
        -----
        For large numbers of bins (>1000), plotting can be significantly faster
        if *histtype* is set to 'step' or 'stepfilled' rather than 'bar' or
        'barstacked'.
        """
        # Avoid shadowing the builtin.
        bin_range = range
        from builtins import range

        if np.isscalar(x):
            x = [x]

        if bins is None:
            bins = mpl.rcParams['hist.bins']

        # Validate string inputs here to avoid cluttering subsequent code.
        _api.check_in_list(['bar', 'barstacked', 'step', 'stepfilled'],
                           histtype=histtype)
        _api.check_in_list(['left', 'mid', 'right'], align=align)
        _api.check_in_list(['horizontal', 'vertical'], orientation=orientation)

        if histtype == 'barstacked' and not stacked:
            stacked = True

        # Massage 'x' for processing.
        x = cbook._reshape_2D(x, 'x')
        nx = len(x)  # number of datasets

        # Process unit information.  _process_unit_info sets the unit and
        # converts the first dataset; then we convert each following dataset
        # one at a time.
        if orientation == "vertical":
            convert_units = self.convert_xunits
            x = [*self._process_unit_info([("x", x[0])], kwargs),
                 *map(convert_units, x[1:])]
        else:  # horizontal
            convert_units = self.convert_yunits
            x = [*self._process_unit_info([("y", x[0])], kwargs),
                 *map(convert_units, x[1:])]

        if bin_range is not None:
            bin_range = convert_units(bin_range)

        if not cbook.is_scalar_or_string(bins):
            bins = convert_units(bins)

        # We need to do to 'weights' what was done to 'x'
        if weights is not None:
            w = cbook._reshape_2D(weights, 'weights')
        else:
            w = [None] * nx

        if len(w) != nx:
            raise ValueError('weights should have the same shape as x')

        input_empty = True
        for xi, wi in zip(x, w):
            len_xi = len(xi)
            if wi is not None and len(wi) != len_xi:
                raise ValueError('weights should have the same shape as x')
            if len_xi:
                input_empty = False

        if color is None:
            colors = [self._get_lines.get_next_color() for i in range(nx)]
        else:
            colors = mcolors.to_rgba_array(color)
            if len(colors) != nx:
                raise ValueError(f"The 'color' keyword argument must have one "
                                 f"color per dataset, but {nx} datasets and "
                                 f"{len(colors)} colors were provided")

        hist_kwargs = dict()

        # if the bin_range is not given, compute without nan numpy
        # does not do this for us when guessing the range (but will
        # happily ignore nans when computing the histogram).
        if bin_range is None:
            xmin = np.inf
            xmax = -np.inf
            for xi in x:
                if len(xi):
                    # python's min/max ignore nan,
                    # np.minnan returns nan for all nan input
                    xmin = min(xmin, np.nanmin(xi))
                    xmax = max(xmax, np.nanmax(xi))
            if xmin <= xmax:  # Only happens if we have seen a finite value.
                bin_range = (xmin, xmax)

        # If bins are not specified either explicitly or via range,
        # we need to figure out the range required for all datasets,
        # and supply that to np.histogram.
        if not input_empty and len(x) > 1:
            if weights is not None:
                _w = np.concatenate(w)
            else:
                _w = None
            bins = np.histogram_bin_edges(
                np.concatenate(x), bins, bin_range, _w)
        else:
            hist_kwargs['range'] = bin_range

        density = bool(density)
        if density and not stacked:
            hist_kwargs['density'] = density

        # List to store all the top coordinates of the histograms
        tops = []  # Will have shape (n_datasets, n_bins).
        # Loop through datasets
        for i in range(nx):
            # this will automatically overwrite bins,
            # so that each histogram uses the same bins
            m, bins = np.histogram(x[i], bins, weights=w[i], **hist_kwargs)
            tops.append(m)
        tops = np.array(tops, float)  # causes problems later if it's an int
        bins = np.array(bins, float)  # causes problems if float16
        if stacked:
            tops = tops.cumsum(axis=0)
            # If a stacked density plot, normalize so the area of all the
            # stacked histograms together is 1
            if density:
                tops = (tops / np.diff(bins)) / tops[-1].sum()
        if cumulative:
            slc = slice(None)
            if isinstance(cumulative, Number) and cumulative < 0:
                slc = slice(None, None, -1)
            if density:
                tops = (tops * np.diff(bins))[:, slc].cumsum(axis=1)[:, slc]
            else:
                tops = tops[:, slc].cumsum(axis=1)[:, slc]

        patches = []

        if histtype.startswith('bar'):

            totwidth = np.diff(bins)

            if rwidth is not None:
                dr = np.clip(rwidth, 0, 1)
            elif (len(tops) > 1 and
                  ((not stacked) or mpl.rcParams['_internal.classic_mode'])):
                dr = 0.8
            else:
                dr = 1.0

            if histtype == 'bar' and not stacked:
                width = dr * totwidth / nx
                dw = width
                boffset = -0.5 * dr * totwidth * (1 - 1 / nx)
            elif histtype == 'barstacked' or stacked:
                width = dr * totwidth
                boffset, dw = 0.0, 0.0

            if align == 'mid':
                boffset += 0.5 * totwidth
            elif align == 'right':
                boffset += totwidth

            if orientation == 'horizontal':
                _barfunc = self.barh
                bottom_kwarg = 'left'
            else:  # orientation == 'vertical'
                _barfunc = self.bar
                bottom_kwarg = 'bottom'

            for top, color in zip(tops, colors):
                if bottom is None:
                    bottom = np.zeros(len(top))
                if stacked:
                    height = top - bottom
                else:
                    height = top
                bars = _barfunc(bins[:-1] + boffset, height, width,
                                align='center', log=log,
                                color=color, **{bottom_kwarg: bottom})
                patches.append(bars)
                if stacked:
                    bottom = top
                boffset += dw
            # Remove stickies from all bars but the lowest ones, as otherwise
            # margin expansion would be unable to cross the stickies in the
            # middle of the bars.
            for bars in patches[1:]:
                for patch in bars:
                    patch.sticky_edges.x[:] = patch.sticky_edges.y[:] = []

        elif histtype.startswith('step'):
            # these define the perimeter of the polygon
            x = np.zeros(4 * len(bins) - 3)
            y = np.zeros(4 * len(bins) - 3)

            x[0:2 * len(bins) - 1:2], x[1:2 * len(bins) - 1:2] = bins, bins[:-1]
            x[2 * len(bins) - 1:] = x[1:2 * len(bins) - 1][::-1]

            if bottom is None:
                bottom = 0

            y[1:2 * len(bins) - 1:2] = y[2:2 * len(bins):2] = bottom
            y[2 * len(bins) - 1:] = y[1:2 * len(bins) - 1][::-1]

            if log:
                if orientation == 'horizontal':
                    self.set_xscale('log', nonpositive='clip')
                else:  # orientation == 'vertical'
                    self.set_yscale('log', nonpositive='clip')

            if align == 'left':
                x -= 0.5 * (bins[1] - bins[0])
            elif align == 'right':
                x += 0.5 * (bins[1] - bins[0])

            # If fill kwarg is set, it will be passed to the patch collection,
            # overriding this
            fill = (histtype == 'stepfilled')

            xvals, yvals = [], []
            for top in tops:
                if stacked:
                    # top of the previous polygon becomes the bottom
                    y[2 * len(bins) - 1:] = y[1:2 * len(bins) - 1][::-1]
                # set the top of this polygon
                y[1:2 * len(bins) - 1:2] = y[2:2 * len(bins):2] = top + bottom

                # The starting point of the polygon has not yet been
                # updated. So far only the endpoint was adjusted. This
                # assignment closes the polygon. The redundant endpoint is
                # later discarded (for step and stepfilled).
                y[0] = y[-1]

                if orientation == 'horizontal':
                    xvals.append(y.copy())
                    yvals.append(x.copy())
                else:
                    xvals.append(x.copy())
                    yvals.append(y.copy())

            # stepfill is closed, step is not
            split = -1 if fill else 2 * len(bins)
            # add patches in reverse order so that when stacking,
            # items lower in the stack are plotted on top of
            # items higher in the stack
            for x, y, color in reversed(list(zip(xvals, yvals, colors))):
                patches.append(self.fill(
                    x[:split], y[:split],
                    closed=True if fill else None,
                    facecolor=color,
                    edgecolor=None if fill else color,
                    fill=fill if fill else None,
                    zorder=None if fill else mlines.Line2D.zorder))
            for patch_list in patches:
                for patch in patch_list:
                    if orientation == 'vertical':
                        patch.sticky_edges.y.append(0)
                    elif orientation == 'horizontal':
                        patch.sticky_edges.x.append(0)

            # we return patches, so put it back in the expected order
            patches.reverse()

        # If None, make all labels None (via zip_longest below); otherwise,
        # cast each element to str, but keep a single str as it.
        labels = [] if label is None else np.atleast_1d(np.asarray(label, str))
        for patch, lbl in itertools.zip_longest(patches, labels):
            if patch:
                p = patch[0]
                p._internal_update(kwargs)
                if lbl is not None:
                    p.set_label(lbl)
                for p in patch[1:]:
                    p._internal_update(kwargs)
                    p.set_label('_nolegend_')

        if nx == 1:
            return tops[0], bins, patches[0]
        else:
            patch_type = ("BarContainer" if histtype.startswith("bar")
                          else "list[Polygon]")
            return tops, bins, cbook.silent_list(patch_type, patches)

    @_preprocess_data()
    def stairs(self, values, edges=None, *,
               orientation='vertical', baseline=0, fill=False, **kwargs):
        """
        A stepwise constant function as a line with bounding edges
        or a filled plot.

        Parameters
        ----------
        values : array-like
            The step heights.

        edges : array-like
            The edge positions, with ``len(edges) == len(vals) + 1``,
            between which the curve takes on vals values.

        orientation : {'vertical', 'horizontal'}, default: 'vertical'
            The direction of the steps. Vertical means that *values* are along
            the y-axis, and edges are along the x-axis.

        baseline : float, array-like or None, default: 0
            The bottom value of the bounding edges or when
            ``fill=True``, position of lower edge. If *fill* is
            True or an array is passed to *baseline*, a closed
            path is drawn.

        fill : bool, default: False
            Whether the area under the step curve should be filled.

        Returns
        -------
        StepPatch : `matplotlib.patches.StepPatch`

        Other Parameters
        ----------------
        data : indexable object, optional
            DATA_PARAMETER_PLACEHOLDER

        **kwargs
            `~matplotlib.patches.StepPatch` properties

        """

        if 'color' in kwargs:
            _color = kwargs.pop('color')
        else:
            _color = self._get_lines.get_next_color()
        if fill:
            kwargs.setdefault('linewidth', 0)
            kwargs.setdefault('facecolor', _color)
        else:
            kwargs.setdefault('edgecolor', _color)

        if edges is None:
            edges = np.arange(len(values) + 1)

        edges, values, baseline = self._process_unit_info(
            [("x", edges), ("y", values), ("y", baseline)], kwargs)

        patch = mpatches.StepPatch(values,
                                   edges,
                                   baseline=baseline,
                                   orientation=orientation,
                                   fill=fill,
                                   **kwargs)
        self.add_patch(patch)
        if baseline is None:
            baseline = 0
        if orientation == 'vertical':
            patch.sticky_edges.y.append(np.min(baseline))
            self.update_datalim([(edges[0], np.min(baseline))])
        else:
            patch.sticky_edges.x.append(np.min(baseline))
            self.update_datalim([(np.min(baseline), edges[0])])
        self._request_autoscale_view()
        return patch

    @_preprocess_data(replace_names=["x", "y", "weights"])
    @_docstring.dedent_interpd
    def hist2d(self, x, y, bins=10, range=None, density=False, weights=None,
               cmin=None, cmax=None, **kwargs):
        """
        Make a 2D histogram plot.

        Parameters
        ----------
        x, y : array-like, shape (n, )
            Input values

        bins : None or int or [int, int] or array-like or [array, array]

            The bin specification:

            - If int, the number of bins for the two dimensions
              (nx=ny=bins).
            - If ``[int, int]``, the number of bins in each dimension
              (nx, ny = bins).
            - If array-like, the bin edges for the two dimensions
              (x_edges=y_edges=bins).
            - If ``[array, array]``, the bin edges in each dimension
              (x_edges, y_edges = bins).

            The default value is 10.

        range : array-like shape(2, 2), optional
            The leftmost and rightmost edges of the bins along each dimension
            (if not specified explicitly in the bins parameters): ``[[xmin,
            xmax], [ymin, ymax]]``. All values outside of this range will be
            considered outliers and not tallied in the histogram.

        density : bool, default: False
            Normalize histogram.  See the documentation for the *density*
            parameter of `~.Axes.hist` for more details.

        weights : array-like, shape (n, ), optional
            An array of values w_i weighing each sample (x_i, y_i).

        cmin, cmax : float, default: None
            All bins that has count less than *cmin* or more than *cmax* will
            not be displayed (set to NaN before passing to imshow) and these
            count values in the return value count histogram will also be set
            to nan upon return.

        Returns
        -------
        h : 2D array
            The bi-dimensional histogram of samples x and y. Values in x are
            histogrammed along the first dimension and values in y are
            histogrammed along the second dimension.
        xedges : 1D array
            The bin edges along the x-axis.
        yedges : 1D array
            The bin edges along the y-axis.
        image : `~.matplotlib.collections.QuadMesh`

        Other Parameters
        ----------------
        %(cmap_doc)s

        %(norm_doc)s

        %(vmin_vmax_doc)s

        alpha : ``0 <= scalar <= 1`` or ``None``, optional
            The alpha blending value.

        data : indexable object, optional
            DATA_PARAMETER_PLACEHOLDER

        **kwargs
            Additional parameters are passed along to the
            `~.Axes.pcolormesh` method and `~matplotlib.collections.QuadMesh`
            constructor.

        See Also
        --------
        hist : 1D histogram plotting
        hexbin : 2D histogram with hexagonal bins

        Notes
        -----
        - Currently ``hist2d`` calculates its own axis limits, and any limits
          previously set are ignored.
        - Rendering the histogram with a logarithmic color scale is
          accomplished by passing a `.colors.LogNorm` instance to the *norm*
          keyword argument. Likewise, power-law normalization (similar
          in effect to gamma correction) can be accomplished with
          `.colors.PowerNorm`.
        """

        h, xedges, yedges = np.histogram2d(x, y, bins=bins, range=range,
                                           density=density, weights=weights)

        if cmin is not None:
            h[h < cmin] = None
        if cmax is not None:
            h[h > cmax] = None

        pc = self.pcolormesh(xedges, yedges, h.T, **kwargs)
        self.set_xlim(xedges[0], xedges[-1])
        self.set_ylim(yedges[0], yedges[-1])

        return h, xedges, yedges, pc

    @_preprocess_data(replace_names=["x"])
    @_docstring.dedent_interpd
    def psd(self, x, NFFT=None, Fs=None, Fc=None, detrend=None,
            window=None, noverlap=None, pad_to=None,
            sides=None, scale_by_freq=None, return_line=None, **kwargs):
        r"""
        Plot the power spectral density.

        The power spectral density :math:`P_{xx}` by Welch's average
        periodogram method.  The vector *x* is divided into *NFFT* length
        segments.  Each segment is detrended by function *detrend* and
        windowed by function *window*.  *noverlap* gives the length of
        the overlap between segments.  The :math:`|\mathrm{fft}(i)|^2`
        of each segment :math:`i` are averaged to compute :math:`P_{xx}`,
        with a scaling to correct for power loss due to windowing.

        If len(*x*) < *NFFT*, it will be zero padded to *NFFT*.

        Parameters
        ----------
        x : 1-D array or sequence
            Array or sequence containing the data

        %(Spectral)s

        %(PSD)s

        noverlap : int, default: 0 (no overlap)
            The number of points of overlap between segments.

        Fc : int, default: 0
            The center frequency of *x*, which offsets the x extents of the
            plot to reflect the frequency range used when a signal is acquired
            and then filtered and downsampled to baseband.

        return_line : bool, default: False
            Whether to include the line object plotted in the returned values.

        Returns
        -------
        Pxx : 1-D array
            The values for the power spectrum :math:`P_{xx}` before scaling
            (real valued).

        freqs : 1-D array
            The frequencies corresponding to the elements in *Pxx*.

        line : `~matplotlib.lines.Line2D`
            The line created by this function.
            Only returned if *return_line* is True.

        Other Parameters
        ----------------
        data : indexable object, optional
            DATA_PARAMETER_PLACEHOLDER

        **kwargs
            Keyword arguments control the `.Line2D` properties:

            %(Line2D:kwdoc)s

        See Also
        --------
        specgram
            Differs in the default overlap; in not returning the mean of the
            segment periodograms; in returning the times of the segments; and
            in plotting a colormap instead of a line.
        magnitude_spectrum
            Plots the magnitude spectrum.
        csd
            Plots the spectral density between two signals.

        Notes
        -----
        For plotting, the power is plotted as
        :math:`10\log_{10}(P_{xx})` for decibels, though *Pxx* itself
        is returned.

        References
        ----------
        Bendat & Piersol -- Random Data: Analysis and Measurement Procedures,
        John Wiley & Sons (1986)
        """
        if Fc is None:
            Fc = 0

        pxx, freqs = mlab.psd(x=x, NFFT=NFFT, Fs=Fs, detrend=detrend,
                              window=window, noverlap=noverlap, pad_to=pad_to,
                              sides=sides, scale_by_freq=scale_by_freq)
        freqs += Fc

        if scale_by_freq in (None, True):
            psd_units = 'dB/Hz'
        else:
            psd_units = 'dB'

        line = self.plot(freqs, 10 * np.log10(pxx), **kwargs)
        self.set_xlabel('Frequency')
        self.set_ylabel('Power Spectral Density (%s)' % psd_units)
        self.grid(True)

        vmin, vmax = self.get_ybound()
        step = max(10 * int(np.log10(vmax - vmin)), 1)
        ticks = np.arange(math.floor(vmin), math.ceil(vmax) + 1, step)
        self.set_yticks(ticks)

        if return_line is None or not return_line:
            return pxx, freqs
        else:
            return pxx, freqs, line

    @_preprocess_data(replace_names=["x", "y"], label_namer="y")
    @_docstring.dedent_interpd
    def csd(self, x, y, NFFT=None, Fs=None, Fc=None, detrend=None,
            window=None, noverlap=None, pad_to=None,
            sides=None, scale_by_freq=None, return_line=None, **kwargs):
        r"""
        Plot the cross-spectral density.

        The cross spectral density :math:`P_{xy}` by Welch's average
        periodogram method.  The vectors *x* and *y* are divided into
        *NFFT* length segments.  Each segment is detrended by function
        *detrend* and windowed by function *window*.  *noverlap* gives
        the length of the overlap between segments.  The product of
        the direct FFTs of *x* and *y* are averaged over each segment
        to compute :math:`P_{xy}`, with a scaling to correct for power
        loss due to windowing.

        If len(*x*) < *NFFT* or len(*y*) < *NFFT*, they will be zero
        padded to *NFFT*.

        Parameters
        ----------
        x, y : 1-D arrays or sequences
            Arrays or sequences containing the data.

        %(Spectral)s

        %(PSD)s

        noverlap : int, default: 0 (no overlap)
            The number of points of overlap between segments.

        Fc : int, default: 0
            The center frequency of *x*, which offsets the x extents of the
            plot to reflect the frequency range used when a signal is acquired
            and then filtered and downsampled to baseband.

        return_line : bool, default: False
            Whether to include the line object plotted in the returned values.

        Returns
        -------
        Pxy : 1-D array
            The values for the cross spectrum :math:`P_{xy}` before scaling
            (complex valued).

        freqs : 1-D array
            The frequencies corresponding to the elements in *Pxy*.

        line : `~matplotlib.lines.Line2D`
            The line created by this function.
            Only returned if *return_line* is True.

        Other Parameters
        ----------------
        data : indexable object, optional
            DATA_PARAMETER_PLACEHOLDER

        **kwargs
            Keyword arguments control the `.Line2D` properties:

            %(Line2D:kwdoc)s

        See Also
        --------
        psd : is equivalent to setting ``y = x``.

        Notes
        -----
        For plotting, the power is plotted as
        :math:`10 \log_{10}(P_{xy})` for decibels, though :math:`P_{xy}` itself
        is returned.

        References
        ----------
        Bendat & Piersol -- Random Data: Analysis and Measurement Procedures,
        John Wiley & Sons (1986)
        """
        if Fc is None:
            Fc = 0

        pxy, freqs = mlab.csd(x=x, y=y, NFFT=NFFT, Fs=Fs, detrend=detrend,
                              window=window, noverlap=noverlap, pad_to=pad_to,
                              sides=sides, scale_by_freq=scale_by_freq)
        # pxy is complex
        freqs += Fc

        line = self.plot(freqs, 10 * np.log10(np.abs(pxy)), **kwargs)
        self.set_xlabel('Frequency')
        self.set_ylabel('Cross Spectrum Magnitude (dB)')
        self.grid(True)

        vmin, vmax = self.get_ybound()
        step = max(10 * int(np.log10(vmax - vmin)), 1)
        ticks = np.arange(math.floor(vmin), math.ceil(vmax) + 1, step)
        self.set_yticks(ticks)

        if return_line is None or not return_line:
            return pxy, freqs
        else:
            return pxy, freqs, line

    @_preprocess_data(replace_names=["x"])
    @_docstring.dedent_interpd
    def magnitude_spectrum(self, x, Fs=None, Fc=None, window=None,
                           pad_to=None, sides=None, scale=None,
                           **kwargs):
        """
        Plot the magnitude spectrum.

        Compute the magnitude spectrum of *x*.  Data is padded to a
        length of *pad_to* and the windowing function *window* is applied to
        the signal.

        Parameters
        ----------
        x : 1-D array or sequence
            Array or sequence containing the data.

        %(Spectral)s

        %(Single_Spectrum)s

        scale : {'default', 'linear', 'dB'}
            The scaling of the values in the *spec*.  'linear' is no scaling.
            'dB' returns the values in dB scale, i.e., the dB amplitude
            (20 * log10). 'default' is 'linear'.

        Fc : int, default: 0
            The center frequency of *x*, which offsets the x extents of the
            plot to reflect the frequency range used when a signal is acquired
            and then filtered and downsampled to baseband.

        Returns
        -------
        spectrum : 1-D array
            The values for the magnitude spectrum before scaling (real valued).

        freqs : 1-D array
            The frequencies corresponding to the elements in *spectrum*.

        line : `~matplotlib.lines.Line2D`
            The line created by this function.

        Other Parameters
        ----------------
        data : indexable object, optional
            DATA_PARAMETER_PLACEHOLDER

        **kwargs
            Keyword arguments control the `.Line2D` properties:

            %(Line2D:kwdoc)s

        See Also
        --------
        psd
            Plots the power spectral density.
        angle_spectrum
            Plots the angles of the corresponding frequencies.
        phase_spectrum
            Plots the phase (unwrapped angle) of the corresponding frequencies.
        specgram
            Can plot the magnitude spectrum of segments within the signal in a
            colormap.
        """
        if Fc is None:
            Fc = 0

        spec, freqs = mlab.magnitude_spectrum(x=x, Fs=Fs, window=window,
                                              pad_to=pad_to, sides=sides)
        freqs += Fc

        yunits = _api.check_getitem(
            {None: 'energy', 'default': 'energy', 'linear': 'energy',
             'dB': 'dB'},
            scale=scale)
        if yunits == 'energy':
            Z = spec
        else:  # yunits == 'dB'
            Z = 20. * np.log10(spec)

        line, = self.plot(freqs, Z, **kwargs)
        self.set_xlabel('Frequency')
        self.set_ylabel('Magnitude (%s)' % yunits)

        return spec, freqs, line

    @_preprocess_data(replace_names=["x"])
    @_docstring.dedent_interpd
    def angle_spectrum(self, x, Fs=None, Fc=None, window=None,
                       pad_to=None, sides=None, **kwargs):
        """
        Plot the angle spectrum.

        Compute the angle spectrum (wrapped phase spectrum) of *x*.
        Data is padded to a length of *pad_to* and the windowing function
        *window* is applied to the signal.

        Parameters
        ----------
        x : 1-D array or sequence
            Array or sequence containing the data.

        %(Spectral)s

        %(Single_Spectrum)s

        Fc : int, default: 0
            The center frequency of *x*, which offsets the x extents of the
            plot to reflect the frequency range used when a signal is acquired
            and then filtered and downsampled to baseband.

        Returns
        -------
        spectrum : 1-D array
            The values for the angle spectrum in radians (real valued).

        freqs : 1-D array
            The frequencies corresponding to the elements in *spectrum*.

        line : `~matplotlib.lines.Line2D`
            The line created by this function.

        Other Parameters
        ----------------
        data : indexable object, optional
            DATA_PARAMETER_PLACEHOLDER

        **kwargs
            Keyword arguments control the `.Line2D` properties:

            %(Line2D:kwdoc)s

        See Also
        --------
        magnitude_spectrum
            Plots the magnitudes of the corresponding frequencies.
        phase_spectrum
            Plots the unwrapped version of this function.
        specgram
            Can plot the angle spectrum of segments within the signal in a
            colormap.
        """
        if Fc is None:
            Fc = 0

        spec, freqs = mlab.angle_spectrum(x=x, Fs=Fs, window=window,
                                          pad_to=pad_to, sides=sides)
        freqs += Fc

        lines = self.plot(freqs, spec, **kwargs)
        self.set_xlabel('Frequency')
        self.set_ylabel('Angle (radians)')

        return spec, freqs, lines[0]

    @_preprocess_data(replace_names=["x"])
    @_docstring.dedent_interpd
    def phase_spectrum(self, x, Fs=None, Fc=None, window=None,
                       pad_to=None, sides=None, **kwargs):
        """
        Plot the phase spectrum.

        Compute the phase spectrum (unwrapped angle spectrum) of *x*.
        Data is padded to a length of *pad_to* and the windowing function
        *window* is applied to the signal.

        Parameters
        ----------
        x : 1-D array or sequence
            Array or sequence containing the data

        %(Spectral)s

        %(Single_Spectrum)s

        Fc : int, default: 0
            The center frequency of *x*, which offsets the x extents of the
            plot to reflect the frequency range used when a signal is acquired
            and then filtered and downsampled to baseband.

        Returns
        -------
        spectrum : 1-D array
            The values for the phase spectrum in radians (real valued).

        freqs : 1-D array
            The frequencies corresponding to the elements in *spectrum*.

        line : `~matplotlib.lines.Line2D`
            The line created by this function.

        Other Parameters
        ----------------
        data : indexable object, optional
            DATA_PARAMETER_PLACEHOLDER

        **kwargs
            Keyword arguments control the `.Line2D` properties:

            %(Line2D:kwdoc)s

        See Also
        --------
        magnitude_spectrum
            Plots the magnitudes of the corresponding frequencies.
        angle_spectrum
            Plots the wrapped version of this function.
        specgram
            Can plot the phase spectrum of segments within the signal in a
            colormap.
        """
        if Fc is None:
            Fc = 0

        spec, freqs = mlab.phase_spectrum(x=x, Fs=Fs, window=window,
                                          pad_to=pad_to, sides=sides)
        freqs += Fc

        lines = self.plot(freqs, spec, **kwargs)
        self.set_xlabel('Frequency')
        self.set_ylabel('Phase (radians)')

        return spec, freqs, lines[0]

    @_preprocess_data(replace_names=["x", "y"])
    @_docstring.dedent_interpd
    def cohere(self, x, y, NFFT=256, Fs=2, Fc=0, detrend=mlab.detrend_none,
               window=mlab.window_hanning, noverlap=0, pad_to=None,
               sides='default', scale_by_freq=None, **kwargs):
        r"""
        Plot the coherence between *x* and *y*.

        Coherence is the normalized cross spectral density:

        .. math::

          C_{xy} = \frac{|P_{xy}|^2}{P_{xx}P_{yy}}

        Parameters
        ----------
        %(Spectral)s

        %(PSD)s

        noverlap : int, default: 0 (no overlap)
            The number of points of overlap between blocks.

        Fc : int, default: 0
            The center frequency of *x*, which offsets the x extents of the
            plot to reflect the frequency range used when a signal is acquired
            and then filtered and downsampled to baseband.

        Returns
        -------
        Cxy : 1-D array
            The coherence vector.

        freqs : 1-D array
            The frequencies for the elements in *Cxy*.

        Other Parameters
        ----------------
        data : indexable object, optional
            DATA_PARAMETER_PLACEHOLDER

        **kwargs
            Keyword arguments control the `.Line2D` properties:

            %(Line2D:kwdoc)s

        References
        ----------
        Bendat & Piersol -- Random Data: Analysis and Measurement Procedures,
        John Wiley & Sons (1986)
        """
        cxy, freqs = mlab.cohere(x=x, y=y, NFFT=NFFT, Fs=Fs, detrend=detrend,
                                 window=window, noverlap=noverlap,
                                 scale_by_freq=scale_by_freq, sides=sides,
                                 pad_to=pad_to)
        freqs += Fc

        self.plot(freqs, cxy, **kwargs)
        self.set_xlabel('Frequency')
        self.set_ylabel('Coherence')
        self.grid(True)

        return cxy, freqs

    @_preprocess_data(replace_names=["x"])
    @_docstring.dedent_interpd
    def specgram(self, x, NFFT=None, Fs=None, Fc=None, detrend=None,
                 window=None, noverlap=None,
                 cmap=None, xextent=None, pad_to=None, sides=None,
                 scale_by_freq=None, mode=None, scale=None,
                 vmin=None, vmax=None, **kwargs):
        """
        Plot a spectrogram.

        Compute and plot a spectrogram of data in *x*.  Data are split into
        *NFFT* length segments and the spectrum of each section is
        computed.  The windowing function *window* is applied to each
        segment, and the amount of overlap of each segment is
        specified with *noverlap*. The spectrogram is plotted as a colormap
        (using imshow).

        Parameters
        ----------
        x : 1-D array or sequence
            Array or sequence containing the data.

        %(Spectral)s

        %(PSD)s

        mode : {'default', 'psd', 'magnitude', 'angle', 'phase'}
            What sort of spectrum to use.  Default is 'psd', which takes the
            power spectral density.  'magnitude' returns the magnitude
            spectrum.  'angle' returns the phase spectrum without unwrapping.
            'phase' returns the phase spectrum with unwrapping.

        noverlap : int, default: 128
            The number of points of overlap between blocks.

        scale : {'default', 'linear', 'dB'}
            The scaling of the values in the *spec*.  'linear' is no scaling.
            'dB' returns the values in dB scale.  When *mode* is 'psd',
            this is dB power (10 * log10).  Otherwise, this is dB amplitude
            (20 * log10). 'default' is 'dB' if *mode* is 'psd' or
            'magnitude' and 'linear' otherwise.  This must be 'linear'
            if *mode* is 'angle' or 'phase'.

        Fc : int, default: 0
            The center frequency of *x*, which offsets the x extents of the
            plot to reflect the frequency range used when a signal is acquired
            and then filtered and downsampled to baseband.

        cmap : `.Colormap`, default: :rc:`image.cmap`

        xextent : *None* or (xmin, xmax)
            The image extent along the x-axis. The default sets *xmin* to the
            left border of the first bin (*spectrum* column) and *xmax* to the
            right border of the last bin. Note that for *noverlap>0* the width
            of the bins is smaller than those of the segments.

        data : indexable object, optional
            DATA_PARAMETER_PLACEHOLDER

        **kwargs
            Additional keyword arguments are passed on to `~.axes.Axes.imshow`
            which makes the specgram image. The origin keyword argument
            is not supported.

        Returns
        -------
        spectrum : 2D array
            Columns are the periodograms of successive segments.

        freqs : 1-D array
            The frequencies corresponding to the rows in *spectrum*.

        t : 1-D array
            The times corresponding to midpoints of segments (i.e., the columns
            in *spectrum*).

        im : `.AxesImage`
            The image created by imshow containing the spectrogram.

        See Also
        --------
        psd
            Differs in the default overlap; in returning the mean of the
            segment periodograms; in not returning times; and in generating a
            line plot instead of colormap.
        magnitude_spectrum
            A single spectrum, similar to having a single segment when *mode*
            is 'magnitude'. Plots a line instead of a colormap.
        angle_spectrum
            A single spectrum, similar to having a single segment when *mode*
            is 'angle'. Plots a line instead of a colormap.
        phase_spectrum
            A single spectrum, similar to having a single segment when *mode*
            is 'phase'. Plots a line instead of a colormap.

        Notes
        -----
        The parameters *detrend* and *scale_by_freq* do only apply when *mode*
        is set to 'psd'.
        """
        if NFFT is None:
            NFFT = 256  # same default as in mlab.specgram()
        if Fc is None:
            Fc = 0  # same default as in mlab._spectral_helper()
        if noverlap is None:
            noverlap = 128  # same default as in mlab.specgram()
        if Fs is None:
            Fs = 2  # same default as in mlab._spectral_helper()

        if mode == 'complex':
            raise ValueError('Cannot plot a complex specgram')

        if scale is None or scale == 'default':
            if mode in ['angle', 'phase']:
                scale = 'linear'
            else:
                scale = 'dB'
        elif mode in ['angle', 'phase'] and scale == 'dB':
            raise ValueError('Cannot use dB scale with angle or phase mode')

        spec, freqs, t = mlab.specgram(x=x, NFFT=NFFT, Fs=Fs,
                                       detrend=detrend, window=window,
                                       noverlap=noverlap, pad_to=pad_to,
                                       sides=sides,
                                       scale_by_freq=scale_by_freq,
                                       mode=mode)

        if scale == 'linear':
            Z = spec
        elif scale == 'dB':
            if mode is None or mode == 'default' or mode == 'psd':
                Z = 10. * np.log10(spec)
            else:
                Z = 20. * np.log10(spec)
        else:
            raise ValueError(f'Unknown scale {scale!r}')

        Z = np.flipud(Z)

        if xextent is None:
            # padding is needed for first and last segment:
            pad_xextent = (NFFT - noverlap) / Fs / 2
            xextent = np.min(t) - pad_xextent, np.max(t) + pad_xextent
        xmin, xmax = xextent
        freqs += Fc
        extent = xmin, xmax, freqs[0], freqs[-1]

        if 'origin' in kwargs:
            raise _api.kwarg_error("specgram", "origin")

        im = self.imshow(Z, cmap, extent=extent, vmin=vmin, vmax=vmax,
                         origin='upper', **kwargs)
        self.axis('auto')

        return spec, freqs, t, im

    @_docstring.dedent_interpd
    def spy(self, Z, precision=0, marker=None, markersize=None,
            aspect='equal', origin="upper", **kwargs):
        """
        Plot the sparsity pattern of a 2D array.

        This visualizes the non-zero values of the array.

        Two plotting styles are available: image and marker. Both
        are available for full arrays, but only the marker style
        works for `scipy.sparse.spmatrix` instances.

        **Image style**

        If *marker* and *markersize* are *None*, `~.Axes.imshow` is used. Any
        extra remaining keyword arguments are passed to this method.

        **Marker style**

        If *Z* is a `scipy.sparse.spmatrix` or *marker* or *markersize* are
        *None*, a `.Line2D` object will be returned with the value of marker
        determining the marker type, and any remaining keyword arguments
        passed to `~.Axes.plot`.

        Parameters
        ----------
        Z : (M, N) array-like
            The array to be plotted.

        precision : float or 'present', default: 0
            If *precision* is 0, any non-zero value will be plotted. Otherwise,
            values of :math:`|Z| > precision` will be plotted.

            For `scipy.sparse.spmatrix` instances, you can also
            pass 'present'. In this case any value present in the array
            will be plotted, even if it is identically zero.

        aspect : {'equal', 'auto', None} or float, default: 'equal'
            The aspect ratio of the Axes.  This parameter is particularly
            relevant for images since it determines whether data pixels are
            square.

            This parameter is a shortcut for explicitly calling
            `.Axes.set_aspect`. See there for further details.

            - 'equal': Ensures an aspect ratio of 1. Pixels will be square.
            - 'auto': The Axes is kept fixed and the aspect is adjusted so
              that the data fit in the Axes. In general, this will result in
              non-square pixels.
            - *None*: Use :rc:`image.aspect`.

        origin : {'upper', 'lower'}, default: :rc:`image.origin`
            Place the [0, 0] index of the array in the upper left or lower left
            corner of the Axes. The convention 'upper' is typically used for
            matrices and images.

        Returns
        -------
        `~matplotlib.image.AxesImage` or `.Line2D`
            The return type depends on the plotting style (see above).

        Other Parameters
        ----------------
        **kwargs
            The supported additional parameters depend on the plotting style.

            For the image style, you can pass the following additional
            parameters of `~.Axes.imshow`:

            - *cmap*
            - *alpha*
            - *url*
            - any `.Artist` properties (passed on to the `.AxesImage`)

            For the marker style, you can pass any `.Line2D` property except
            for *linestyle*:

            %(Line2D:kwdoc)s
        """
        if marker is None and markersize is None and hasattr(Z, 'tocoo'):
            marker = 's'
        _api.check_in_list(["upper", "lower"], origin=origin)
        if marker is None and markersize is None:
            Z = np.asarray(Z)
            mask = np.abs(Z) > precision

            if 'cmap' not in kwargs:
                kwargs['cmap'] = mcolors.ListedColormap(['w', 'k'],
                                                        name='binary')
            if 'interpolation' in kwargs:
                raise _api.kwarg_error("spy", "interpolation")
            if 'norm' not in kwargs:
                kwargs['norm'] = mcolors.NoNorm()
            ret = self.imshow(mask, interpolation='nearest',
                              aspect=aspect, origin=origin,
                              **kwargs)
        else:
            if hasattr(Z, 'tocoo'):
                c = Z.tocoo()
                if precision == 'present':
                    y = c.row
                    x = c.col
                else:
                    nonzero = np.abs(c.data) > precision
                    y = c.row[nonzero]
                    x = c.col[nonzero]
            else:
                Z = np.asarray(Z)
                nonzero = np.abs(Z) > precision
                y, x = np.nonzero(nonzero)
            if marker is None:
                marker = 's'
            if markersize is None:
                markersize = 10
            if 'linestyle' in kwargs:
                raise _api.kwarg_error("spy", "linestyle")
            ret = mlines.Line2D(
                x, y, linestyle='None', marker=marker, markersize=markersize,
                **kwargs)
            self.add_line(ret)
            nr, nc = Z.shape
            self.set_xlim(-0.5, nc - 0.5)
            if origin == "upper":
                self.set_ylim(nr - 0.5, -0.5)
            else:
                self.set_ylim(-0.5, nr - 0.5)
            self.set_aspect(aspect)
        self.title.set_y(1.05)
        if origin == "upper":
            self.xaxis.tick_top()
        else:  # lower
            self.xaxis.tick_bottom()
        self.xaxis.set_ticks_position('both')
        self.xaxis.set_major_locator(
            mticker.MaxNLocator(nbins=9, steps=[1, 2, 5, 10], integer=True))
        self.yaxis.set_major_locator(
            mticker.MaxNLocator(nbins=9, steps=[1, 2, 5, 10], integer=True))
        return ret

    def matshow(self, Z, **kwargs):
        """
        Plot the values of a 2D matrix or array as color-coded image.

        The matrix will be shown the way it would be printed, with the first
        row at the top.  Row and column numbering is zero-based.

        Parameters
        ----------
        Z : (M, N) array-like
            The matrix to be displayed.

        Returns
        -------
        `~matplotlib.image.AxesImage`

        Other Parameters
        ----------------
        **kwargs : `~matplotlib.axes.Axes.imshow` arguments

        See Also
        --------
        imshow : More general function to plot data on a 2D regular raster.

        Notes
        -----
        This is just a convenience function wrapping `.imshow` to set useful
        defaults for displaying a matrix. In particular:

        - Set ``origin='upper'``.
        - Set ``interpolation='nearest'``.
        - Set ``aspect='equal'``.
        - Ticks are placed to the left and above.
        - Ticks are formatted to show integer indices.

        """
        Z = np.asanyarray(Z)
        kw = {'origin': 'upper',
              'interpolation': 'nearest',
              'aspect': 'equal',          # (already the imshow default)
              **kwargs}
        im = self.imshow(Z, **kw)
        self.title.set_y(1.05)
        self.xaxis.tick_top()
        self.xaxis.set_ticks_position('both')
        self.xaxis.set_major_locator(
            mticker.MaxNLocator(nbins=9, steps=[1, 2, 5, 10], integer=True))
        self.yaxis.set_major_locator(
            mticker.MaxNLocator(nbins=9, steps=[1, 2, 5, 10], integer=True))
        return im

    @_preprocess_data(replace_names=["dataset"])
    def violinplot(self, dataset, positions=None, vert=True, widths=0.5,
                   showmeans=False, showextrema=True, showmedians=False,
                   quantiles=None, points=100, bw_method=None):
        """
        Make a violin plot.

        Make a violin plot for each column of *dataset* or each vector in
        sequence *dataset*.  Each filled area extends to represent the
        entire data range, with optional lines at the mean, the median,
        the minimum, the maximum, and user-specified quantiles.

        Parameters
        ----------
        dataset : Array or a sequence of vectors.
          The input data.

        positions : array-like, default: [1, 2, ..., n]
          The positions of the violins. The ticks and limits are
          automatically set to match the positions.

        vert : bool, default: True.
          If true, creates a vertical violin plot.
          Otherwise, creates a horizontal violin plot.

        widths : array-like, default: 0.5
          Either a scalar or a vector that sets the maximal width of
          each violin. The default is 0.5, which uses about half of the
          available horizontal space.

        showmeans : bool, default: False
          If `True`, will toggle rendering of the means.

        showextrema : bool, default: True
          If `True`, will toggle rendering of the extrema.

        showmedians : bool, default: False
          If `True`, will toggle rendering of the medians.

        quantiles : array-like, default: None
          If not None, set a list of floats in interval [0, 1] for each violin,
          which stands for the quantiles that will be rendered for that
          violin.

        points : int, default: 100
          Defines the number of points to evaluate each of the
          gaussian kernel density estimations at.

        bw_method : str, scalar or callable, optional
          The method used to calculate the estimator bandwidth.  This can be
          'scott', 'silverman', a scalar constant or a callable.  If a
          scalar, this will be used directly as `kde.factor`.  If a
          callable, it should take a `matplotlib.mlab.GaussianKDE` instance as
          its only parameter and return a scalar. If None (default), 'scott'
          is used.

        data : indexable object, optional
            DATA_PARAMETER_PLACEHOLDER

        Returns
        -------
        dict
          A dictionary mapping each component of the violinplot to a
          list of the corresponding collection instances created. The
          dictionary has the following keys:

          - ``bodies``: A list of the `~.collections.PolyCollection`
            instances containing the filled area of each violin.

          - ``cmeans``: A `~.collections.LineCollection` instance that marks
            the mean values of each of the violin's distribution.

          - ``cmins``: A `~.collections.LineCollection` instance that marks
            the bottom of each violin's distribution.

          - ``cmaxes``: A `~.collections.LineCollection` instance that marks
            the top of each violin's distribution.

          - ``cbars``: A `~.collections.LineCollection` instance that marks
            the centers of each violin's distribution.

          - ``cmedians``: A `~.collections.LineCollection` instance that
            marks the median values of each of the violin's distribution.

          - ``cquantiles``: A `~.collections.LineCollection` instance created
            to identify the quantile values of each of the violin's
            distribution.

        """

        def _kde_method(X, coords):
            # Unpack in case of e.g. Pandas or xarray object
            X = cbook._unpack_to_numpy(X)
            # fallback gracefully if the vector contains only one value
            if np.all(X[0] == X):
                return (X[0] == coords).astype(float)
            kde = mlab.GaussianKDE(X, bw_method)
            return kde.evaluate(coords)

        vpstats = cbook.violin_stats(dataset, _kde_method, points=points,
                                     quantiles=quantiles)
        return self.violin(vpstats, positions=positions, vert=vert,
                           widths=widths, showmeans=showmeans,
                           showextrema=showextrema, showmedians=showmedians)

    def violin(self, vpstats, positions=None, vert=True, widths=0.5,
               showmeans=False, showextrema=True, showmedians=False):
        """
        Drawing function for violin plots.

        Draw a violin plot for each column of *vpstats*. Each filled area
        extends to represent the entire data range, with optional lines at the
        mean, the median, the minimum, the maximum, and the quantiles values.

        Parameters
        ----------
        vpstats : list of dicts
          A list of dictionaries containing stats for each violin plot.
          Required keys are:

          - ``coords``: A list of scalars containing the coordinates that
            the violin's kernel density estimate were evaluated at.

          - ``vals``: A list of scalars containing the values of the
            kernel density estimate at each of the coordinates given
            in *coords*.

          - ``mean``: The mean value for this violin's dataset.

          - ``median``: The median value for this violin's dataset.

          - ``min``: The minimum value for this violin's dataset.

          - ``max``: The maximum value for this violin's dataset.

          Optional keys are:

          - ``quantiles``: A list of scalars containing the quantile values
            for this violin's dataset.

        positions : array-like, default: [1, 2, ..., n]
          The positions of the violins. The ticks and limits are
          automatically set to match the positions.

        vert : bool, default: True.
          If true, plots the violins vertically.
          Otherwise, plots the violins horizontally.

        widths : array-like, default: 0.5
          Either a scalar or a vector that sets the maximal width of
          each violin. The default is 0.5, which uses about half of the
          available horizontal space.

        showmeans : bool, default: False
          If true, will toggle rendering of the means.

        showextrema : bool, default: True
          If true, will toggle rendering of the extrema.

        showmedians : bool, default: False
          If true, will toggle rendering of the medians.

        Returns
        -------
        dict
          A dictionary mapping each component of the violinplot to a
          list of the corresponding collection instances created. The
          dictionary has the following keys:

          - ``bodies``: A list of the `~.collections.PolyCollection`
            instances containing the filled area of each violin.

          - ``cmeans``: A `~.collections.LineCollection` instance that marks
            the mean values of each of the violin's distribution.

          - ``cmins``: A `~.collections.LineCollection` instance that marks
            the bottom of each violin's distribution.

          - ``cmaxes``: A `~.collections.LineCollection` instance that marks
            the top of each violin's distribution.

          - ``cbars``: A `~.collections.LineCollection` instance that marks
            the centers of each violin's distribution.

          - ``cmedians``: A `~.collections.LineCollection` instance that
            marks the median values of each of the violin's distribution.

          - ``cquantiles``: A `~.collections.LineCollection` instance created
            to identify the quantiles values of each of the violin's
            distribution.
        """

        # Statistical quantities to be plotted on the violins
        means = []
        mins = []
        maxes = []
        medians = []
        quantiles = []

        qlens = []  # Number of quantiles in each dataset.

        artists = {}  # Collections to be returned

        N = len(vpstats)
        datashape_message = ("List of violinplot statistics and `{0}` "
                             "values must have the same length")

        # Validate positions
        if positions is None:
            positions = range(1, N + 1)
        elif len(positions) != N:
            raise ValueError(datashape_message.format("positions"))

        # Validate widths
        if np.isscalar(widths):
            widths = [widths] * N
        elif len(widths) != N:
            raise ValueError(datashape_message.format("widths"))

        # Calculate ranges for statistics lines (shape (2, N)).
        line_ends = [[-0.25], [0.25]] * np.array(widths) + positions

        # Colors.
        if mpl.rcParams['_internal.classic_mode']:
            fillcolor = 'y'
            linecolor = 'r'
        else:
            fillcolor = linecolor = self._get_lines.get_next_color()

        # Check whether we are rendering vertically or horizontally
        if vert:
            fill = self.fill_betweenx
            perp_lines = functools.partial(self.hlines, colors=linecolor)
            par_lines = functools.partial(self.vlines, colors=linecolor)
        else:
            fill = self.fill_between
            perp_lines = functools.partial(self.vlines, colors=linecolor)
            par_lines = functools.partial(self.hlines, colors=linecolor)

        # Render violins
        bodies = []
        for stats, pos, width in zip(vpstats, positions, widths):
            # The 0.5 factor reflects the fact that we plot from v-p to v+p.
            vals = np.array(stats['vals'])
            vals = 0.5 * width * vals / vals.max()
            bodies += [fill(stats['coords'], -vals + pos, vals + pos,
                            facecolor=fillcolor, alpha=0.3)]
            means.append(stats['mean'])
            mins.append(stats['min'])
            maxes.append(stats['max'])
            medians.append(stats['median'])
            q = stats.get('quantiles')  # a list of floats, or None
            if q is None:
                q = []
            quantiles.extend(q)
            qlens.append(len(q))
        artists['bodies'] = bodies

        if showmeans:  # Render means
            artists['cmeans'] = perp_lines(means, *line_ends)
        if showextrema:  # Render extrema
            artists['cmaxes'] = perp_lines(maxes, *line_ends)
            artists['cmins'] = perp_lines(mins, *line_ends)
            artists['cbars'] = par_lines(positions, mins, maxes)
        if showmedians:  # Render medians
            artists['cmedians'] = perp_lines(medians, *line_ends)
        if quantiles:  # Render quantiles: each width is repeated qlen times.
            artists['cquantiles'] = perp_lines(
                quantiles, *np.repeat(line_ends, qlens, axis=1))

        return artists

    # Methods that are entirely implemented in other modules.

    table = mtable.table

    # args can be either Y or y1, y2, ... and all should be replaced
    stackplot = _preprocess_data()(mstack.stackplot)

    streamplot = _preprocess_data(
        replace_names=["x", "y", "u", "v", "start_points"])(mstream.streamplot)

    tricontour = mtri.tricontour
    tricontourf = mtri.tricontourf
    tripcolor = mtri.tripcolor
    triplot = mtri.triplot

    def _get_aspect_ratio(self):
        """
        Convenience method to calculate the aspect ratio of the axes in
        the display coordinate system.
        """
        figure_size = self.get_figure().get_size_inches()
        ll, ur = self.get_position() * figure_size
        width, height = ur - ll
        return height / (width * self.get_data_ratio())

<<<<<<< HEAD
    def label_by_line(self, names, fig=None, labels=None, data=None, static_pos=None):
        """
        Display the labels next to the line or on top of the bars.
=======
    def label_by_data(self, names, fig=None, labels=None,
                      data=None, static_pos=None, offsets=None, color='black'):
        """
        Display the names of the labels next to the line or on top of the bars.

        names : Array.
          Names of the labels.

        fig : Figure Object.
          The fig associated with the graph.

        labels : Array.
          The column names of the line graph.

        data : numpy array.
          The input data associated with the line graph.

        static_pos : float.
          Position on the x axis to line the labels up with.

        offsets : Array.
          Offset of the y position of the labels.

        color : String representing the color.
          The color of the labels.

>>>>>>> 958387cc
        """
        import matplotlib.pyplot as plt

        # self represents a line graph
        if (len(self.lines) > 0 and labels is not None and fig is not None):
            if isinstance(self.lines[0], plt.Line2D):
                # set offset to zero if none is provided
                if (offsets is None):
                    offsets = {k: 0 for k in labels}

                for i, column in enumerate(labels):

                    dynamic_pos = data[column][-1]

                    offset = offsets[column] / 72
                    trans = mtransforms.ScaledTranslation(
                        0, offset, fig.dpi_scale_trans)

                    # transformation of labels
                    trans = self.transData + trans

                    if i < len(names):

                        # add labels to figure
                        self.text(static_pos, dynamic_pos,
                                  names[i], color=color, transform=trans)

<<<<<<< HEAD
            if (len(self.patches) > 0):
                if isinstance(self.patches[0], plt.Rectangle):
                    for i, column in enumerate(self.patches):
                        self.text(self.patches[i].get_x() + (self.patches[i].get_width() / 2), self.patches[i].get_height(),
                                  names[i], ha='center', va='bottom')
=======
        # self represents a bar graph
        elif (len(self.patches) > 0):
            if isinstance(self.patches[0], plt.Rectangle):
                for i, column in enumerate(self.patches):
                    if i < len(names):
>>>>>>> 958387cc

                        # set position of labels
                        x = self.patches[i].get_x() + (self.patches[i].get_width() / 2)

                        # add labels to figure
                        self.text(x, self.patches[i].get_height(), names[i],
                                  ha='center', va='bottom')

        else:
            print("Not a supported graph.")<|MERGE_RESOLUTION|>--- conflicted
+++ resolved
@@ -8346,11 +8346,6 @@
         width, height = ur - ll
         return height / (width * self.get_data_ratio())
 
-<<<<<<< HEAD
-    def label_by_line(self, names, fig=None, labels=None, data=None, static_pos=None):
-        """
-        Display the labels next to the line or on top of the bars.
-=======
     def label_by_data(self, names, fig=None, labels=None,
                       data=None, static_pos=None, offsets=None, color='black'):
         """
@@ -8377,7 +8372,6 @@
         color : String representing the color.
           The color of the labels.
 
->>>>>>> 958387cc
         """
         import matplotlib.pyplot as plt
 
@@ -8405,19 +8399,11 @@
                         self.text(static_pos, dynamic_pos,
                                   names[i], color=color, transform=trans)
 
-<<<<<<< HEAD
-            if (len(self.patches) > 0):
-                if isinstance(self.patches[0], plt.Rectangle):
-                    for i, column in enumerate(self.patches):
-                        self.text(self.patches[i].get_x() + (self.patches[i].get_width() / 2), self.patches[i].get_height(),
-                                  names[i], ha='center', va='bottom')
-=======
         # self represents a bar graph
         elif (len(self.patches) > 0):
             if isinstance(self.patches[0], plt.Rectangle):
                 for i, column in enumerate(self.patches):
                     if i < len(names):
->>>>>>> 958387cc
 
                         # set position of labels
                         x = self.patches[i].get_x() + (self.patches[i].get_width() / 2)
