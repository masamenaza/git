--- conflicted
+++ resolved
@@ -5672,34 +5672,8 @@
             pts = np.zeros((2 * N + 2, 2))
 
             if interpolate:
-<<<<<<< HEAD
                 start = self.get_interp_point(idx0, ind, dep1, dep2)
                 end = self.get_interp_point(idx1, ind, dep1, dep2)
-=======
-                def get_interp_point(idx):
-                    im1 = max(idx - 1, 0)
-                    ind_values = ind[im1:idx + 1]
-                    diff_values = dep1[im1:idx + 1] - dep2[im1:idx + 1]
-                    dep1_values = dep1[im1:idx + 1]
-
-                    if len(diff_values) == 2:
-                        if np.ma.is_masked(diff_values[1]):
-                            return ind[im1], dep1[im1]
-                        elif np.ma.is_masked(diff_values[0]):
-                            return ind[idx], dep1[idx]
-
-                    diff_order = diff_values.argsort()
-                    diff_root_ind = np.interp(
-                        0, diff_values[diff_order], ind_values[diff_order])
-                    ind_order = ind_values.argsort()
-                    diff_root_dep = np.interp(
-                        diff_root_ind,
-                        ind_values[ind_order], dep1_values[ind_order])
-                    return diff_root_ind, diff_root_dep
-
-                start = get_interp_point(idx0)
-                end = get_interp_point(idx1)
->>>>>>> 66e674a4
             else:
                 # Handle scalar dep2 (e.g. 0): the fill should go all
                 # the way down to 0 even if none of the dep1 sample points do.
