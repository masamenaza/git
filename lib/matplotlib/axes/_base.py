--- conflicted
+++ resolved
@@ -2274,12 +2274,6 @@
             # ignore non-finite data limits if good limits exist
             finite_dl = [d for d in dl if np.isfinite(d).all()]
             if len(finite_dl):
-<<<<<<< HEAD
-                # if finite limits exist for atleast one axis (and the other is infinite), restore the
-                # finite limits
-                x_finite = [d for d in dl if (np.isfinite(d.intervalx).all() and (d not in finite_dl))]
-                y_finite = [d for d in dl if (np.isfinite(d.intervaly).all() and (d not in finite_dl))]
-=======
                 # if finite limits exist for atleast one axis (and the
                 # other is infinite), restore the finite limits
                 x_finite = [d for d in dl
@@ -2288,7 +2282,6 @@
                 y_finite = [d for d in dl
                             if (np.isfinite(d.intervaly).all() and
                                 (d not in finite_dl))]
->>>>>>> 4308d395
 
                 dl = finite_dl
                 dl.extend(x_finite)
