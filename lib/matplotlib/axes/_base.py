from __future__ import (absolute_import, division, print_function,
                        unicode_literals)

from collections import OrderedDict

from matplotlib.externals import six
from matplotlib.externals.six.moves import xrange

import itertools
import warnings
import math
from operator import itemgetter

import numpy as np
from numpy import ma

import matplotlib

from matplotlib import cbook
from matplotlib.cbook import (_check_1d, _string_to_bool, iterable,
                              index_of, get_label)
from matplotlib import docstring
import matplotlib.colors as mcolors
import matplotlib.lines as mlines
import matplotlib.patches as mpatches
import matplotlib.artist as martist
import matplotlib.transforms as mtransforms
import matplotlib.ticker as mticker
import matplotlib.axis as maxis
import matplotlib.scale as mscale
import matplotlib.spines as mspines
import matplotlib.font_manager as font_manager
import matplotlib.text as mtext
import matplotlib.image as mimage
from matplotlib.offsetbox import OffsetBox
from matplotlib.artist import allow_rasterization
<<<<<<< HEAD
=======

>>>>>>> e895c46a
from matplotlib.rcsetup import cycler

rcParams = matplotlib.rcParams

is_string_like = cbook.is_string_like
is_sequence_of_strings = cbook.is_sequence_of_strings


def _process_plot_format(fmt):
    """
    Process a MATLAB style color/line style format string.  Return a
    (*linestyle*, *color*) tuple as a result of the processing.  Default
    values are ('-', 'b').  Example format strings include:

    * 'ko': black circles
    * '.b': blue dots
    * 'r--': red dashed lines

    .. seealso::

        :func:`~matplotlib.Line2D.lineStyles` and
        :func:`~matplotlib.pyplot.colors`
            for all possible styles and color format string.
    """

    linestyle = None
    marker = None
    color = None

    # Is fmt just a colorspec?
    try:
        color = mcolors.colorConverter.to_rgb(fmt)

        # We need to differentiate grayscale '1.0' from tri_down marker '1'
        try:
            fmtint = str(int(fmt))
        except ValueError:
            return linestyle, marker, color  # Yes
        else:
            if fmt != fmtint:
                # user definitely doesn't want tri_down marker
                return linestyle, marker, color  # Yes
            else:
                # ignore converted color
                color = None
    except ValueError:
        pass  # No, not just a color.

    # handle the multi char special cases and strip them from the
    # string
    if fmt.find('--') >= 0:
        linestyle = '--'
        fmt = fmt.replace('--', '')
    if fmt.find('-.') >= 0:
        linestyle = '-.'
        fmt = fmt.replace('-.', '')
    if fmt.find(' ') >= 0:
        linestyle = 'None'
        fmt = fmt.replace(' ', '')

    chars = [c for c in fmt]

    for c in chars:
        if c in mlines.lineStyles:
            if linestyle is not None:
                raise ValueError(
                    'Illegal format string "%s"; two linestyle symbols' % fmt)
            linestyle = c
        elif c in mlines.lineMarkers:
            if marker is not None:
                raise ValueError(
                    'Illegal format string "%s"; two marker symbols' % fmt)
            marker = c
        elif c in mcolors.colorConverter.colors:
            if color is not None:
                raise ValueError(
                    'Illegal format string "%s"; two color symbols' % fmt)
            color = c
        else:
            raise ValueError(
                'Unrecognized character %c in format string' % c)

    if linestyle is None and marker is None:
        linestyle = rcParams['lines.linestyle']
    if linestyle is None:
        linestyle = 'None'
    if marker is None:
        marker = 'None'

    return linestyle, marker, color


class _process_plot_var_args(object):
    """
    Process variable length arguments to the plot command, so that
    plot commands like the following are supported::

      plot(t, s)
      plot(t1, s1, t2, s2)
      plot(t1, s1, 'ko', t2, s2)
      plot(t1, s1, 'ko', t2, s2, 'r--', t3, e3)

    an arbitrary number of *x*, *y*, *fmt* are allowed
    """
    def __init__(self, axes, command='plot'):
        self.axes = axes
        self.command = command
        self.set_prop_cycle()

    def __getstate__(self):
        # note: it is not possible to pickle a itertools.cycle instance
        return {'axes': self.axes, 'command': self.command}

    def __setstate__(self, state):
        self.__dict__ = state.copy()
        self.set_prop_cycle()

    def set_prop_cycle(self, *args, **kwargs):
        if not (args or kwargs) or (len(args) == 1 and args[0] is None):
            prop_cycler = rcParams['axes.prop_cycle']
            if prop_cycler is None and 'axes.color_cycle' in rcParams:
                clist = rcParams['axes.color_cycle']
                prop_cycler = cycler('color', clist)
        else:
            prop_cycler = cycler(*args, **kwargs)

        self.prop_cycler = itertools.cycle(prop_cycler)
        # This should make a copy
        self._prop_keys = prop_cycler.keys

    def __call__(self, *args, **kwargs):
        if self.axes.xaxis is not None and self.axes.yaxis is not None:
            xunits = kwargs.pop('xunits', self.axes.xaxis.units)

            if self.axes.name == 'polar':
                xunits = kwargs.pop('thetaunits', xunits)

            yunits = kwargs.pop('yunits', self.axes.yaxis.units)

            if self.axes.name == 'polar':
                yunits = kwargs.pop('runits', yunits)

            if xunits != self.axes.xaxis.units:
                self.axes.xaxis.set_units(xunits)

            if yunits != self.axes.yaxis.units:
                self.axes.yaxis.set_units(yunits)

        ret = self._grab_next_args(*args, **kwargs)
        return ret

    def set_lineprops(self, line, **kwargs):
        assert self.command == 'plot', 'set_lineprops only works with "plot"'
        line.set(**kwargs)

    def set_patchprops(self, fill_poly, **kwargs):
        assert self.command == 'fill', 'set_patchprops only works with "fill"'
        fill_poly.set(**kwargs)

    def _xy_from_xy(self, x, y):
        if self.axes.xaxis is not None and self.axes.yaxis is not None:
            bx = self.axes.xaxis.update_units(x)
            by = self.axes.yaxis.update_units(y)

            if self.command != 'plot':
                # the Line2D class can handle unitized data, with
                # support for post hoc unit changes etc.  Other mpl
                # artists, e.g., Polygon which _process_plot_var_args
                # also serves on calls to fill, cannot.  So this is a
                # hack to say: if you are not "plot", which is
                # creating Line2D, then convert the data now to
                # floats.  If you are plot, pass the raw data through
                # to Line2D which will handle the conversion.  So
                # polygons will not support post hoc conversions of
                # the unit type since they are not storing the orig
                # data.  Hopefully we can rationalize this at a later
                # date - JDH
                if bx:
                    x = self.axes.convert_xunits(x)
                if by:
                    y = self.axes.convert_yunits(y)

        # like asanyarray, but converts scalar to array, and doesn't change
        # existing compatible sequences
        x = _check_1d(x)
        y = _check_1d(y)
        if x.shape[0] != y.shape[0]:
            raise ValueError("x and y must have same first dimension, but "
                             "have shapes {} and {}".format(x.shape, y.shape))
        if x.ndim > 2 or y.ndim > 2:
            raise ValueError("x and y can be no greater than 2-D, but have "
                             "shapes {} and {}".format(x.shape, y.shape))

        if x.ndim == 1:
            x = x[:, np.newaxis]
        if y.ndim == 1:
            y = y[:, np.newaxis]
        return x, y

    def _getdefaults(self, ignore, *kwargs):
        """
        Only advance the cycler if the cycler has information that
        is not specified in any of the supplied tuple of dicts.
        Ignore any keys specified in the `ignore` set.

        Returns a copy of defaults dictionary if there are any
        keys that are not found in any of the supplied dictionaries.
        If the supplied dictionaries have non-None values for
        everything the property cycler has, then just return
        an empty dictionary. Ignored keys are excluded from the
        returned dictionary.

        """
        prop_keys = self._prop_keys
        if ignore is None:
            ignore = set([])
        prop_keys = prop_keys - ignore

        if any(all(kw.get(k, None) is None for kw in kwargs)
               for k in prop_keys):
            # Need to copy this dictionary or else the next time around
            # in the cycle, the dictionary could be missing entries.
            default_dict = six.next(self.prop_cycler).copy()
            for p in ignore:
                default_dict.pop(p, None)
        else:
            default_dict = {}
        return default_dict

    def _setdefaults(self, defaults, *kwargs):
        """
        Given a defaults dictionary, and any other dictionaries,
        update those other dictionaries with information in defaults if
        none of the other dictionaries contains that information.

        """
        for k in defaults:
            if all(kw.get(k, None) is None for kw in kwargs):
                for kw in kwargs:
                    kw[k] = defaults[k]

    def _makeline(self, x, y, kw, kwargs):
        kw = kw.copy()  # Don't modify the original kw.
        kwargs = kwargs.copy()
        default_dict = self._getdefaults(None, kw, kwargs)
        self._setdefaults(default_dict, kw, kwargs)
        seg = mlines.Line2D(x, y, **kw)
        self.set_lineprops(seg, **kwargs)
        return seg

    def _makefill(self, x, y, kw, kwargs):
        kw = kw.copy()  # Don't modify the original kw.
        kwargs = kwargs.copy()

        # Ignore 'marker'-related properties as they aren't Polygon
        # properties, but they are Line2D properties, and so they are
        # likely to appear in the default cycler construction.
        # This is done here to the defaults dictionary as opposed to the
        # other two dictionaries because we do want to capture when a
        # *user* explicitly specifies a marker which should be an error.
        # We also want to prevent advancing the cycler if there are no
        # defaults needed after ignoring the given properties.
        ignores = set(['marker', 'markersize', 'markeredgecolor',
                       'markerfacecolor', 'markeredgewidth'])
        # Also ignore anything provided by *kwargs*.
        for k, v in six.iteritems(kwargs):
            if v is not None:
                ignores.add(k)

        # Only using the first dictionary to use as basis
        # for getting defaults for back-compat reasons.
        # Doing it with both seems to mess things up in
        # various places (probably due to logic bugs elsewhere).
        default_dict = self._getdefaults(ignores, kw)
        self._setdefaults(default_dict, kw)

        # Looks like we don't want "color" to be interpreted to
        # mean both facecolor and edgecolor for some reason.
        # So the "kw" dictionary is thrown out, and only its
        # 'color' value is kept and translated as a 'facecolor'.
        # This design should probably be revisited as it increases
        # complexity.
        facecolor = kw.get('color', None)

        # Throw out 'color' as it is now handled as a facecolor
        default_dict.pop('color', None)

        # To get other properties set from the cycler
        # modify the kwargs dictionary.
        self._setdefaults(default_dict, kwargs)

        seg = mpatches.Polygon(np.hstack((x[:, np.newaxis],
                                          y[:, np.newaxis])),
                               facecolor=facecolor,
                               fill=kwargs.get('fill', True),
                               closed=kw['closed'])
        self.set_patchprops(seg, **kwargs)
        return seg

    def _plot_args(self, tup, kwargs):
        ret = []
        if len(tup) > 1 and is_string_like(tup[-1]):
            linestyle, marker, color = _process_plot_format(tup[-1])
            tup = tup[:-1]
        elif len(tup) == 3:
            raise ValueError('third arg must be a format string')
        else:
            linestyle, marker, color = None, None, None

        # Don't allow any None value; These will be up-converted
        # to one element array of None which causes problems
        # downstream.
        if any(v is None for v in tup):
            raise ValueError("x and y must not be None")

        kw = {}
        for k, v in zip(('linestyle', 'marker', 'color'),
                        (linestyle, marker, color)):
            if v is not None:
                kw[k] = v

        if 'label' not in kwargs or kwargs['label'] is None:
            kwargs['label'] = get_label(tup[-1], None)

        if len(tup) == 2:
            x = _check_1d(tup[0])
            y = _check_1d(tup[-1])
        else:
            x, y = index_of(tup[-1])

        x, y = self._xy_from_xy(x, y)

        if self.command == 'plot':
            func = self._makeline
        else:
            kw['closed'] = kwargs.get('closed', True)
            func = self._makefill

        ncx, ncy = x.shape[1], y.shape[1]
        for j in xrange(max(ncx, ncy)):
            seg = func(x[:, j % ncx], y[:, j % ncy], kw, kwargs)
            ret.append(seg)
        return ret

    def _grab_next_args(self, *args, **kwargs):

        remaining = args
        while 1:

            if len(remaining) == 0:
                return
            if len(remaining) <= 3:
                for seg in self._plot_args(remaining, kwargs):
                    yield seg
                return

            if is_string_like(remaining[2]):
                isplit = 3
            else:
                isplit = 2

            for seg in self._plot_args(remaining[:isplit], kwargs):
                yield seg
            remaining = remaining[isplit:]


class _AxesBase(martist.Artist):
    """
    """
    name = "rectilinear"

    _shared_x_axes = cbook.Grouper()
    _shared_y_axes = cbook.Grouper()

    def __str__(self):
        return "Axes(%g,%g;%gx%g)" % tuple(self._position.bounds)

    def __init__(self, fig, rect,
                 axisbg=None,  # defaults to rc axes.facecolor
                 frameon=True,
                 sharex=None,  # use Axes instance's xaxis info
                 sharey=None,  # use Axes instance's yaxis info
                 label='',
                 xscale=None,
                 yscale=None,
                 **kwargs
                 ):
        """
        Build an :class:`Axes` instance in
        :class:`~matplotlib.figure.Figure` *fig* with
        *rect=[left, bottom, width, height]* in
        :class:`~matplotlib.figure.Figure` coordinates

        Optional keyword arguments:

          ================   =========================================
          Keyword            Description
          ================   =========================================
          *adjustable*       [ 'box' | 'datalim' | 'box-forced']
          *alpha*            float: the alpha transparency (can be None)
          *anchor*           [ 'C', 'SW', 'S', 'SE', 'E', 'NE', 'N',
                               'NW', 'W' ]
          *aspect*           [ 'auto' | 'equal' | aspect_ratio ]
          *autoscale_on*     [ *True* | *False* ] whether or not to
                             autoscale the *viewlim*
          *axisbelow*        draw the grids and ticks below the other
                             artists
          *cursor_props*     a (*float*, *color*) tuple
          *figure*           a :class:`~matplotlib.figure.Figure`
                             instance
          *frame_on*         a boolean - draw the axes frame
          *label*            the axes label
          *navigate*         [ *True* | *False* ]
          *navigate_mode*    [ 'PAN' | 'ZOOM' | None ] the navigation
                             toolbar button status
          *position*         [left, bottom, width, height] in
                             class:`~matplotlib.figure.Figure` coords
          *sharex*           an class:`~matplotlib.axes.Axes` instance
                             to share the x-axis with
          *sharey*           an class:`~matplotlib.axes.Axes` instance
                             to share the y-axis with
          *title*            the title string
          *visible*          [ *True* | *False* ] whether the axes is
                             visible
          *xlabel*           the xlabel
          *xlim*             (*xmin*, *xmax*) view limits
          *xscale*           [%(scale)s]
          *xticklabels*      sequence of strings
          *xticks*           sequence of floats
          *ylabel*           the ylabel strings
          *ylim*             (*ymin*, *ymax*) view limits
          *yscale*           [%(scale)s]
          *yticklabels*      sequence of strings
          *yticks*           sequence of floats
          ================   =========================================
        """ % {'scale': ' | '.join(
            [repr(x) for x in mscale.get_scale_names()])}
        martist.Artist.__init__(self)
        if isinstance(rect, mtransforms.Bbox):
            self._position = rect
        else:
            self._position = mtransforms.Bbox.from_bounds(*rect)
        self._originalPosition = self._position.frozen()
        # self.set_axes(self)
        self.axes = self
        self.set_aspect('auto')
        self._adjustable = 'box'
        self.set_anchor('C')
        self._sharex = sharex
        self._sharey = sharey
        if sharex is not None:
            self._shared_x_axes.join(self, sharex)
            if sharex._adjustable == 'box':
                sharex._adjustable = 'datalim'
                #warnings.warn(
                #    'shared axes: "adjustable" is being changed to "datalim"')
            self._adjustable = 'datalim'
        if sharey is not None:
            self._shared_y_axes.join(self, sharey)
            if sharey._adjustable == 'box':
                sharey._adjustable = 'datalim'
                #warnings.warn(
                #    'shared axes: "adjustable" is being changed to "datalim"')
            self._adjustable = 'datalim'
        self.set_label(label)
        self.set_figure(fig)

        self.set_axes_locator(kwargs.get("axes_locator", None))

        self.spines = self._gen_axes_spines()

        # this call may differ for non-sep axes, e.g., polar
        self._init_axis()

        if axisbg is None:
            axisbg = rcParams['axes.facecolor']
        else:
            cbook.warn_deprecated(
                '2.0', name='axisbg', alternative='facecolor')
        self._axisbg = axisbg
        self._frameon = frameon
        self._axisbelow = rcParams['axes.axisbelow']

        self._rasterization_zorder = None

        self._hold = rcParams['axes.hold']
        self._connected = {}  # a dict from events to (id, func)
        self.cla()
        # funcs used to format x and y - fall back on major formatters
        self.fmt_xdata = None
        self.fmt_ydata = None

        self.set_cursor_props((1, 'k'))  # set the cursor properties for axes

        self._cachedRenderer = None
        self.set_navigate(True)
        self.set_navigate_mode(None)

        if xscale:
            self.set_xscale(xscale)
        if yscale:
            self.set_yscale(yscale)

        if len(kwargs):
            self.update(kwargs)

        if self.xaxis is not None:
            self._xcid = self.xaxis.callbacks.connect('units finalize',
                                                      self.relim)

        if self.yaxis is not None:
            self._ycid = self.yaxis.callbacks.connect('units finalize',
                                                      self.relim)
        self.tick_params(top=rcParams['xtick.top'],
                         bottom=rcParams['xtick.bottom'],
                         left=rcParams['ytick.left'],
                         right=rcParams['ytick.right'])

    def __setstate__(self, state):
        self.__dict__ = state
        # put the _remove_method back on all artists contained within the axes
        for container_name in ['lines', 'collections', 'tables', 'patches',
                               'texts', 'images']:
            container = getattr(self, container_name)
            for artist in container:
                artist._remove_method = container.remove
        self._stale = True

    def get_window_extent(self, *args, **kwargs):
        """
        get the axes bounding box in display space; *args* and
        *kwargs* are empty
        """
        bbox = self.bbox
        x_pad = self.xaxis.get_tick_padding()
        y_pad = self.yaxis.get_tick_padding()
        return mtransforms.Bbox([[bbox.x0 - x_pad, bbox.y0 - y_pad],
                                 [bbox.x1 + x_pad, bbox.y1 + y_pad]])

    def _init_axis(self):
        "move this out of __init__ because non-separable axes don't use it"
        self.xaxis = maxis.XAxis(self)
        self.spines['bottom'].register_axis(self.xaxis)
        self.spines['top'].register_axis(self.xaxis)
        self.yaxis = maxis.YAxis(self)
        self.spines['left'].register_axis(self.yaxis)
        self.spines['right'].register_axis(self.yaxis)
        self._update_transScale()

    def set_figure(self, fig):
        """
        Set the class:`~matplotlib.axes.Axes` figure

        accepts a class:`~matplotlib.figure.Figure` instance
        """
        martist.Artist.set_figure(self, fig)

        self.bbox = mtransforms.TransformedBbox(self._position,
                                                fig.transFigure)
        # these will be updated later as data is added
        self.dataLim = mtransforms.Bbox.null()
        self.viewLim = mtransforms.Bbox.unit()
        self.transScale = mtransforms.TransformWrapper(
            mtransforms.IdentityTransform())

        self._set_lim_and_transforms()

    def _set_lim_and_transforms(self):
        """
        set the *dataLim* and *viewLim*
        :class:`~matplotlib.transforms.Bbox` attributes and the
        *transScale*, *transData*, *transLimits* and *transAxes*
        transformations.

        .. note::

            This method is primarily used by rectilinear projections
            of the :class:`~matplotlib.axes.Axes` class, and is meant
            to be overridden by new kinds of projection axes that need
            different transformations and limits. (See
            :class:`~matplotlib.projections.polar.PolarAxes` for an
            example.

        """
        self.transAxes = mtransforms.BboxTransformTo(self.bbox)

        # Transforms the x and y axis separately by a scale factor.
        # It is assumed that this part will have non-linear components
        # (e.g., for a log scale).
        self.transScale = mtransforms.TransformWrapper(
            mtransforms.IdentityTransform())

        # An affine transformation on the data, generally to limit the
        # range of the axes
        self.transLimits = mtransforms.BboxTransformFrom(
            mtransforms.TransformedBbox(self.viewLim, self.transScale))

        # The parentheses are important for efficiency here -- they
        # group the last two (which are usually affines) separately
        # from the first (which, with log-scaling can be non-affine).
        self.transData = self.transScale + (self.transLimits + self.transAxes)

        self._xaxis_transform = mtransforms.blended_transform_factory(
            self.transData, self.transAxes)
        self._yaxis_transform = mtransforms.blended_transform_factory(
            self.transAxes, self.transData)

    def get_xaxis_transform(self, which='grid'):
        """
        Get the transformation used for drawing x-axis labels, ticks
        and gridlines.  The x-direction is in data coordinates and the
        y-direction is in axis coordinates.

        .. note::

            This transformation is primarily used by the
            :class:`~matplotlib.axis.Axis` class, and is meant to be
            overridden by new kinds of projections that may need to
            place axis elements in different locations.

        """
        if which == 'grid':
            return self._xaxis_transform
        elif which == 'tick1':
            # for cartesian projection, this is bottom spine
            return self.spines['bottom'].get_spine_transform()
        elif which == 'tick2':
            # for cartesian projection, this is top spine
            return self.spines['top'].get_spine_transform()
        else:
            raise ValueError('unknown value for which')

    def get_xaxis_text1_transform(self, pad_points):
        """
        Get the transformation used for drawing x-axis labels, which
        will add the given amount of padding (in points) between the
        axes and the label.  The x-direction is in data coordinates
        and the y-direction is in axis coordinates.  Returns a
        3-tuple of the form::

          (transform, valign, halign)

        where *valign* and *halign* are requested alignments for the
        text.

        .. note::

            This transformation is primarily used by the
            :class:`~matplotlib.axis.Axis` class, and is meant to be
            overridden by new kinds of projections that may need to
            place axis elements in different locations.

        """
        return (self.get_xaxis_transform(which='tick1') +
                mtransforms.ScaledTranslation(0, -1 * pad_points / 72.0,
                                              self.figure.dpi_scale_trans),
                "top", "center")

    def get_xaxis_text2_transform(self, pad_points):
        """
        Get the transformation used for drawing the secondary x-axis
        labels, which will add the given amount of padding (in points)
        between the axes and the label.  The x-direction is in data
        coordinates and the y-direction is in axis coordinates.
        Returns a 3-tuple of the form::

          (transform, valign, halign)

        where *valign* and *halign* are requested alignments for the
        text.

        .. note::

            This transformation is primarily used by the
            :class:`~matplotlib.axis.Axis` class, and is meant to be
            overridden by new kinds of projections that may need to
            place axis elements in different locations.

        """
        return (self.get_xaxis_transform(which='tick2') +
                mtransforms.ScaledTranslation(0, pad_points / 72.0,
                                              self.figure.dpi_scale_trans),
                "bottom", "center")

    def get_yaxis_transform(self, which='grid'):
        """
        Get the transformation used for drawing y-axis labels, ticks
        and gridlines.  The x-direction is in axis coordinates and the
        y-direction is in data coordinates.

        .. note::

            This transformation is primarily used by the
            :class:`~matplotlib.axis.Axis` class, and is meant to be
            overridden by new kinds of projections that may need to
            place axis elements in different locations.

        """
        if which == 'grid':
            return self._yaxis_transform
        elif which == 'tick1':
            # for cartesian projection, this is bottom spine
            return self.spines['left'].get_spine_transform()
        elif which == 'tick2':
            # for cartesian projection, this is top spine
            return self.spines['right'].get_spine_transform()
        else:
            raise ValueError('unknown value for which')

    def get_yaxis_text1_transform(self, pad_points):
        """
        Get the transformation used for drawing y-axis labels, which
        will add the given amount of padding (in points) between the
        axes and the label.  The x-direction is in axis coordinates
        and the y-direction is in data coordinates.  Returns a 3-tuple
        of the form::

          (transform, valign, halign)

        where *valign* and *halign* are requested alignments for the
        text.

        .. note::

            This transformation is primarily used by the
            :class:`~matplotlib.axis.Axis` class, and is meant to be
            overridden by new kinds of projections that may need to
            place axis elements in different locations.

        """
        return (self.get_yaxis_transform(which='tick1') +
                mtransforms.ScaledTranslation(-1 * pad_points / 72.0, 0,
                                              self.figure.dpi_scale_trans),
                "center", "right")

    def get_yaxis_text2_transform(self, pad_points):
        """
        Get the transformation used for drawing the secondary y-axis
        labels, which will add the given amount of padding (in points)
        between the axes and the label.  The x-direction is in axis
        coordinates and the y-direction is in data coordinates.
        Returns a 3-tuple of the form::

          (transform, valign, halign)

        where *valign* and *halign* are requested alignments for the
        text.

        .. note::

            This transformation is primarily used by the
            :class:`~matplotlib.axis.Axis` class, and is meant to be
            overridden by new kinds of projections that may need to
            place axis elements in different locations.

        """
        return (self.get_yaxis_transform(which='tick2') +
                mtransforms.ScaledTranslation(pad_points / 72.0, 0,
                                              self.figure.dpi_scale_trans),
                "center", "left")

    def _update_transScale(self):
        self.transScale.set(
            mtransforms.blended_transform_factory(
                self.xaxis.get_transform(), self.yaxis.get_transform()))
        if hasattr(self, "lines"):
            for line in self.lines:
                try:
                    line._transformed_path.invalidate()
                except AttributeError:
                    pass

    def get_position(self, original=False):
        'Return the a copy of the axes rectangle as a Bbox'
        if original:
            return self._originalPosition.frozen()
        else:
            return self._position.frozen()

    def set_position(self, pos, which='both'):
        """
        Set the axes position with::

          pos = [left, bottom, width, height]

        in relative 0,1 coords, or *pos* can be a
        :class:`~matplotlib.transforms.Bbox`

        There are two position variables: one which is ultimately
        used, but which may be modified by :meth:`apply_aspect`, and a
        second which is the starting point for :meth:`apply_aspect`.


        Optional keyword arguments:
          *which*

            ==========   ====================
            value        description
            ==========   ====================
            'active'     to change the first
            'original'   to change the second
            'both'       to change both
            ==========   ====================

        """
        if not isinstance(pos, mtransforms.BboxBase):
            pos = mtransforms.Bbox.from_bounds(*pos)
        if which in ('both', 'active'):
            self._position.set(pos)
        if which in ('both', 'original'):
            self._originalPosition.set(pos)
        self.stale = True

    def reset_position(self):
        """Make the original position the active position"""
        pos = self.get_position(original=True)
        self.set_position(pos, which='active')

    def set_axes_locator(self, locator):
        """
        set axes_locator

        ACCEPT: a callable object which takes an axes instance and renderer and
                 returns a bbox.
        """
        self._axes_locator = locator
        self.stale = True

    def get_axes_locator(self):
        """
        return axes_locator
        """
        return self._axes_locator

    def _set_artist_props(self, a):
        """set the boilerplate props for artists added to axes"""
        a.set_figure(self.figure)
        if not a.is_transform_set():
            a.set_transform(self.transData)

        a.axes = self
        if a.mouseover:
            self.mouseover_set.add(a)

    def _gen_axes_patch(self):
        """
        Returns the patch used to draw the background of the axes.  It
        is also used as the clipping path for any data elements on the
        axes.

        In the standard axes, this is a rectangle, but in other
        projections it may not be.

        .. note::

            Intended to be overridden by new projection types.

        """
        return mpatches.Rectangle((0.0, 0.0), 1.0, 1.0)

    def _gen_axes_spines(self, locations=None, offset=0.0, units='inches'):
        """
        Returns a dict whose keys are spine names and values are
        Line2D or Patch instances. Each element is used to draw a
        spine of the axes.

        In the standard axes, this is a single line segment, but in
        other projections it may not be.

        .. note::

            Intended to be overridden by new projection types.

        """
        return OrderedDict([
            ('left', mspines.Spine.linear_spine(self, 'left')),
            ('right', mspines.Spine.linear_spine(self, 'right')),
            ('bottom', mspines.Spine.linear_spine(self, 'bottom')),
            ('top', mspines.Spine.linear_spine(self, 'top'))])

    def cla(self):
        """Clear the current axes."""
        # Note: this is called by Axes.__init__()

        # stash the current visibility state
        if hasattr(self, 'patch'):
            patch_visible = self.patch.get_visible()
        else:
            patch_visible = True

        xaxis_visible = self.xaxis.get_visible()
        yaxis_visible = self.yaxis.get_visible()

        self.xaxis.cla()
        self.yaxis.cla()
        for name, spine in six.iteritems(self.spines):
            spine.cla()

        self.ignore_existing_data_limits = True
        self.callbacks = cbook.CallbackRegistry()

        if self._sharex is not None:
            # major and minor are class instances with
            # locator and formatter attributes
            self.xaxis.major = self._sharex.xaxis.major
            self.xaxis.minor = self._sharex.xaxis.minor
            x0, x1 = self._sharex.get_xlim()
            self.set_xlim(x0, x1, emit=False, auto=None)

            # Save the current formatter/locator so we don't lose it
            majf = self._sharex.xaxis.get_major_formatter()
            minf = self._sharex.xaxis.get_minor_formatter()
            majl = self._sharex.xaxis.get_major_locator()
            minl = self._sharex.xaxis.get_minor_locator()

            # This overwrites the current formatter/locator
            self.xaxis._set_scale(self._sharex.xaxis.get_scale())

            # Reset the formatter/locator
            self.xaxis.set_major_formatter(majf)
            self.xaxis.set_minor_formatter(minf)
            self.xaxis.set_major_locator(majl)
            self.xaxis.set_minor_locator(minl)
        else:
            self.xaxis._set_scale('linear')

        if self._sharey is not None:
            self.yaxis.major = self._sharey.yaxis.major
            self.yaxis.minor = self._sharey.yaxis.minor
            y0, y1 = self._sharey.get_ylim()
            self.set_ylim(y0, y1, emit=False, auto=None)

            # Save the current formatter/locator so we don't lose it
            majf = self._sharey.yaxis.get_major_formatter()
            minf = self._sharey.yaxis.get_minor_formatter()
            majl = self._sharey.yaxis.get_major_locator()
            minl = self._sharey.yaxis.get_minor_locator()

            # This overwrites the current formatter/locator
            self.yaxis._set_scale(self._sharey.yaxis.get_scale())

            # Reset the formatter/locator
            self.yaxis.set_major_formatter(majf)
            self.yaxis.set_minor_formatter(minf)
            self.yaxis.set_major_locator(majl)
            self.yaxis.set_minor_locator(minl)
        else:
            self.yaxis._set_scale('linear')

        # update the minor locator for x and y axis based on rcParams
        if (rcParams['xtick.minor.visible']):
            self.xaxis.set_minor_locator(mticker.AutoMinorLocator())

        if (rcParams['ytick.minor.visible']):
            self.yaxis.set_minor_locator(mticker.AutoMinorLocator())

        self._autoscaleXon = True
        self._autoscaleYon = True
        self._xmargin = rcParams['axes.xmargin']
        self._ymargin = rcParams['axes.ymargin']
        self._tight = None
        self._update_transScale()  # needed?

        self._get_lines = _process_plot_var_args(self)
        self._get_patches_for_fill = _process_plot_var_args(self, 'fill')

        self._gridOn = rcParams['axes.grid']
        self.lines = []
        self.patches = []
        self.texts = []
        self.tables = []
        self.artists = []
        self.images = []
        self.mouseover_set = set()
        self._current_image = None  # strictly for pyplot via _sci, _gci
        self.legend_ = None
        self.collections = []  # collection.Collection instances
        self.containers = []

        self.grid(False)  # Disable grid on init to use rcParameter
        self.grid(self._gridOn, which=rcParams['axes.grid.which'],
                    axis=rcParams['axes.grid.axis'])
        props = font_manager.FontProperties(
                    size=rcParams['axes.titlesize'],
                    weight=rcParams['axes.titleweight']
                )

        self.titleOffsetTrans = mtransforms.ScaledTranslation(
            0.0, 5.0 / 72.0, self.figure.dpi_scale_trans)
        self.title = mtext.Text(
            x=0.5, y=1.0, text='',
            fontproperties=props,
            verticalalignment='baseline',
            horizontalalignment='center',
            )
        self._left_title = mtext.Text(
            x=0.0, y=1.0, text='',
            fontproperties=props.copy(),
            verticalalignment='baseline',
            horizontalalignment='left', )
        self._right_title = mtext.Text(
            x=1.0, y=1.0, text='',
            fontproperties=props.copy(),
            verticalalignment='baseline',
            horizontalalignment='right',
            )

        for _title in (self.title, self._left_title, self._right_title):
            _title.set_transform(self.transAxes + self.titleOffsetTrans)
            _title.set_clip_box(None)
            self._set_artist_props(_title)

        # the patch draws the background of the axes.  we want this to
        # be below the other artists; the axesPatch name is
        # deprecated.  We use the frame to draw the edges so we are
        # setting the edgecolor to None
        self.patch = self.axesPatch = self._gen_axes_patch()
        self.patch.set_figure(self.figure)
        self.patch.set_facecolor(self._axisbg)
        self.patch.set_edgecolor('None')
        self.patch.set_linewidth(0)
        self.patch.set_transform(self.transAxes)

        self.set_axis_on()

        self.xaxis.set_clip_path(self.patch)
        self.yaxis.set_clip_path(self.patch)

        self._shared_x_axes.clean()
        self._shared_y_axes.clean()
        if self._sharex:
            self.xaxis.set_visible(xaxis_visible)
            self.patch.set_visible(patch_visible)

        if self._sharey:
            self.yaxis.set_visible(yaxis_visible)
            self.patch.set_visible(patch_visible)
        self.stale = True

    def clear(self):
        """clear the axes"""
        self.cla()

    def get_facecolor(self):
        return self.patch.get_facecolor()
    get_fc = get_facecolor

    def set_facecolor(self, color):
        return self.patch.set_facecolor(color)
    set_fc = set_facecolor

    def set_prop_cycle(self, *args, **kwargs):
        """
        Set the property cycle for any future plot commands on this Axes.

        set_prop_cycle(arg)
        set_prop_cycle(label, itr)
        set_prop_cycle(label1=itr1[, label2=itr2[, ...]])

        Form 1 simply sets given `Cycler` object.

        Form 2 creates and sets  a `Cycler` from a label and an iterable.

        Form 3 composes and sets  a `Cycler` as an inner product of the
        pairs of keyword arguments. In other words, all of the
        iterables are cycled simultaneously, as if through zip().

        Parameters
        ----------
        arg : Cycler
            Set the given Cycler.
            Can also be `None` to reset to the cycle defined by the
            current style.

        label : str
            The property key. Must be a valid `Artist` property.
            For example, 'color' or 'linestyle'. Aliases are allowed,
            such as 'c' for 'color' and 'lw' for 'linewidth'.

        itr : iterable
            Finite-length iterable of the property values. These values
            are validated and will raise a ValueError if invalid.

        See Also
        --------
            :func:`cycler`      Convenience function for creating your
                                own cyclers.

        """
        if args and kwargs:
            raise TypeError("Cannot supply both positional and keyword "
                            "arguments to this method.")
        if len(args) == 1 and args[0] is None:
            prop_cycle = None
        else:
            prop_cycle = cycler(*args, **kwargs)
        self._get_lines.set_prop_cycle(prop_cycle)
        self._get_patches_for_fill.set_prop_cycle(prop_cycle)

    def set_color_cycle(self, clist):
        """
        Set the color cycle for any future plot commands on this Axes.

        *clist* is a list of mpl color specifiers.

        .. deprecated:: 1.5
        """
        cbook.warn_deprecated(
                '1.5', name='set_color_cycle', alternative='set_prop_cycle')
        if clist is None:
            # Calling set_color_cycle() or set_prop_cycle() with None
            # effectively resets the cycle, but you can't do
            # set_prop_cycle('color', None). So we are special-casing this.
            self.set_prop_cycle(None)
        else:
            self.set_prop_cycle('color', clist)

    def ishold(self):
        """return the HOLD status of the axes"""
        return self._hold

    def hold(self, b=None):
        """
        Call signature::

          hold(b=None)

        Set the hold state.  If *hold* is *None* (default), toggle the
        *hold* state.  Else set the *hold* state to boolean value *b*.

        Examples::

          # toggle hold
          hold()

          # turn hold on
          hold(True)

          # turn hold off
          hold(False)

        When hold is *True*, subsequent plot commands will be added to
        the current axes.  When hold is *False*, the current axes and
        figure will be cleared on the next plot command

        """
        if b is None:
            self._hold = not self._hold
        else:
            self._hold = b

    def get_aspect(self):
        return self._aspect

    def set_aspect(self, aspect, adjustable=None, anchor=None):
        """
        *aspect*

          ========   ================================================
          value      description
          ========   ================================================
          'auto'     automatic; fill position rectangle with data
          'normal'   same as 'auto'; deprecated
          'equal'    same scaling from data to plot units for x and y
           num       a circle will be stretched such that the height
                     is num times the width. aspect=1 is the same as
                     aspect='equal'.
          ========   ================================================

        *adjustable*

          ============   =====================================
          value          description
          ============   =====================================
          'box'          change physical size of axes
          'datalim'      change xlim or ylim
          'box-forced'   same as 'box', but axes can be shared
          ============   =====================================

        'box' does not allow axes sharing, as this can cause
        unintended side effect. For cases when sharing axes is
        fine, use 'box-forced'.

        *anchor*

          =====   =====================
          value   description
          =====   =====================
          'C'     centered
          'SW'    lower left corner
          'S'     middle of bottom edge
          'SE'    lower right corner
          etc.
          =====   =====================

        .. deprecated:: 1.2
            the option 'normal' for aspect is deprecated. Use 'auto' instead.
        """
        if aspect == 'normal':
            cbook.warn_deprecated(
                '1.2', name='normal', alternative='auto', obj_type='aspect')
            self._aspect = 'auto'

        elif aspect in ('equal', 'auto'):
            self._aspect = aspect
        else:
            self._aspect = float(aspect)  # raise ValueError if necessary

        if adjustable is not None:
            self.set_adjustable(adjustable)
        if anchor is not None:
            self.set_anchor(anchor)
        self.stale = True

    def get_adjustable(self):
        return self._adjustable

    def set_adjustable(self, adjustable):
        """
        ACCEPTS: [ 'box' | 'datalim' | 'box-forced']
        """
        if adjustable in ('box', 'datalim', 'box-forced'):
            if self in self._shared_x_axes or self in self._shared_y_axes:
                if adjustable == 'box':
                    raise ValueError(
                        'adjustable must be "datalim" for shared axes')
            self._adjustable = adjustable
        else:
            raise ValueError('argument must be "box", or "datalim"')
        self.stale = True

    def get_anchor(self):
        return self._anchor

    def set_anchor(self, anchor):
        """
        *anchor*

          =====  ============
          value  description
          =====  ============
          'C'    Center
          'SW'   bottom left
          'S'    bottom
          'SE'   bottom right
          'E'    right
          'NE'   top right
          'N'    top
          'NW'   top left
          'W'    left
          =====  ============

        """
        if (anchor in list(six.iterkeys(mtransforms.Bbox.coefs)) or
                len(anchor) == 2):
            self._anchor = anchor
        else:
            raise ValueError('argument must be among %s' %
                             ', '.join(six.iterkeys(mtransforms.Bbox.coefs)))
        self.stale = True

    def get_data_ratio(self):
        """
        Returns the aspect ratio of the raw data.

        This method is intended to be overridden by new projection
        types.
        """
        xmin, xmax = self.get_xbound()
        ymin, ymax = self.get_ybound()

        xsize = max(math.fabs(xmax - xmin), 1e-30)
        ysize = max(math.fabs(ymax - ymin), 1e-30)

        return ysize / xsize

    def get_data_ratio_log(self):
        """
        Returns the aspect ratio of the raw data in log scale.
        Will be used when both axis scales are in log.
        """
        xmin, xmax = self.get_xbound()
        ymin, ymax = self.get_ybound()

        xsize = max(math.fabs(math.log10(xmax) - math.log10(xmin)), 1e-30)
        ysize = max(math.fabs(math.log10(ymax) - math.log10(ymin)), 1e-30)

        return ysize / xsize

    def apply_aspect(self, position=None):
        """
        Use :meth:`_aspect` and :meth:`_adjustable` to modify the
        axes box or the view limits.
        """
        if position is None:
            position = self.get_position(original=True)

        aspect = self.get_aspect()

        if self.name != 'polar':
            xscale, yscale = self.get_xscale(), self.get_yscale()
            if xscale == "linear" and yscale == "linear":
                aspect_scale_mode = "linear"
            elif xscale == "log" and yscale == "log":
                aspect_scale_mode = "log"
            elif ((xscale == "linear" and yscale == "log") or
                  (xscale == "log" and yscale == "linear")):
                if aspect != "auto":
                    warnings.warn(
                        'aspect is not supported for Axes with xscale=%s, '
                        'yscale=%s' % (xscale, yscale))
                    aspect = "auto"
            else:  # some custom projections have their own scales.
                pass
        else:
            aspect_scale_mode = "linear"

        if aspect == 'auto':
            self.set_position(position, which='active')
            return

        if aspect == 'equal':
            A = 1
        else:
            A = aspect

        # Ensure at drawing time that any Axes involved in axis-sharing
        # does not have its position changed.
        if self in self._shared_x_axes or self in self._shared_y_axes:
            if self._adjustable == 'box':
                self._adjustable = 'datalim'
                warnings.warn(
                    'shared axes: "adjustable" is being changed to "datalim"')

        figW, figH = self.get_figure().get_size_inches()
        fig_aspect = figH / figW
        if self._adjustable in ['box', 'box-forced']:
            if aspect_scale_mode == "log":
                box_aspect = A * self.get_data_ratio_log()
            else:
                box_aspect = A * self.get_data_ratio()
            pb = position.frozen()
            pb1 = pb.shrunk_to_aspect(box_aspect, pb, fig_aspect)
            self.set_position(pb1.anchored(self.get_anchor(), pb), 'active')
            return

        # reset active to original in case it had been changed
        # by prior use of 'box'
        self.set_position(position, which='active')

        xmin, xmax = self.get_xbound()
        ymin, ymax = self.get_ybound()

        if aspect_scale_mode == "log":
            xmin, xmax = math.log10(xmin), math.log10(xmax)
            ymin, ymax = math.log10(ymin), math.log10(ymax)

        xsize = max(math.fabs(xmax - xmin), 1e-30)
        ysize = max(math.fabs(ymax - ymin), 1e-30)

        l, b, w, h = position.bounds
        box_aspect = fig_aspect * (h / w)
        data_ratio = box_aspect / A

        y_expander = (data_ratio * xsize / ysize - 1.0)
        # If y_expander > 0, the dy/dx viewLim ratio needs to increase
        if abs(y_expander) < 0.005:
            return

        if aspect_scale_mode == "log":
            dL = self.dataLim
            dL_width = math.log10(dL.x1) - math.log10(dL.x0)
            dL_height = math.log10(dL.y1) - math.log10(dL.y0)
            xr = 1.05 * dL_width
            yr = 1.05 * dL_height
        else:
            dL = self.dataLim
            xr = 1.05 * dL.width
            yr = 1.05 * dL.height

        xmarg = xsize - xr
        ymarg = ysize - yr
        Ysize = data_ratio * xsize
        Xsize = ysize / data_ratio
        Xmarg = Xsize - xr
        Ymarg = Ysize - yr
        # Setting these targets to, e.g., 0.05*xr does not seem to
        # help.
        xm = 0
        ym = 0

        changex = (self in self._shared_y_axes and
                   self not in self._shared_x_axes)
        changey = (self in self._shared_x_axes and
                   self not in self._shared_y_axes)
        if changex and changey:
            warnings.warn("adjustable='datalim' cannot work with shared "
                          "x and y axes")
            return
        if changex:
            adjust_y = False
        else:
            if xmarg > xm and ymarg > ym:
                adjy = ((Ymarg > 0 and y_expander < 0) or
                        (Xmarg < 0 and y_expander > 0))
            else:
                adjy = y_expander > 0
            adjust_y = changey or adjy  # (Ymarg > xmarg)
        if adjust_y:
            yc = 0.5 * (ymin + ymax)
            y0 = yc - Ysize / 2.0
            y1 = yc + Ysize / 2.0
            if aspect_scale_mode == "log":
                self.set_ybound((10. ** y0, 10. ** y1))
            else:
                self.set_ybound((y0, y1))
        else:
            xc = 0.5 * (xmin + xmax)
            x0 = xc - Xsize / 2.0
            x1 = xc + Xsize / 2.0
            if aspect_scale_mode == "log":
                self.set_xbound((10. ** x0, 10. ** x1))
            else:
                self.set_xbound((x0, x1))

    def axis(self, *v, **kwargs):
        """Set axis properties.

        Valid signatures::

          xmin, xmax, ymin, ymax = axis()
          xmin, xmax, ymin, ymax = axis(list_arg)
          xmin, xmax, ymin, ymax = axis(string_arg)
          xmin, xmax, ymin, ymax = axis(**kwargs)

        Parameters
        ----------
        v : list of float or {'on', 'off', 'equal', 'tight', 'scaled',\
            'normal', 'auto', 'image', 'square'}
            Optional positional argument

            Axis data limits set from a list; or a command relating to axes:

                ========== ================================================
                Value      Description
                ========== ================================================
                'on'       Toggle axis lines and labels on
                'off'      Toggle axis lines and labels off
                'equal'    Equal scaling by changing limits
                'scaled'   Equal scaling by changing box dimensions
                'tight'    Limits set such that all data is shown
                'auto'     Automatic scaling, fill rectangle with data
                'normal'   Same as 'auto'; deprecated
                'image'    'scaled' with axis limits equal to data limits
                'square'   Square plot; similar to 'scaled', but initially\
                           forcing xmax-xmin = ymax-ymin
                ========== ================================================

        emit : bool, optional
            Passed to set_{x,y}lim functions, if observers
            are notified of axis limit change

        xmin, ymin, xmax, ymax : float, optional
            The axis limits to be set

        Returns
        -------
        xmin, xmax, ymin, ymax : float
            The axis limits

        """

        if len(v) == 0 and len(kwargs) == 0:
            xmin, xmax = self.get_xlim()
            ymin, ymax = self.get_ylim()
            return xmin, xmax, ymin, ymax

        emit = kwargs.get('emit', True)

        if len(v) == 1 and is_string_like(v[0]):
            s = v[0].lower()
            if s == 'on':
                self.set_axis_on()
            elif s == 'off':
                self.set_axis_off()
            elif s in ('equal', 'tight', 'scaled', 'normal',
                       'auto', 'image', 'square'):
                self.set_autoscale_on(True)
                self.set_aspect('auto')
                self.autoscale_view(tight=False)
                # self.apply_aspect()
                if s == 'equal':
                    self.set_aspect('equal', adjustable='datalim')
                elif s == 'scaled':
                    self.set_aspect('equal', adjustable='box', anchor='C')
                    self.set_autoscale_on(False)  # Req. by Mark Bakker
                elif s == 'tight':
                    self.autoscale_view(tight=True)
                    self.set_autoscale_on(False)
                elif s == 'image':
                    self.autoscale_view(tight=True)
                    self.set_autoscale_on(False)
                    self.set_aspect('equal', adjustable='box', anchor='C')
                elif s == 'square':
                    self.set_aspect('equal', adjustable='box', anchor='C')
                    self.set_autoscale_on(False)
                    xlim = self.get_xlim()
                    ylim = self.get_ylim()
                    edge_size = max(np.diff(xlim), np.diff(ylim))
                    self.set_xlim([xlim[0], xlim[0] + edge_size],
                                  emit=emit, auto=False)
                    self.set_ylim([ylim[0], ylim[0] + edge_size],
                                  emit=emit, auto=False)
            else:
                raise ValueError('Unrecognized string %s to axis; '
                                 'try on or off' % s)
            xmin, xmax = self.get_xlim()
            ymin, ymax = self.get_ylim()
            return xmin, xmax, ymin, ymax

        try:
            v[0]
        except IndexError:
            xmin = kwargs.get('xmin', None)
            xmax = kwargs.get('xmax', None)
            auto = False  # turn off autoscaling, unless...
            if xmin is None and xmax is None:
                auto = None  # leave autoscaling state alone
            xmin, xmax = self.set_xlim(xmin, xmax, emit=emit, auto=auto)

            ymin = kwargs.get('ymin', None)
            ymax = kwargs.get('ymax', None)
            auto = False  # turn off autoscaling, unless...
            if ymin is None and ymax is None:
                auto = None  # leave autoscaling state alone
            ymin, ymax = self.set_ylim(ymin, ymax, emit=emit, auto=auto)
            return xmin, xmax, ymin, ymax

        v = v[0]
        if len(v) != 4:
            raise ValueError('v must contain [xmin xmax ymin ymax]')

        self.set_xlim([v[0], v[1]], emit=emit, auto=False)
        self.set_ylim([v[2], v[3]], emit=emit, auto=False)

        return v

    def get_legend(self):
        """
        Return the legend.Legend instance, or None if no legend is defined
        """
        return self.legend_

    def get_images(self):
        """return a list of Axes images contained by the Axes"""
        return cbook.silent_list('AxesImage', self.images)

    def get_lines(self):
        """Return a list of lines contained by the Axes"""
        return cbook.silent_list('Line2D', self.lines)

    def get_xaxis(self):
        """Return the XAxis instance"""
        return self.xaxis

    def get_xgridlines(self):
        """Get the x grid lines as a list of Line2D instances"""
        return cbook.silent_list('Line2D xgridline',
                                 self.xaxis.get_gridlines())

    def get_xticklines(self):
        """Get the xtick lines as a list of Line2D instances"""
        return cbook.silent_list('Text xtickline',
                                 self.xaxis.get_ticklines())

    def get_yaxis(self):
        """Return the YAxis instance"""
        return self.yaxis

    def get_ygridlines(self):
        """Get the y grid lines as a list of Line2D instances"""
        return cbook.silent_list('Line2D ygridline',
                                 self.yaxis.get_gridlines())

    def get_yticklines(self):
        """Get the ytick lines as a list of Line2D instances"""
        return cbook.silent_list('Line2D ytickline',
                                 self.yaxis.get_ticklines())

    # Adding and tracking artists

    def _sci(self, im):
        """
        helper for :func:`~matplotlib.pyplot.sci`;
        do not use elsewhere.
        """
        if isinstance(im, matplotlib.contour.ContourSet):
            if im.collections[0] not in self.collections:
                raise ValueError(
                    "ContourSet must be in current Axes")
        elif im not in self.images and im not in self.collections:
            raise ValueError(
                "Argument must be an image, collection, or ContourSet in "
                "this Axes")
        self._current_image = im

    def _gci(self):
        """
        Helper for :func:`~matplotlib.pyplot.gci`;
        do not use elsewhere.
        """
        return self._current_image

    def has_data(self):
        """
        Return *True* if any artists have been added to axes.

        This should not be used to determine whether the *dataLim*
        need to be updated, and may not actually be useful for
        anything.
        """
        return (
            len(self.collections) +
            len(self.images) +
            len(self.lines) +
            len(self.patches)) > 0

    def add_artist(self, a):
        """Add any :class:`~matplotlib.artist.Artist` to the axes.

        Use `add_artist` only for artists for which there is no dedicated
        "add" method; and if necessary, use a method such as
        `update_datalim` or `update_datalim_numerix` to manually update the
        dataLim if the artist is to be included in autoscaling.

        Returns the artist.
        """
        a.axes = self
        self.artists.append(a)
        self._set_artist_props(a)
        a.set_clip_path(self.patch)
        a._remove_method = lambda h: self.artists.remove(h)
        self.stale = True
        return a

    def add_collection(self, collection, autolim=True):
        """
        Add a :class:`~matplotlib.collections.Collection` instance
        to the axes.

        Returns the collection.
        """
        label = collection.get_label()
        if not label:
            collection.set_label('_collection%d' % len(self.collections))
        self.collections.append(collection)
        self._set_artist_props(collection)

        if collection.get_clip_path() is None:
            collection.set_clip_path(self.patch)

        if autolim:
            self.update_datalim(collection.get_datalim(self.transData))

        collection._remove_method = lambda h: self.collections.remove(h)
        self.stale = True
        return collection

    def add_image(self, image):
        """
        Add a :class:`~matplotlib.image.AxesImage` to the axes.

        Returns the image.
        """
        self._set_artist_props(image)
        self.images.append(image)
        image._remove_method = lambda h: self.images.remove(h)
        self.stale = True
        return image

    def add_line(self, line):
        """
        Add a :class:`~matplotlib.lines.Line2D` to the list of plot
        lines

        Returns the line.
        """
        self._set_artist_props(line)
        if line.get_clip_path() is None:
            line.set_clip_path(self.patch)

        self._update_line_limits(line)
        if not line.get_label():
            line.set_label('_line%d' % len(self.lines))
        self.lines.append(line)
        line._remove_method = lambda h: self.lines.remove(h)
        self.stale = True
        return line

    def _add_text(self, txt):
        """

        """
        self._set_artist_props(txt)
        self.texts.append(txt)
        txt._remove_method = lambda h: self.texts.remove(h)
        self.stale = True
        return txt

    def _update_line_limits(self, line):
        """
        Figures out the data limit of the given line, updating self.dataLim.
        """
        path = line.get_path()
        if path.vertices.size == 0:
            return

        line_trans = line.get_transform()

        if line_trans == self.transData:
            data_path = path

        elif any(line_trans.contains_branch_seperately(self.transData)):
            # identify the transform to go from line's coordinates
            # to data coordinates
            trans_to_data = line_trans - self.transData

            # if transData is affine we can use the cached non-affine component
            # of line's path. (since the non-affine part of line_trans is
            # entirely encapsulated in trans_to_data).
            if self.transData.is_affine:
                line_trans_path = line._get_transformed_path()
                na_path, _ = line_trans_path.get_transformed_path_and_affine()
                data_path = trans_to_data.transform_path_affine(na_path)
            else:
                data_path = trans_to_data.transform_path(path)
        else:
            # for backwards compatibility we update the dataLim with the
            # coordinate range of the given path, even though the coordinate
            # systems are completely different. This may occur in situations
            # such as when ax.transAxes is passed through for absolute
            # positioning.
            data_path = path

        if data_path.vertices.size > 0:
            updatex, updatey = line_trans.contains_branch_seperately(
                self.transData)
            self.dataLim.update_from_path(data_path,
                                          self.ignore_existing_data_limits,
                                          updatex=updatex,
                                          updatey=updatey)
            self.ignore_existing_data_limits = False

    def add_patch(self, p):
        """
        Add a :class:`~matplotlib.patches.Patch` *p* to the list of
        axes patches; the clipbox will be set to the Axes clipping
        box.  If the transform is not set, it will be set to
        :attr:`transData`.

        Returns the patch.
        """

        self._set_artist_props(p)
        if p.get_clip_path() is None:
            p.set_clip_path(self.patch)
        self._update_patch_limits(p)
        self.patches.append(p)
        p._remove_method = lambda h: self.patches.remove(h)
        return p

    def _update_patch_limits(self, patch):
        """update the data limits for patch *p*"""
        # hist can add zero height Rectangles, which is useful to keep
        # the bins, counts and patches lined up, but it throws off log
        # scaling.  We'll ignore rects with zero height or width in
        # the auto-scaling

        # cannot check for '==0' since unitized data may not compare to zero
        # issue #2150 - we update the limits if patch has non zero width
        # or height.
        if (isinstance(patch, mpatches.Rectangle) and
                ((not patch.get_width()) and (not patch.get_height()))):
            return
        vertices = patch.get_path().vertices
        if vertices.size > 0:
            xys = patch.get_patch_transform().transform(vertices)
            if patch.get_data_transform() != self.transData:
                patch_to_data = (patch.get_data_transform() -
                                 self.transData)
                xys = patch_to_data.transform(xys)

            updatex, updatey = patch.get_transform().\
                contains_branch_seperately(self.transData)
            self.update_datalim(xys, updatex=updatex,
                                updatey=updatey)

    def add_table(self, tab):
        """
        Add a :class:`~matplotlib.tables.Table` instance to the
        list of axes tables

        Returns the table.
        """
        self._set_artist_props(tab)
        self.tables.append(tab)
        tab.set_clip_path(self.patch)
        tab._remove_method = lambda h: self.tables.remove(h)
        return tab

    def add_container(self, container):
        """
        Add a :class:`~matplotlib.container.Container` instance
        to the axes.

        Returns the collection.
        """
        label = container.get_label()
        if not label:
            container.set_label('_container%d' % len(self.containers))
        self.containers.append(container)
        container.set_remove_method(lambda h: self.containers.remove(h))
        return container

    def relim(self, visible_only=False):
        """
        Recompute the data limits based on current artists. If you want to
        exclude invisible artists from the calculation, set
        ``visible_only=True``

        At present, :class:`~matplotlib.collections.Collection`
        instances are not supported.
        """
        # Collections are deliberately not supported (yet); see
        # the TODO note in artists.py.
        self.dataLim.ignore(True)
        self.dataLim.set_points(mtransforms.Bbox.null().get_points())
        self.ignore_existing_data_limits = True

        for line in self.lines:
            if not visible_only or line.get_visible():
                self._update_line_limits(line)

        for p in self.patches:
            if not visible_only or p.get_visible():
                self._update_patch_limits(p)

    def update_datalim(self, xys, updatex=True, updatey=True):
        """
        Update the data lim bbox with seq of xy tups or equiv. 2-D array
        """
        # if no data is set currently, the bbox will ignore its
        # limits and set the bound to be the bounds of the xydata.
        # Otherwise, it will compute the bounds of it's current data
        # and the data in xydata

        if iterable(xys) and not len(xys):
            return
        if not ma.isMaskedArray(xys):
            xys = np.asarray(xys)
        self.dataLim.update_from_data_xy(xys, self.ignore_existing_data_limits,
                                         updatex=updatex, updatey=updatey)
        self.ignore_existing_data_limits = False

    def update_datalim_numerix(self, x, y):
        """
        Update the data lim bbox with seq of xy tups
        """
        # if no data is set currently, the bbox will ignore it's
        # limits and set the bound to be the bounds of the xydata.
        # Otherwise, it will compute the bounds of it's current data
        # and the data in xydata
        if iterable(x) and not len(x):
            return
        self.dataLim.update_from_data(x, y, self.ignore_existing_data_limits)
        self.ignore_existing_data_limits = False

    def update_datalim_bounds(self, bounds):
        """
        Update the datalim to include the given
        :class:`~matplotlib.transforms.Bbox` *bounds*
        """
        self.dataLim.set(mtransforms.Bbox.union([self.dataLim, bounds]))

    def _process_unit_info(self, xdata=None, ydata=None, kwargs=None):
        """Look for unit *kwargs* and update the axis instances as necessary"""

        if self.xaxis is None or self.yaxis is None:
            return

        if xdata is not None:
            # we only need to update if there is nothing set yet.
            if not self.xaxis.have_units():
                self.xaxis.update_units(xdata)

        if ydata is not None:
            # we only need to update if there is nothing set yet.
            if not self.yaxis.have_units():
                self.yaxis.update_units(ydata)

        # process kwargs 2nd since these will override default units
        if kwargs is not None:
            xunits = kwargs.pop('xunits', self.xaxis.units)
            if self.name == 'polar':
                xunits = kwargs.pop('thetaunits', xunits)
            if xunits != self.xaxis.units:
                self.xaxis.set_units(xunits)
                # If the units being set imply a different converter,
                # we need to update.
                if xdata is not None:
                    self.xaxis.update_units(xdata)

            yunits = kwargs.pop('yunits', self.yaxis.units)
            if self.name == 'polar':
                yunits = kwargs.pop('runits', yunits)
            if yunits != self.yaxis.units:
                self.yaxis.set_units(yunits)
                # If the units being set imply a different converter,
                # we need to update.
                if ydata is not None:
                    self.yaxis.update_units(ydata)

    def in_axes(self, mouseevent):
        """
        Return *True* if the given *mouseevent* (in display coords)
        is in the Axes
        """
        return self.patch.contains(mouseevent)[0]

    def get_autoscale_on(self):
        """
        Get whether autoscaling is applied for both axes on plot commands
        """
        return self._autoscaleXon and self._autoscaleYon

    def get_autoscalex_on(self):
        """
        Get whether autoscaling for the x-axis is applied on plot commands
        """
        return self._autoscaleXon

    def get_autoscaley_on(self):
        """
        Get whether autoscaling for the y-axis is applied on plot commands
        """
        return self._autoscaleYon

    def set_autoscale_on(self, b):
        """
        Set whether autoscaling is applied on plot commands

        accepts: [ *True* | *False* ]
        """
        self._autoscaleXon = b
        self._autoscaleYon = b

    def set_autoscalex_on(self, b):
        """
        Set whether autoscaling for the x-axis is applied on plot commands

        accepts: [ *True* | *False* ]
        """
        self._autoscaleXon = b

    def set_autoscaley_on(self, b):
        """
        Set whether autoscaling for the y-axis is applied on plot commands

        accepts: [ *True* | *False* ]
        """
        self._autoscaleYon = b

    def set_xmargin(self, m):
        """
        Set padding of X data limits prior to autoscaling.

        *m* times the data interval will be added to each
        end of that interval before it is used in autoscaling.

        accepts: float in range 0 to 1
        """
        if m < 0 or m > 1:
            raise ValueError("margin must be in range 0 to 1")
        self._xmargin = m
        self.stale = True

    def set_ymargin(self, m):
        """
        Set padding of Y data limits prior to autoscaling.

        *m* times the data interval will be added to each
        end of that interval before it is used in autoscaling.

        accepts: float in range 0 to 1
        """
        if m < 0 or m > 1:
            raise ValueError("margin must be in range 0 to 1")
        self._ymargin = m
        self.stale = True

    def margins(self, *args, **kw):
        """
        Set or retrieve autoscaling margins.

        signatures::

            margins()

        returns xmargin, ymargin

        ::

            margins(margin)

            margins(xmargin, ymargin)

            margins(x=xmargin, y=ymargin)

            margins(..., tight=False)

        All three forms above set the xmargin and ymargin parameters.
        All keyword parameters are optional.  A single argument
        specifies both xmargin and ymargin.  The *tight* parameter
        is passed to :meth:`autoscale_view`, which is executed after
        a margin is changed; the default here is *True*, on the
        assumption that when margins are specified, no additional
        padding to match tick marks is usually desired.  Setting
        *tight* to *None* will preserve the previous setting.

        Specifying any margin changes only the autoscaling; for example,
        if *xmargin* is not None, then *xmargin* times the X data
        interval will be added to each end of that interval before
        it is used in autoscaling.

        """
        if not args and not kw:
            return self._xmargin, self._ymargin

        tight = kw.pop('tight', True)
        mx = kw.pop('x', None)
        my = kw.pop('y', None)
        if len(args) == 1:
            mx = my = args[0]
        elif len(args) == 2:
            mx, my = args
        elif len(args) > 2:
            raise ValueError("more than two arguments were supplied")
        if mx is not None:
            self.set_xmargin(mx)
        if my is not None:
            self.set_ymargin(my)

        scalex = (mx is not None)
        scaley = (my is not None)

        self.autoscale_view(tight=tight, scalex=scalex, scaley=scaley)

    def set_rasterization_zorder(self, z):
        """
        Set zorder value below which artists will be rasterized.  Set
        to `None` to disable rasterizing of artists below a particular
        zorder.
        """
        self._rasterization_zorder = z
        self.stale = True

    def get_rasterization_zorder(self):
        """
        Get zorder value below which artists will be rasterized
        """
        return self._rasterization_zorder

    def autoscale(self, enable=True, axis='both', tight=None):
        """
        Autoscale the axis view to the data (toggle).

        Convenience method for simple axis view autoscaling.
        It turns autoscaling on or off, and then,
        if autoscaling for either axis is on, it performs
        the autoscaling on the specified axis or axes.

        *enable*: [True | False | None]
            True (default) turns autoscaling on, False turns it off.
            None leaves the autoscaling state unchanged.

        *axis*: ['x' | 'y' | 'both']
            which axis to operate on; default is 'both'

        *tight*: [True | False | None]
            If True, set view limits to data limits;
            if False, let the locator and margins expand the view limits;
            if None, use tight scaling if the only artist is an image,
            otherwise treat *tight* as False.
            The *tight* setting is retained for future autoscaling
            until it is explicitly changed.


        Returns None.
        """
        if enable is None:
            scalex = True
            scaley = True
        else:
            scalex = False
            scaley = False
            if axis in ['x', 'both']:
                self._autoscaleXon = bool(enable)
                scalex = self._autoscaleXon
            if axis in ['y', 'both']:
                self._autoscaleYon = bool(enable)
                scaley = self._autoscaleYon
        self.autoscale_view(tight=tight, scalex=scalex, scaley=scaley)

    def autoscale_view(self, tight=None, scalex=True, scaley=True):
        """
        Autoscale the view limits using the data limits. You can
        selectively autoscale only a single axis, e.g., the xaxis by
        setting *scaley* to *False*.  The autoscaling preserves any
        axis direction reversal that has already been done.

        The data limits are not updated automatically when artist data are
        changed after the artist has been added to an Axes instance.  In that
        case, use :meth:`matplotlib.axes.Axes.relim` prior to calling
        autoscale_view.
        """
        if tight is None:
            _tight = self._tight
        else:
            _tight = self._tight = bool(tight)

        if self._xmargin or self._ymargin:
            margins = {
                'top': True,
                'bottom': True,
                'left': True,
                'right': True
            }
            for artist_set in [self.collections, self.patches, self.lines,
                               self.artists, self.images]:
                for artist in artist_set:
                    artist_margins = artist.margins
                    for key in ['left', 'right', 'top', 'bottom']:
                        margins[key] &= artist_margins.get(key, True)

            if self._xmargin:
                for axes in self._shared_x_axes.get_siblings(self):
                    for artist_set in [axes.collections, axes.patches,
                                       axes.lines, axes.artists, axes.images]:
                        for artist in artist_set:
                            artist_margins = artist.margins
                            for key in ['left', 'right']:
                                margins[key] &= artist_margins.get(key, True)

            if self._ymargin:
                for axes in self._shared_y_axes.get_siblings(self):
                    for artist_set in [axes.collections, axes.patches,
                                       axes.lines, axes.artists, axes.images]:
                        for artist in artist_set:
                            artist_margins = artist.margins
                            for key in ['top', 'bottom']:
                                margins[key] &= artist_margins.get(key, True)
        else:
            margins = {
                'top': False,
                'bottom': False,
                'left': False,
                'right': False
            }

        def handle_single_axis(scale, autoscaleon, shared_axes, interval,
                               minpos, axis, margin, do_lower_margin,
                               do_upper_margin, set_bound):
            if scale and autoscaleon:
                shared = shared_axes.get_siblings(self)
                dl = [ax.dataLim for ax in shared]
                # ignore non-finite data limits if good limits exist
                finite_dl = [d for d in dl if np.isfinite(d).all()]
                if len(finite_dl):
                    dl = finite_dl

                bb = mtransforms.BboxBase.union(dl)
                x0, x1 = getattr(bb, interval)
                locator = axis.get_major_locator()
                try:
                    # e.g., DateLocator has its own nonsingular()
                    x0, x1 = locator.nonsingular(x0, x1)
                except AttributeError:
                    # Default nonsingular for, e.g., MaxNLocator
                    x0, x1 = mtransforms.nonsingular(
                        x0, x1, increasing=False, expander=0.05)

                if (margin > 0 and do_lower_margin or do_upper_margin):
                    if axis.get_scale() == 'linear':
                        delta = (x1 - x0) * margin
                        if do_lower_margin:
                            x0 -= delta
                        if do_upper_margin:
                            x1 += delta
                    else:
                        # If we have a non-linear scale, we need to
                        # add the margin in figure space and then
                        # transform back
                        minpos = getattr(bb, minpos)
                        transform = axis.get_transform()
                        inverse_trans = transform.inverted()
                        x0, x1 = axis._scale.limit_range_for_scale(
                            x0, x1, minpos)
                        x0t, x1t = transform.transform([x0, x1])
                        delta = (x1t - x0t) * margin
                        if do_lower_margin:
                            x0t -= delta
                        if do_upper_margin:
                            x1t += delta
                        x0, x1 = inverse_trans.transform([x0t, x1t])

                if not _tight:
                    x0, x1 = locator.view_limits(x0, x1)
                set_bound(x0, x1)

        handle_single_axis(
            scalex, self._autoscaleXon, self._shared_x_axes,
            'intervalx', 'minposx', self.xaxis, self._xmargin,
            margins['left'], margins['right'], self.set_xbound)
        handle_single_axis(
            scaley, self._autoscaleYon, self._shared_y_axes,
            'intervaly', 'minposy', self.yaxis, self._ymargin,
            margins['bottom'], margins['top'], self.set_ybound)

    def _get_axis_list(self):
        return (self.xaxis, self.yaxis)

    # Drawing

    @allow_rasterization
    def draw(self, renderer=None, inframe=False):
        """Draw everything (plot lines, axes, labels)"""
        if renderer is None:
            renderer = self._cachedRenderer

        if renderer is None:
            raise RuntimeError('No renderer defined')
        if not self.get_visible():
            return
        renderer.open_group('axes')
        # prevent triggering call backs during the draw process
        self._stale = True
        locator = self.get_axes_locator()
        if locator:
            pos = locator(self, renderer)
            self.apply_aspect(pos)
        else:
            self.apply_aspect()

        artists = self.get_children()
        artists.remove(self.patch)

        # the frame draws the edges around the axes patch -- we
        # decouple these so the patch can be in the background and the
        # frame in the foreground. Do this before drawing the axis
        # objects so that the spine has the opportunity to update them.
        if not (self.axison and self._frameon):
            for spine in six.itervalues(self.spines):
                artists.remove(spine)

        if self.axison and not inframe:
            if self._axisbelow:
                self.xaxis.set_zorder(0.5)
                self.yaxis.set_zorder(0.5)
            else:
                self.xaxis.set_zorder(2.5)
                self.yaxis.set_zorder(2.5)
        else:
            for _axis in self._get_axis_list():
                artists.remove(_axis)

        if inframe:
            artists.remove(self.title)
            artists.remove(self._left_title)
            artists.remove(self._right_title)

        # add images to dsu if the backend supports compositing.
        # otherwise, does the manual compositing  without adding images to dsu.
        if len(self.images) <= 1 or renderer.option_image_nocomposite():
            _do_composite = False
        else:
            _do_composite = True
            for im in self.images:
                artists.remove(im)

        if self.figure.canvas.is_saving():
            dsu = [(a.zorder, a) for a in artists]
        else:
            dsu = [(a.zorder, a) for a in artists
                   if (not a.get_animated() or a in self.images)]

        dsu.sort(key=itemgetter(0))

        # rasterize artists with negative zorder
        # if the minimum zorder is negative, start rasterization
        rasterization_zorder = self._rasterization_zorder
        if (rasterization_zorder is not None and
                len(dsu) > 0 and dsu[0][0] < rasterization_zorder):
            renderer.start_rasterizing()
            dsu_rasterized = [l for l in dsu if l[0] < rasterization_zorder]
            dsu = [l for l in dsu if l[0] >= rasterization_zorder]
        else:
            dsu_rasterized = []

        # the patch draws the background rectangle -- the frame below
        # will draw the edges
        if self.axison and self._frameon:
            self.patch.draw(renderer)

        if _do_composite:
            # make a composite image, blending alpha
            # list of (mimage.Image, ox, oy)

            zorder_images = [(im.zorder, im) for im in self.images
                             if im.get_visible()]
            zorder_images.sort(key=lambda x: x[0])

            mag = renderer.get_image_magnification()
            ims = [(im.make_image(mag), 0, 0, im.get_alpha())
                   for z, im in zorder_images]

            l, b, r, t = self.bbox.extents
            width = int(mag * ((np.round(r) + 0.5) - (np.round(l) - 0.5)))
            height = int(mag * ((np.round(t) + 0.5) - (np.round(b) - 0.5)))
            im = mimage.from_images(height,
                                    width,
                                    ims)

            im.is_grayscale = False
            l, b, w, h = self.bbox.bounds
            # composite images need special args so they will not
            # respect z-order for now

            gc = renderer.new_gc()
            gc.set_clip_rectangle(self.bbox)
            gc.set_clip_path(mtransforms.TransformedPath(
                self.patch.get_path(),
                self.patch.get_transform()))

            renderer.draw_image(gc, round(l), round(b), im)
            gc.restore()

        if dsu_rasterized:
            for zorder, a in dsu_rasterized:
                a.draw(renderer)
            renderer.stop_rasterizing()

        for zorder, a in dsu:
            a.draw(renderer)

        renderer.close_group('axes')
        self._cachedRenderer = renderer
        self.stale = False

    def draw_artist(self, a):
        """
        This method can only be used after an initial draw which
        caches the renderer.  It is used to efficiently update Axes
        data (axis ticks, labels, etc are not updated)
        """
        if self._cachedRenderer is None:
            msg = ('draw_artist can only be used after an initial draw which'
                   ' caches the render')
            raise AttributeError(msg)
        a.draw(self._cachedRenderer)

    def redraw_in_frame(self):
        """
        This method can only be used after an initial draw which
        caches the renderer.  It is used to efficiently update Axes
        data (axis ticks, labels, etc are not updated)
        """
        if self._cachedRenderer is None:
            msg = ('redraw_in_frame can only be used after an initial draw'
                   ' which caches the render')
            raise AttributeError(msg)
        self.draw(self._cachedRenderer, inframe=True)

    def get_renderer_cache(self):
        return self._cachedRenderer

    # Axes rectangle characteristics

    def get_frame_on(self):
        """
        Get whether the axes rectangle patch is drawn
        """
        return self._frameon

    def set_frame_on(self, b):
        """
        Set whether the axes rectangle patch is drawn

        ACCEPTS: [ *True* | *False* ]
        """
        self._frameon = b
        self.stale = True

    def get_axisbelow(self):
        """
        Get whether axis below is true or not
        """
        return self._axisbelow

    def set_axisbelow(self, b):
        """
        Set whether the axis ticks and gridlines are above or below most
        artists

        ACCEPTS: [ *True* | *False* ]
        """
        self._axisbelow = b
        self.stale = True

    @docstring.dedent_interpd
    def grid(self, b=None, which='major', axis='both', **kwargs):
        """
        Turn the axes grids on or off.

        Call signature::

           grid(self, b=None, which='major', axis='both', **kwargs)

        Set the axes grids on or off; *b* is a boolean.  (For MATLAB
        compatibility, *b* may also be a string, 'on' or 'off'.)

        If *b* is *None* and ``len(kwargs)==0``, toggle the grid state.  If
        *kwargs* are supplied, it is assumed that you want a grid and *b*
        is thus set to *True*.

        *which* can be 'major' (default), 'minor', or 'both' to control
        whether major tick grids, minor tick grids, or both are affected.

        *axis* can be 'both' (default), 'x', or 'y' to control which
        set of gridlines are drawn.

        *kwargs* are used to set the grid line properties, e.g.,::

           ax.grid(color='r', linestyle='-', linewidth=2)

        Valid :class:`~matplotlib.lines.Line2D` kwargs are

        %(Line2D)s

        """
        if len(kwargs):
            b = True
        b = _string_to_bool(b)

        if axis == 'x' or axis == 'both':
            self.xaxis.grid(b, which=which, **kwargs)
        if axis == 'y' or axis == 'both':
            self.yaxis.grid(b, which=which, **kwargs)

    def ticklabel_format(self, **kwargs):
        """
        Change the `~matplotlib.ticker.ScalarFormatter` used by
        default for linear axes.

        Optional keyword arguments:

          ============   =========================================
          Keyword        Description
          ============   =========================================
          *style*        [ 'sci' (or 'scientific') | 'plain' ]
                         plain turns off scientific notation
          *scilimits*    (m, n), pair of integers; if *style*
                         is 'sci', scientific notation will
                         be used for numbers outside the range
                         10`m`:sup: to 10`n`:sup:.
                         Use (0,0) to include all numbers.
          *useOffset*    [True | False | offset]; if True,
                         the offset will be calculated as needed;
                         if False, no offset will be used; if a
                         numeric offset is specified, it will be
                         used.
          *axis*         [ 'x' | 'y' | 'both' ]
          *useLocale*    If True, format the number according to
                         the current locale.  This affects things
                         such as the character used for the
                         decimal separator.  If False, use
                         C-style (English) formatting.  The
                         default setting is controlled by the
                         axes.formatter.use_locale rcparam.
          ============   =========================================

        Only the major ticks are affected.
        If the method is called when the
        :class:`~matplotlib.ticker.ScalarFormatter` is not the
        :class:`~matplotlib.ticker.Formatter` being used, an
        :exc:`AttributeError` will be raised.

        """
        style = kwargs.pop('style', '').lower()
        scilimits = kwargs.pop('scilimits', None)
        useOffset = kwargs.pop('useOffset', None)
        useLocale = kwargs.pop('useLocale', None)
        axis = kwargs.pop('axis', 'both').lower()
        if scilimits is not None:
            try:
                m, n = scilimits
                m + n + 1  # check that both are numbers
            except (ValueError, TypeError):
                raise ValueError("scilimits must be a sequence of 2 integers")
        if style[:3] == 'sci':
            sb = True
        elif style in ['plain', 'comma']:
            sb = False
            if style == 'plain':
                cb = False
            else:
                cb = True
                raise NotImplementedError("comma style remains to be added")
        elif style == '':
            sb = None
        else:
            raise ValueError("%s is not a valid style value")
        try:
            if sb is not None:
                if axis == 'both' or axis == 'x':
                    self.xaxis.major.formatter.set_scientific(sb)
                if axis == 'both' or axis == 'y':
                    self.yaxis.major.formatter.set_scientific(sb)
            if scilimits is not None:
                if axis == 'both' or axis == 'x':
                    self.xaxis.major.formatter.set_powerlimits(scilimits)
                if axis == 'both' or axis == 'y':
                    self.yaxis.major.formatter.set_powerlimits(scilimits)
            if useOffset is not None:
                if axis == 'both' or axis == 'x':
                    self.xaxis.major.formatter.set_useOffset(useOffset)
                if axis == 'both' or axis == 'y':
                    self.yaxis.major.formatter.set_useOffset(useOffset)
            if useLocale is not None:
                if axis == 'both' or axis == 'x':
                    self.xaxis.major.formatter.set_useLocale(useLocale)
                if axis == 'both' or axis == 'y':
                    self.yaxis.major.formatter.set_useLocale(useLocale)
        except AttributeError:
            raise AttributeError(
                "This method only works with the ScalarFormatter.")

    def locator_params(self, axis='both', tight=None, **kwargs):
        """
        Control behavior of tick locators.

        Keyword arguments:

        *axis*
            ['x' | 'y' | 'both']  Axis on which to operate;
            default is 'both'.

        *tight*
            [True | False | None] Parameter passed to :meth:`autoscale_view`.
            Default is None, for no change.

        Remaining keyword arguments are passed to directly to the
        :meth:`~matplotlib.ticker.MaxNLocator.set_params` method.

        Typically one might want to reduce the maximum number
        of ticks and use tight bounds when plotting small
        subplots, for example::

            ax.locator_params(tight=True, nbins=4)

        Because the locator is involved in autoscaling,
        :meth:`autoscale_view` is called automatically after
        the parameters are changed.

        This presently works only for the
        :class:`~matplotlib.ticker.MaxNLocator` used
        by default on linear axes, but it may be generalized.
        """
        _x = axis in ['x', 'both']
        _y = axis in ['y', 'both']
        if _x:
            self.xaxis.get_major_locator().set_params(**kwargs)
        if _y:
            self.yaxis.get_major_locator().set_params(**kwargs)
        self.autoscale_view(tight=tight, scalex=_x, scaley=_y)

    def tick_params(self, axis='both', **kwargs):
        """
        Change the appearance of ticks and tick labels.

        Keyword arguments:

        *axis* : ['x' | 'y' | 'both']
            Axis on which to operate; default is 'both'.

        *reset* : [True | False]
            If *True*, set all parameters to defaults
            before processing other keyword arguments.  Default is
            *False*.

        *which* : ['major' | 'minor' | 'both']
            Default is 'major'; apply arguments to *which* ticks.

        *direction* : ['in' | 'out' | 'inout']
            Puts ticks inside the axes, outside the axes, or both.

        *length*
            Tick length in points.

        *width*
            Tick width in points.

        *color*
            Tick color; accepts any mpl color spec.

        *pad*
            Distance in points between tick and label.

        *labelsize*
            Tick label font size in points or as a string (e.g., 'large').

        *labelcolor*
            Tick label color; mpl color spec.

        *colors*
            Changes the tick color and the label color to the same value:
            mpl color spec.

        *zorder*
            Tick and label zorder.

        *bottom*, *top*, *left*, *right* : [bool | 'on' | 'off']
            controls whether to draw the respective ticks.

        *labelbottom*, *labeltop*, *labelleft*, *labelright*
            Boolean or ['on' | 'off'], controls whether to draw the
            respective tick labels.

        Example::

            ax.tick_params(direction='out', length=6, width=2, colors='r')

        This will make all major ticks be red, pointing out of the box,
        and with dimensions 6 points by 2 points.  Tick labels will
        also be red.

        """
        if axis in ['x', 'both']:
            xkw = dict(kwargs)
            xkw.pop('left', None)
            xkw.pop('right', None)
            xkw.pop('labelleft', None)
            xkw.pop('labelright', None)
            self.xaxis.set_tick_params(**xkw)
        if axis in ['y', 'both']:
            ykw = dict(kwargs)
            ykw.pop('top', None)
            ykw.pop('bottom', None)
            ykw.pop('labeltop', None)
            ykw.pop('labelbottom', None)
            self.yaxis.set_tick_params(**ykw)

    def set_axis_off(self):
        """turn off the axis"""
        self.axison = False
        self.stale = True

    def set_axis_on(self):
        """turn on the axis"""
        self.axison = True
        self.stale = True

    @cbook.deprecated('2.0', alternative='get_facecolor')
    def get_axis_bgcolor(self):
        """Return the axis background color"""
        return self._axisbg

    @cbook.deprecated('2.0', alternative='set_facecolor')
    def set_axis_bgcolor(self, color):
        """
        set the axes background color

        ACCEPTS: any matplotlib color - see
        :func:`~matplotlib.pyplot.colors`
        """
        warnings.warn(
            "set_axis_bgcolor is deprecated.  Use set_facecolor instead.",
            cbook.mplDeprecation)
        self._axisbg = color
        self.patch.set_facecolor(color)
        self.stale = True
    # data limits, ticks, tick labels, and formatting

    def invert_xaxis(self):
        "Invert the x-axis."
        left, right = self.get_xlim()
        self.set_xlim(right, left, auto=None)

    def xaxis_inverted(self):
        """Returns *True* if the x-axis is inverted."""
        left, right = self.get_xlim()
        return right < left

    def get_xbound(self):
        """
        Returns the x-axis numerical bounds where::

          lowerBound < upperBound

        """
        left, right = self.get_xlim()
        if left < right:
            return left, right
        else:
            return right, left

    def set_xbound(self, lower=None, upper=None):
        """
        Set the lower and upper numerical bounds of the x-axis.
        This method will honor axes inversion regardless of parameter order.
        It will not change the _autoscaleXon attribute.
        """
        if upper is None and iterable(lower):
            lower, upper = lower

        old_lower, old_upper = self.get_xbound()

        if lower is None:
            lower = old_lower
        if upper is None:
            upper = old_upper

        if self.xaxis_inverted():
            if lower < upper:
                self.set_xlim(upper, lower, auto=None)
            else:
                self.set_xlim(lower, upper, auto=None)
        else:
            if lower < upper:
                self.set_xlim(lower, upper, auto=None)
            else:
                self.set_xlim(upper, lower, auto=None)

    def get_xlim(self):
        """
        Get the x-axis range [*left*, *right*]
        """
        return tuple(self.viewLim.intervalx)

    def set_xlim(self, left=None, right=None, emit=True, auto=False, **kw):
        """
        Call signature::

          set_xlim(self, *args, **kwargs):

        Set the data limits for the xaxis

        Examples::

          set_xlim((left, right))
          set_xlim(left, right)
          set_xlim(left=1) # right unchanged
          set_xlim(right=1) # left unchanged

        Keyword arguments:

          *left*: scalar
            The left xlim; *xmin*, the previous name, may still be used

          *right*: scalar
            The right xlim; *xmax*, the previous name, may still be used

          *emit*: [ *True* | *False* ]
            Notify observers of limit change

          *auto*: [ *True* | *False* | *None* ]
            Turn *x* autoscaling on (*True*), off (*False*; default),
            or leave unchanged (*None*)

        Note, the *left* (formerly *xmin*) value may be greater than
        the *right* (formerly *xmax*).
        For example, suppose *x* is years before present.
        Then one might use::

          set_ylim(5000, 0)

        so 5000 years ago is on the left of the plot and the
        present is on the right.

        Returns the current xlimits as a length 2 tuple

        ACCEPTS: length 2 sequence of floats
        """
        if 'xmin' in kw:
            left = kw.pop('xmin')
        if 'xmax' in kw:
            right = kw.pop('xmax')
        if kw:
            raise ValueError("unrecognized kwargs: %s" %
                             list(six.iterkeys(kw)))

        if right is None and iterable(left):
            left, right = left

        self._process_unit_info(xdata=(left, right))
        if left is not None:
            left = self.convert_xunits(left)
        if right is not None:
            right = self.convert_xunits(right)

        old_left, old_right = self.get_xlim()
        if left is None:
            left = old_left
        if right is None:
            right = old_right

        if left == right:
            warnings.warn(
                ('Attempting to set identical left==right results\n'
                 'in singular transformations; automatically expanding.\n'
                 'left=%s, right=%s') % (left, right))
        left, right = mtransforms.nonsingular(left, right, increasing=False)
        left, right = self.xaxis.limit_range_for_scale(left, right)

        self.viewLim.intervalx = (left, right)
        if auto is not None:
            self._autoscaleXon = bool(auto)

        if emit:
            self.callbacks.process('xlim_changed', self)
            # Call all of the other x-axes that are shared with this one
            for other in self._shared_x_axes.get_siblings(self):
                if other is not self:
                    other.set_xlim(self.viewLim.intervalx,
                                   emit=False, auto=auto)
                    if (other.figure != self.figure and
                            other.figure.canvas is not None):
                        other.figure.canvas.draw_idle()
        self.stale = True
        return left, right

    def get_xscale(self):
        return self.xaxis.get_scale()
    get_xscale.__doc__ = "Return the xaxis scale string: %s""" % (
        ", ".join(mscale.get_scale_names()))

    @docstring.dedent_interpd
    def set_xscale(self, value, **kwargs):
        """
        Call signature::

          set_xscale(value)

        Set the scaling of the x-axis: %(scale)s

        ACCEPTS: [%(scale)s]

        Different kwargs are accepted, depending on the scale:
        %(scale_docs)s
        """
        # If the scale is being set to log, clip nonposx to prevent headaches
        # around zero
        if value.lower() == 'log' and 'nonposx' not in kwargs.keys():
            kwargs['nonposx'] = 'clip'

        g = self.get_shared_x_axes()
        for ax in g.get_siblings(self):
            ax.xaxis._set_scale(value, **kwargs)
            ax._update_transScale()
            ax.stale = True

        self.autoscale_view(scaley=False)

    def get_xticks(self, minor=False):
        """Return the x ticks as a list of locations"""
        return self.xaxis.get_ticklocs(minor=minor)

    def set_xticks(self, ticks, minor=False):
        """
        Set the x ticks with list of *ticks*

        ACCEPTS: sequence of floats
        """
        ret = self.xaxis.set_ticks(ticks, minor=minor)
        self.stale = True
        return ret

    def get_xmajorticklabels(self):
        """
        Get the xtick labels as a list of :class:`~matplotlib.text.Text`
        instances.
        """
        return cbook.silent_list('Text xticklabel',
                                 self.xaxis.get_majorticklabels())

    def get_xminorticklabels(self):
        """
        Get the x minor tick labels as a list of
        :class:`matplotlib.text.Text` instances.
        """
        return cbook.silent_list('Text xticklabel',
                                 self.xaxis.get_minorticklabels())

    def get_xticklabels(self, minor=False, which=None):
        """
        Get the x tick labels as a list of :class:`~matplotlib.text.Text`
        instances.

        Parameters
        ----------
        minor : bool
           If True return the minor ticklabels,
           else return the major ticklabels

        which : None, ('minor', 'major', 'both')
           Overrides `minor`.

           Selects which ticklabels to return

        Returns
        -------
        ret : list
           List of :class:`~matplotlib.text.Text` instances.
        """
        return cbook.silent_list('Text xticklabel',
                                 self.xaxis.get_ticklabels(minor=minor,
                                                           which=which))

    @docstring.dedent_interpd
    def set_xticklabels(self, labels, fontdict=None, minor=False, **kwargs):
        """
        Call signature::

          set_xticklabels(labels, fontdict=None, minor=False, **kwargs)

        Set the xtick labels with list of strings *labels*. Return a
        list of axis text instances.

        *kwargs* set the :class:`~matplotlib.text.Text` properties.
        Valid properties are
        %(Text)s

        ACCEPTS: sequence of strings
        """
        if fontdict is not None:
            kwargs.update(fontdict)
        ret = self.xaxis.set_ticklabels(labels,
                                        minor=minor, **kwargs)
        self.stale = True
        return ret

    def invert_yaxis(self):
        """
        Invert the y-axis.
        """
        bottom, top = self.get_ylim()
        self.set_ylim(top, bottom, auto=None)

    def yaxis_inverted(self):
        """Returns *True* if the y-axis is inverted."""
        bottom, top = self.get_ylim()
        return top < bottom

    def get_ybound(self):
        """
        Return y-axis numerical bounds in the form of
        ``lowerBound < upperBound``
        """
        bottom, top = self.get_ylim()
        if bottom < top:
            return bottom, top
        else:
            return top, bottom

    def set_ybound(self, lower=None, upper=None):
        """
        Set the lower and upper numerical bounds of the y-axis.
        This method will honor axes inversion regardless of parameter order.
        It will not change the _autoscaleYon attribute.
        """
        if upper is None and iterable(lower):
            lower, upper = lower

        old_lower, old_upper = self.get_ybound()

        if lower is None:
            lower = old_lower
        if upper is None:
            upper = old_upper

        if self.yaxis_inverted():
            if lower < upper:
                self.set_ylim(upper, lower, auto=None)
            else:
                self.set_ylim(lower, upper, auto=None)
        else:
            if lower < upper:
                self.set_ylim(lower, upper, auto=None)
            else:
                self.set_ylim(upper, lower, auto=None)

    def get_ylim(self):
        """
        Get the y-axis range [*bottom*, *top*]
        """
        return tuple(self.viewLim.intervaly)

    def set_ylim(self, bottom=None, top=None, emit=True, auto=False, **kw):
        """
        Call signature::

          set_ylim(self, *args, **kwargs):

        Set the data limits for the yaxis

        Examples::

          set_ylim((bottom, top))
          set_ylim(bottom, top)
          set_ylim(bottom=1) # top unchanged
          set_ylim(top=1) # bottom unchanged

        Keyword arguments:

          *bottom*: scalar
            The bottom ylim; the previous name, *ymin*, may still be used

          *top*: scalar
            The top ylim; the previous name, *ymax*, may still be used

          *emit*: [ *True* | *False* ]
            Notify observers of limit change

          *auto*: [ *True* | *False* | *None* ]
            Turn *y* autoscaling on (*True*), off (*False*; default),
            or leave unchanged (*None*)

        Note, the *bottom* (formerly *ymin*) value may be greater than
        the *top* (formerly *ymax*).
        For example, suppose *y* is depth in the ocean.
        Then one might use::

          set_ylim(5000, 0)

        so 5000 m depth is at the bottom of the plot and the
        surface, 0 m, is at the top.

        Returns the current ylimits as a length 2 tuple

        ACCEPTS: length 2 sequence of floats
        """
        if 'ymin' in kw:
            bottom = kw.pop('ymin')
        if 'ymax' in kw:
            top = kw.pop('ymax')
        if kw:
            raise ValueError("unrecognized kwargs: %s" %
                             list(six.iterkeys(kw)))

        if top is None and iterable(bottom):
            bottom, top = bottom

        if bottom is not None:
            bottom = self.convert_yunits(bottom)
        if top is not None:
            top = self.convert_yunits(top)

        old_bottom, old_top = self.get_ylim()

        if bottom is None:
            bottom = old_bottom
        if top is None:
            top = old_top

        if bottom == top:
            warnings.warn(
                ('Attempting to set identical bottom==top results\n'
                 'in singular transformations; automatically expanding.\n'
                 'bottom=%s, top=%s') % (bottom, top))

        bottom, top = mtransforms.nonsingular(bottom, top, increasing=False)
        bottom, top = self.yaxis.limit_range_for_scale(bottom, top)

        self.viewLim.intervaly = (bottom, top)
        if auto is not None:
            self._autoscaleYon = bool(auto)

        if emit:
            self.callbacks.process('ylim_changed', self)
            # Call all of the other y-axes that are shared with this one
            for other in self._shared_y_axes.get_siblings(self):
                if other is not self:
                    other.set_ylim(self.viewLim.intervaly,
                                   emit=False, auto=auto)
                    if (other.figure != self.figure and
                            other.figure.canvas is not None):
                        other.figure.canvas.draw_idle()
        self.stale = True
        return bottom, top

    def get_yscale(self):
        return self.yaxis.get_scale()
    get_yscale.__doc__ = "Return the yaxis scale string: %s""" % (
        ", ".join(mscale.get_scale_names()))

    @docstring.dedent_interpd
    def set_yscale(self, value, **kwargs):
        """
        Call signature::

          set_yscale(value)

        Set the scaling of the y-axis: %(scale)s

        ACCEPTS: [%(scale)s]

        Different kwargs are accepted, depending on the scale:
        %(scale_docs)s
        """
        # If the scale is being set to log, clip nonposy to prevent headaches
        # around zero
        if value.lower() == 'log' and 'nonposy' not in kwargs.keys():
            kwargs['nonposy'] = 'clip'

        g = self.get_shared_y_axes()
        for ax in g.get_siblings(self):
            ax.yaxis._set_scale(value, **kwargs)
            ax._update_transScale()
            ax.stale = True
        self.autoscale_view(scalex=False)

    def get_yticks(self, minor=False):
        """Return the y ticks as a list of locations"""
        return self.yaxis.get_ticklocs(minor=minor)

    def set_yticks(self, ticks, minor=False):
        """
        Set the y ticks with list of *ticks*

        ACCEPTS: sequence of floats

        Keyword arguments:

          *minor*: [ *False* | *True* ]
            Sets the minor ticks if *True*
        """
        ret = self.yaxis.set_ticks(ticks, minor=minor)
        return ret

    def get_ymajorticklabels(self):
        """
        Get the major y tick labels as a list of
        :class:`~matplotlib.text.Text` instances.
        """
        return cbook.silent_list('Text yticklabel',
                                 self.yaxis.get_majorticklabels())

    def get_yminorticklabels(self):
        """
        Get the minor y tick labels as a list of
        :class:`~matplotlib.text.Text` instances.
        """
        return cbook.silent_list('Text yticklabel',
                                 self.yaxis.get_minorticklabels())

    def get_yticklabels(self, minor=False, which=None):
        """
        Get the x tick labels as a list of :class:`~matplotlib.text.Text`
        instances.

        Parameters
        ----------
        minor : bool
           If True return the minor ticklabels,
           else return the major ticklabels

        which : None, ('minor', 'major', 'both')
           Overrides `minor`.

           Selects which ticklabels to return

        Returns
        -------
        ret : list
           List of :class:`~matplotlib.text.Text` instances.
        """
        return cbook.silent_list('Text yticklabel',
                                 self.yaxis.get_ticklabels(minor=minor,
                                                           which=which))

    @docstring.dedent_interpd
    def set_yticklabels(self, labels, fontdict=None, minor=False, **kwargs):
        """
        Call signature::

          set_yticklabels(labels, fontdict=None, minor=False, **kwargs)

        Set the y tick labels with list of strings *labels*.  Return a list of
        :class:`~matplotlib.text.Text` instances.

        *kwargs* set :class:`~matplotlib.text.Text` properties for the labels.
        Valid properties are
        %(Text)s

        ACCEPTS: sequence of strings
        """
        if fontdict is not None:
            kwargs.update(fontdict)
        return self.yaxis.set_ticklabels(labels,
                                         minor=minor, **kwargs)

    def xaxis_date(self, tz=None):
        """
        Sets up x-axis ticks and labels that treat the x data as dates.

        *tz* is a timezone string or :class:`tzinfo` instance.
        Defaults to rc value.
        """
        # should be enough to inform the unit conversion interface
        # dates are coming in
        self.xaxis.axis_date(tz)

    def yaxis_date(self, tz=None):
        """
        Sets up y-axis ticks and labels that treat the y data as dates.

        *tz* is a timezone string or :class:`tzinfo` instance.
        Defaults to rc value.
        """
        self.yaxis.axis_date(tz)

    def format_xdata(self, x):
        """
        Return *x* string formatted.  This function will use the attribute
        self.fmt_xdata if it is callable, else will fall back on the xaxis
        major formatter
        """
        try:
            return self.fmt_xdata(x)
        except TypeError:
            func = self.xaxis.get_major_formatter().format_data_short
            val = func(x)
            return val

    def format_ydata(self, y):
        """
        Return y string formatted.  This function will use the
        :attr:`fmt_ydata` attribute if it is callable, else will fall
        back on the yaxis major formatter
        """
        try:
            return self.fmt_ydata(y)
        except TypeError:
            func = self.yaxis.get_major_formatter().format_data_short
            val = func(y)
            return val

    def format_coord(self, x, y):
        """Return a format string formatting the *x*, *y* coord"""
        if x is None:
            xs = '???'
        else:
            xs = self.format_xdata(x)
        if y is None:
            ys = '???'
        else:
            ys = self.format_ydata(y)
        return 'x=%s y=%s' % (xs, ys)

    def minorticks_on(self):
        'Add autoscaling minor ticks to the axes.'
        for ax in (self.xaxis, self.yaxis):
            scale = ax.get_scale()
            if scale == 'log':
                s = ax._scale
                ax.set_minor_locator(mticker.LogLocator(s.base, s.subs))
            elif scale == 'symlog':
                s = ax._scale
                ax.set_minor_locator(
                    mticker.SymmetricalLogLocator(s.base, s.subs))
            else:
                ax.set_minor_locator(mticker.AutoMinorLocator())

    def minorticks_off(self):
        """Remove minor ticks from the axes."""
        self.xaxis.set_minor_locator(mticker.NullLocator())
        self.yaxis.set_minor_locator(mticker.NullLocator())

    # Interactive manipulation

    def can_zoom(self):
        """
        Return *True* if this axes supports the zoom box button functionality.
        """
        return True

    def can_pan(self):
        """
        Return *True* if this axes supports any pan/zoom button functionality.
        """
        return True

    def get_navigate(self):
        """
        Get whether the axes responds to navigation commands
        """
        return self._navigate

    def set_navigate(self, b):
        """
        Set whether the axes responds to navigation toolbar commands

        ACCEPTS: [ *True* | *False* ]
        """
        self._navigate = b

    def get_navigate_mode(self):
        """
        Get the navigation toolbar button status: 'PAN', 'ZOOM', or None
        """
        return self._navigate_mode

    def set_navigate_mode(self, b):
        """
        Set the navigation toolbar button status;

        .. warning::
            this is not a user-API function.

        """
        self._navigate_mode = b

    def _get_view(self):
        """
        Save information required to reproduce the current view.

        Called before a view is changed, such as during a pan or zoom
        initiated by the user. You may return any information you deem
        necessary to describe the view.

        .. note::

            Intended to be overridden by new projection types, but if not, the
            default implementation saves the view limits. You *must* implement
            :meth:`_set_view` if you implement this method.
        """
        xmin, xmax = self.get_xlim()
        ymin, ymax = self.get_ylim()
        return (xmin, xmax, ymin, ymax)

    def _set_view(self, view):
        """
        Apply a previously saved view.

        Called when restoring a view, such as with the navigation buttons.

        .. note::

            Intended to be overridden by new projection types, but if not, the
            default implementation restores the view limits. You *must*
            implement :meth:`_get_view` if you implement this method.
        """
        xmin, xmax, ymin, ymax = view
        self.set_xlim((xmin, xmax))
        self.set_ylim((ymin, ymax))

    def _set_view_from_bbox(self, bbox, direction='in',
                            mode=None, twinx=False, twiny=False):
        """
        Update view from a selection bbox.

        .. note::

            Intended to be overridden by new projection types, but if not, the
            default implementation sets the view limits to the bbox directly.

        Parameters
        ----------

        bbox : tuple
            The selected bounding box limits, in *display* coordinates.

        direction : str
            The direction to apply the bounding box.
                * `'in'` - The bounding box describes the view directly, i.e.,
                           it zooms in.
                * `'out'` - The bounding box describes the size to make the
                            existing view, i.e., it zooms out.

        mode : str or None
            The selection mode, whether to apply the bounding box in only the
            `'x'` direction, `'y'` direction or both (`None`).

        twinx : bool
            Whether this axis is twinned in the *x*-direction.

        twiny : bool
            Whether this axis is twinned in the *y*-direction.
        """

        lastx, lasty, x, y = bbox

        # zoom to rect
        inverse = self.transData.inverted()
        lastx, lasty = inverse.transform_point((lastx, lasty))
        x, y = inverse.transform_point((x, y))
        Xmin, Xmax = self.get_xlim()
        Ymin, Ymax = self.get_ylim()

        if twinx:
            x0, x1 = Xmin, Xmax
        else:
            if Xmin < Xmax:
                if x < lastx:
                    x0, x1 = x, lastx
                else:
                    x0, x1 = lastx, x
                if x0 < Xmin:
                    x0 = Xmin
                if x1 > Xmax:
                    x1 = Xmax
            else:
                if x > lastx:
                    x0, x1 = x, lastx
                else:
                    x0, x1 = lastx, x
                if x0 > Xmin:
                    x0 = Xmin
                if x1 < Xmax:
                    x1 = Xmax

        if twiny:
            y0, y1 = Ymin, Ymax
        else:
            if Ymin < Ymax:
                if y < lasty:
                    y0, y1 = y, lasty
                else:
                    y0, y1 = lasty, y
                if y0 < Ymin:
                    y0 = Ymin
                if y1 > Ymax:
                    y1 = Ymax
            else:
                if y > lasty:
                    y0, y1 = y, lasty
                else:
                    y0, y1 = lasty, y
                if y0 > Ymin:
                    y0 = Ymin
                if y1 < Ymax:
                    y1 = Ymax

        if direction == 'in':
            if mode == 'x':
                self.set_xlim((x0, x1))
            elif mode == 'y':
                self.set_ylim((y0, y1))
            else:
                self.set_xlim((x0, x1))
                self.set_ylim((y0, y1))
        elif direction == 'out':
            if self.get_xscale() == 'log':
                alpha = np.log(Xmax / Xmin) / np.log(x1 / x0)
                rx1 = pow(Xmin / x0, alpha) * Xmin
                rx2 = pow(Xmax / x0, alpha) * Xmin
            else:
                alpha = (Xmax - Xmin) / (x1 - x0)
                rx1 = alpha * (Xmin - x0) + Xmin
                rx2 = alpha * (Xmax - x0) + Xmin
            if self.get_yscale() == 'log':
                alpha = np.log(Ymax / Ymin) / np.log(y1 / y0)
                ry1 = pow(Ymin / y0, alpha) * Ymin
                ry2 = pow(Ymax / y0, alpha) * Ymin
            else:
                alpha = (Ymax - Ymin) / (y1 - y0)
                ry1 = alpha * (Ymin - y0) + Ymin
                ry2 = alpha * (Ymax - y0) + Ymin

            if mode == 'x':
                self.set_xlim((rx1, rx2))
            elif mode == 'y':
                self.set_ylim((ry1, ry2))
            else:
                self.set_xlim((rx1, rx2))
                self.set_ylim((ry1, ry2))

    def start_pan(self, x, y, button):
        """
        Called when a pan operation has started.

        *x*, *y* are the mouse coordinates in display coords.
        button is the mouse button number:

        * 1: LEFT
        * 2: MIDDLE
        * 3: RIGHT

        .. note::

            Intended to be overridden by new projection types.

        """
        self._pan_start = cbook.Bunch(
            lim=self.viewLim.frozen(),
            trans=self.transData.frozen(),
            trans_inverse=self.transData.inverted().frozen(),
            bbox=self.bbox.frozen(),
            x=x,
            y=y)

    def end_pan(self):
        """
        Called when a pan operation completes (when the mouse button
        is up.)

        .. note::

            Intended to be overridden by new projection types.

        """
        del self._pan_start

    def drag_pan(self, button, key, x, y):
        """
        Called when the mouse moves during a pan operation.

        *button* is the mouse button number:

        * 1: LEFT
        * 2: MIDDLE
        * 3: RIGHT

        *key* is a "shift" key

        *x*, *y* are the mouse coordinates in display coords.

        .. note::

            Intended to be overridden by new projection types.

        """
        def format_deltas(key, dx, dy):
            if key == 'control':
                if abs(dx) > abs(dy):
                    dy = dx
                else:
                    dx = dy
            elif key == 'x':
                dy = 0
            elif key == 'y':
                dx = 0
            elif key == 'shift':
                if 2 * abs(dx) < abs(dy):
                    dx = 0
                elif 2 * abs(dy) < abs(dx):
                    dy = 0
                elif abs(dx) > abs(dy):
                    dy = dy / abs(dy) * abs(dx)
                else:
                    dx = dx / abs(dx) * abs(dy)
            return (dx, dy)

        p = self._pan_start
        dx = x - p.x
        dy = y - p.y
        if dx == 0 and dy == 0:
            return
        if button == 1:
            dx, dy = format_deltas(key, dx, dy)
            result = p.bbox.translated(-dx, -dy) \
                .transformed(p.trans_inverse)
        elif button == 3:
            try:
                dx = -dx / float(self.bbox.width)
                dy = -dy / float(self.bbox.height)
                dx, dy = format_deltas(key, dx, dy)
                if self.get_aspect() != 'auto':
                    dx = 0.5 * (dx + dy)
                    dy = dx

                alpha = np.power(10.0, (dx, dy))
                start = np.array([p.x, p.y])
                oldpoints = p.lim.transformed(p.trans)
                newpoints = start + alpha * (oldpoints - start)
                result = mtransforms.Bbox(newpoints) \
                    .transformed(p.trans_inverse)
            except OverflowError:
                warnings.warn('Overflow while panning')
                return

        self.set_xlim(*result.intervalx)
        self.set_ylim(*result.intervaly)

    def get_cursor_props(self):
        """
        Return the cursor propertiess as a (*linewidth*, *color*)
        tuple, where *linewidth* is a float and *color* is an RGBA
        tuple
        """
        return self._cursorProps

    def set_cursor_props(self, *args):
        """
        Set the cursor property as::

          ax.set_cursor_props(linewidth, color)

        or::

          ax.set_cursor_props((linewidth, color))

        ACCEPTS: a (*float*, *color*) tuple
        """
        if len(args) == 1:
            lw, c = args[0]
        elif len(args) == 2:
            lw, c = args
        else:
            raise ValueError('args must be a (linewidth, color) tuple')
        c = mcolors.colorConverter.to_rgba(c)
        self._cursorProps = lw, c

    def get_children(self):
        """return a list of child artists"""
        children = []
        children.extend(self.collections)
        children.extend(self.patches)
        children.extend(self.lines)
        children.extend(self.texts)
        children.extend(self.artists)
        children.extend(six.itervalues(self.spines))
        children.append(self.xaxis)
        children.append(self.yaxis)
        children.append(self.title)
        children.append(self._left_title)
        children.append(self._right_title)
        children.extend(self.tables)
        children.extend(self.images)
        if self.legend_ is not None:
            children.append(self.legend_)
        children.append(self.patch)
        return children

    def contains(self, mouseevent):
        """
        Test whether the mouse event occured in the axes.

        Returns *True* / *False*, {}
        """
        if six.callable(self._contains):
            return self._contains(self, mouseevent)

        return self.patch.contains(mouseevent)

    def contains_point(self, point):
        """
        Returns *True* if the point (tuple of x,y) is inside the axes
        (the area defined by the its patch). A pixel coordinate is
        required.

        """
        return self.patch.contains_point(point, radius=1.0)

    def pick(self, *args):
        """
        Call signature::

            pick(mouseevent)

        each child artist will fire a pick event if mouseevent is over
        the artist and the artist has picker set
        """
        martist.Artist.pick(self, args[0])

    def get_default_bbox_extra_artists(self):
        return [artist for artist in self.get_children()
                if artist.get_visible()]

    def get_tightbbox(self, renderer, call_axes_locator=True):
        """
        Return the tight bounding box of the axes.
        The dimension of the Bbox in canvas coordinate.

        If *call_axes_locator* is *False*, it does not call the
        _axes_locator attribute, which is necessary to get the correct
        bounding box. ``call_axes_locator==False`` can be used if the
        caller is only intereted in the relative size of the tightbbox
        compared to the axes bbox.
        """

        bb = []

        if not self.get_visible():
            return None

        locator = self.get_axes_locator()
        if locator and call_axes_locator:
            pos = locator(self, renderer)
            self.apply_aspect(pos)
        else:
            self.apply_aspect()

        bb.append(self.get_window_extent(renderer))

        if self.title.get_visible():
            bb.append(self.title.get_window_extent(renderer))
        if self._left_title.get_visible():
            bb.append(self._left_title.get_window_extent(renderer))
        if self._right_title.get_visible():
            bb.append(self._right_title.get_window_extent(renderer))

        bb_xaxis = self.xaxis.get_tightbbox(renderer)
        if bb_xaxis:
            bb.append(bb_xaxis)

        bb_yaxis = self.yaxis.get_tightbbox(renderer)
        if bb_yaxis:
            bb.append(bb_yaxis)

        for child in self.get_children():
            if isinstance(child, OffsetBox) and child.get_visible():
                bb.append(child.get_window_extent(renderer))

        _bbox = mtransforms.Bbox.union(
            [b for b in bb if b.width != 0 or b.height != 0])

        return _bbox

    def _make_twin_axes(self, *kl, **kwargs):
        """
        make a twinx axes of self. This is used for twinx and twiny.
        """
        ax2 = self.figure.add_axes(self.get_position(True), *kl, **kwargs)
        return ax2

    def twinx(self):
        """
        Call signature::

          ax = twinx()

        create a twin of Axes for generating a plot with a sharex
        x-axis but independent y axis.  The y-axis of self will have
        ticks on left and the returned axes will have ticks on the
        right.

        .. note::
            For those who are 'picking' artists while using twinx, pick
            events are only called for the artists in the top-most axes.
        """
        ax2 = self._make_twin_axes(sharex=self)
        ax2.yaxis.tick_right()
        ax2.yaxis.set_label_position('right')
        ax2.yaxis.set_offset_position('right')
        self.yaxis.tick_left()
        ax2.xaxis.set_visible(False)
        ax2.patch.set_visible(False)
        return ax2

    def twiny(self):
        """
        Call signature::

          ax = twiny()

        create a twin of Axes for generating a plot with a shared
        y-axis but independent x axis.  The x-axis of self will have
        ticks on bottom and the returned axes will have ticks on the
        top.

        .. note::
            For those who are 'picking' artists while using twiny, pick
            events are only called for the artists in the top-most axes.
        """

        ax2 = self._make_twin_axes(sharey=self)
        ax2.xaxis.tick_top()
        ax2.xaxis.set_label_position('top')
        self.xaxis.tick_bottom()
        ax2.yaxis.set_visible(False)
        ax2.patch.set_visible(False)
        return ax2

    def get_shared_x_axes(self):
        'Return a copy of the shared axes Grouper object for x axes'
        return self._shared_x_axes

    def get_shared_y_axes(self):
        'Return a copy of the shared axes Grouper object for y axes'
        return self._shared_y_axes<|MERGE_RESOLUTION|>--- conflicted
+++ resolved
@@ -34,10 +34,7 @@
 import matplotlib.image as mimage
 from matplotlib.offsetbox import OffsetBox
 from matplotlib.artist import allow_rasterization
-<<<<<<< HEAD
-=======
-
->>>>>>> e895c46a
+
 from matplotlib.rcsetup import cycler
 
 rcParams = matplotlib.rcParams
