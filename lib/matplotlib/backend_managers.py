--- conflicted
+++ resolved
@@ -1,8 +1,3 @@
-<<<<<<< HEAD
-# import logging
-
-=======
->>>>>>> 4a2237cd
 from matplotlib import _api, cbook, widgets
 from matplotlib.rcsetup import validate_stringlist
 import matplotlib.backend_tools as tools
