from unittest.mock import Mock

import matplotlib.widgets as widgets
import matplotlib.pyplot as plt
from matplotlib.testing.decorators import image_comparison

from numpy.testing import assert_allclose

import pytest


def get_ax():
    fig, ax = plt.subplots(1, 1)
    ax.plot([0, 200], [0, 200])
    ax.set_aspect(1.0)
    ax.figure.canvas.draw()
    return ax


def do_event(tool, etype, button=1, xdata=0, ydata=0, key=None, step=1):
    """
     *name*
        the event name

    *canvas*
        the FigureCanvas instance generating the event

    *guiEvent*
        the GUI event that triggered the matplotlib event

    *x*
        x position - pixels from left of canvas

    *y*
        y position - pixels from bottom of canvas

    *inaxes*
        the :class:`~matplotlib.axes.Axes` instance if mouse is over axes

    *xdata*
        x coord of mouse in data coords

    *ydata*
        y coord of mouse in data coords

     *button*
        button pressed None, 1, 2, 3, 'up', 'down' (up and down are used
        for scroll events)

    *key*
        the key depressed when the mouse event triggered (see
        :class:`KeyEvent`)

    *step*
        number of scroll steps (positive for 'up', negative for 'down')
    """
    event = Mock()
    event.button = button
    ax = tool.ax
    event.x, event.y = ax.transData.transform([(xdata, ydata),
                                               (xdata, ydata)])[00]
    event.xdata, event.ydata = xdata, ydata
    event.inaxes = ax
    event.canvas = ax.figure.canvas
    event.key = key
    event.step = step
    event.guiEvent = None
    event.name = 'Custom'

    func = getattr(tool, etype)
    func(event)


def check_rectangle(**kwargs):
    ax = get_ax()

    def onselect(epress, erelease):
        ax._got_onselect = True
        assert epress.xdata == 100
        assert epress.ydata == 100
        assert erelease.xdata == 199
        assert erelease.ydata == 199

    tool = widgets.RectangleSelector(ax, onselect, **kwargs)
    do_event(tool, 'press', xdata=100, ydata=100, button=1)
    do_event(tool, 'onmove', xdata=199, ydata=199, button=1)

    # purposely drag outside of axis for release
    do_event(tool, 'release', xdata=250, ydata=250, button=1)

    if kwargs.get('drawtype', None) not in ['line', 'none']:
        assert_allclose(tool.geometry,
                        [[100., 100, 199, 199, 100],
                         [100, 199, 199, 100, 100]],
                        err_msg=tool.geometry)

    assert ax._got_onselect


def test_rectangle_selector():
    check_rectangle()
    check_rectangle(drawtype='line', useblit=False)
    check_rectangle(useblit=True, button=1)
    check_rectangle(drawtype='none', minspanx=10, minspany=10)
    check_rectangle(minspanx=10, minspany=10, spancoords='pixels')
    check_rectangle(rectprops=dict(fill=True))


def test_ellipse():
    """For ellipse, test out the key modifiers"""
    ax = get_ax()

    def onselect(epress, erelease):
        pass

    tool = widgets.EllipseSelector(ax, onselect=onselect,
                                   maxdist=10, interactive=True)
    tool.extents = (100, 150, 100, 150)

    # drag the rectangle
    do_event(tool, 'press', xdata=10, ydata=10, button=1,
             key=' ')
<<<<<<< HEAD
=======

>>>>>>> 0f05cf47
    do_event(tool, 'onmove', xdata=30, ydata=30, button=1)
    do_event(tool, 'release', xdata=30, ydata=30, button=1)
    assert tool.extents == (120, 170, 120, 170)

    # create from center
    do_event(tool, 'on_key_press', xdata=100, ydata=100, button=1,
             key='control')
    do_event(tool, 'press', xdata=100, ydata=100, button=1)
    do_event(tool, 'onmove', xdata=125, ydata=125, button=1)
    do_event(tool, 'release', xdata=125, ydata=125, button=1)
    do_event(tool, 'on_key_release', xdata=100, ydata=100, button=1,
             key='control')
    assert tool.extents == (75, 125, 75, 125)

    # create a square
    do_event(tool, 'on_key_press', xdata=10, ydata=10, button=1,
             key='shift')
    do_event(tool, 'press', xdata=10, ydata=10, button=1)
    do_event(tool, 'onmove', xdata=35, ydata=30, button=1)
    do_event(tool, 'release', xdata=35, ydata=30, button=1)
    do_event(tool, 'on_key_release', xdata=10, ydata=10, button=1,
             key='shift')
    extents = [int(e) for e in tool.extents]
    assert extents == [10, 35, 10, 34]

    # create a square from center
    do_event(tool, 'on_key_press', xdata=100, ydata=100, button=1,
             key='ctrl+shift')
    do_event(tool, 'press', xdata=100, ydata=100, button=1)
    do_event(tool, 'onmove', xdata=125, ydata=130, button=1)
    do_event(tool, 'release', xdata=125, ydata=130, button=1)
    do_event(tool, 'on_key_release', xdata=100, ydata=100, button=1,
             key='ctrl+shift')
    extents = [int(e) for e in tool.extents]
    assert extents == [70, 129, 70, 130]

    assert tool.geometry.shape == (2, 73)
    assert_allclose(tool.geometry[:, 0], [70., 100])


def test_rectangle_handles():
    ax = get_ax()

    def onselect(epress, erelease):
        pass

    tool = widgets.RectangleSelector(ax, onselect=onselect,
                                     maxdist=10, interactive=True)
    tool.extents = (100, 150, 100, 150)

    assert tool.corners == (
        (100, 150, 150, 100), (100, 100, 150, 150))
    assert tool.extents == (100, 150, 100, 150)
    assert tool.edge_centers == (
        (100, 125.0, 150, 125.0), (125.0, 100, 125.0, 150))
    assert tool.extents == (100, 150, 100, 150)

    # grab a corner and move it
    do_event(tool, 'press', xdata=100, ydata=100)
    do_event(tool, 'onmove', xdata=120, ydata=120)
    do_event(tool, 'release', xdata=120, ydata=120)
    assert tool.extents == (120, 150, 120, 150)

    # grab the center and move it
    do_event(tool, 'press', xdata=132, ydata=132)
    do_event(tool, 'onmove', xdata=120, ydata=120)
    do_event(tool, 'release', xdata=120, ydata=120)
    assert tool.extents == (108, 138, 108, 138)

    # create a new rectangle
    do_event(tool, 'press', xdata=10, ydata=10)
    do_event(tool, 'onmove', xdata=100, ydata=100)
    do_event(tool, 'release', xdata=100, ydata=100)
    assert tool.extents == (10, 100, 10, 100)


def check_span(*args, **kwargs):
    ax = get_ax()

    def onselect(vmin, vmax):
        ax._got_onselect = True
        assert vmin == 100
        assert vmax == 150

    def onmove(vmin, vmax):
        assert vmin == 100
        assert vmax == 125
        ax._got_on_move = True

    if 'onmove_callback' in kwargs:
        kwargs['onmove_callback'] = onmove

    tool = widgets.SpanSelector(ax, onselect, *args, **kwargs)
    do_event(tool, 'press', xdata=100, ydata=100, button=1)
    do_event(tool, 'onmove', xdata=125, ydata=125, button=1)
    do_event(tool, 'release', xdata=150, ydata=150, button=1)

    assert ax._got_onselect

    if 'onmove_callback' in kwargs:
        assert ax._got_on_move


def test_span_selector():
    check_span('horizontal', minspan=10, useblit=True)
    check_span('vertical', onmove_callback=True, button=1)
    check_span('horizontal', rectprops=dict(fill=True))


def check_lasso_selector(**kwargs):
    ax = get_ax()

    def onselect(verts):
        ax._got_onselect = True
        assert verts == [(100, 100), (125, 125), (150, 150)]

    tool = widgets.LassoSelector(ax, onselect, **kwargs)
    do_event(tool, 'press', xdata=100, ydata=100, button=1)
    do_event(tool, 'onmove', xdata=125, ydata=125, button=1)
    do_event(tool, 'release', xdata=150, ydata=150, button=1)

    assert ax._got_onselect


def test_lasso_selector():
    check_lasso_selector()
    check_lasso_selector(useblit=False, lineprops=dict(color='red'))
    check_lasso_selector(useblit=True, button=1)


def test_CheckButtons():
    ax = get_ax()
    check = widgets.CheckButtons(ax, ('a', 'b', 'c'), (True, False, True))
    assert check.get_status() == [True, False, True]
    check.set_active(0)
    assert check.get_status() == [False, False, True]

    cid = check.on_clicked(lambda: None)
    check.disconnect(cid)


@image_comparison(baseline_images=['check_radio_buttons'], extensions=['png'],
                  style='mpl20', remove_text=True)
def test_check_radio_buttons_image():
    get_ax()
    plt.subplots_adjust(left=0.3)
    rax1 = plt.axes([0.05, 0.7, 0.15, 0.15])
    rax2 = plt.axes([0.05, 0.2, 0.15, 0.15])
    widgets.RadioButtons(rax1, ('Radio 1', 'Radio 2', 'Radio 3'))
    widgets.CheckButtons(rax2, ('Check 1', 'Check 2', 'Check 3'),
                         (False, True, True))


@image_comparison(baseline_images=['check_bunch_of_radio_buttons'],
                  style='mpl20', extensions=['png'], remove_text=True)
def test_check_bunch_of_radio_buttons():
    rax = plt.axes([0.05, 0.1, 0.15, 0.7])
    widgets.RadioButtons(rax, ('B1', 'B2', 'B3', 'B4', 'B5', 'B6',
                               'B7', 'B8', 'B9', 'B10', 'B11', 'B12',
                               'B13', 'B14', 'B15'))


def test_slider_slidermin_slidermax_invalid():
    fig, ax = plt.subplots()
    # test min/max with floats
    with pytest.raises(ValueError):
        widgets.Slider(ax=ax, label='', valmin=0.0, valmax=24.0,
                       slidermin=10.0)
    with pytest.raises(ValueError):
        widgets.Slider(ax=ax, label='', valmin=0.0, valmax=24.0,
                       slidermax=10.0)


def test_slider_slidermin_slidermax():
    fig, ax = plt.subplots()
    slider_ = widgets.Slider(ax=ax, label='', valmin=0.0, valmax=24.0,
                             valinit=5.0)

    slider = widgets.Slider(ax=ax, label='', valmin=0.0, valmax=24.0,
                            valinit=1.0, slidermin=slider_)
    assert slider.val == slider_.val

    slider = widgets.Slider(ax=ax, label='', valmin=0.0, valmax=24.0,
                            valinit=10.0, slidermax=slider_)
    assert slider.val == slider_.val


def test_slider_valmin_valmax():
    fig, ax = plt.subplots()
    slider = widgets.Slider(ax=ax, label='', valmin=0.0, valmax=24.0,
                            valinit=-10.0)
    assert slider.val == slider.valmin

    slider = widgets.Slider(ax=ax, label='', valmin=0.0, valmax=24.0,
                            valinit=25.0)
    assert slider.val == slider.valmax


def test_slider_horizontal_vertical():
    fig, ax = plt.subplots()
    slider = widgets.Slider(ax=ax, label='', valmin=0.0, valmax=24.0,
                            valinit=12.0, orientation='horizontal')
    slider.set_val(10.0)
    assert slider.val == 10.0

    fig, ax = plt.subplots()
    slider = widgets.Slider(ax=ax, label='', valmin=0.0, valmax=24.0,
                            valinit=12.0, orientation='vertical')
    slider.set_val(10.0)
    assert slider.val == 10.0


def check_polygon_selector(event_sequence, expected_result, selections_count):
    """Helper function to test Polygon Selector

    Parameters
    ----------
    event_sequence : list of tuples (etype, dict())
        A sequence of events to perform. The sequence is a list of tuples
        where the first element of the tuple is an etype (e.g., 'onmove',
        'press', etc.), and the second element of the tuple is a dictionary of
         the arguments for the event (e.g., xdata=5, key='shift', etc.).
    expected_result : list of vertices (xdata, ydata)
        The list of vertices that are expected to result from the event
        sequence.
    selections_count : int
        Wait for the tool to call its `onselect` function `selections_count`
        times, before comparing the result to the `expected_result`
    """
    ax = get_ax()

    ax._selections_count = 0

    def onselect(vertices):
        ax._selections_count += 1
        ax._current_result = vertices

    tool = widgets.PolygonSelector(ax, onselect)

    for (etype, event_args) in event_sequence:
        do_event(tool, etype, **event_args)

    assert ax._selections_count == selections_count
    assert ax._current_result == expected_result


def polygon_place_vertex(xdata, ydata):
    return [('onmove', dict(xdata=xdata, ydata=ydata)),
            ('press', dict(xdata=xdata, ydata=ydata)),
            ('release', dict(xdata=xdata, ydata=ydata))]


def test_polygon_selector():
    # Simple polygon
    expected_result = [(50, 50), (150, 50), (50, 150)]
    event_sequence = (polygon_place_vertex(50, 50)
                      + polygon_place_vertex(150, 50)
                      + polygon_place_vertex(50, 150)
                      + polygon_place_vertex(50, 50))
    check_polygon_selector(event_sequence, expected_result, 1)

    # Move first vertex before completing the polygon.
    expected_result = [(75, 50), (150, 50), (50, 150)]
    event_sequence = (polygon_place_vertex(50, 50)
                      + polygon_place_vertex(150, 50)
                      + [('on_key_press', dict(key='control')),
                         ('onmove', dict(xdata=50, ydata=50)),
                         ('press', dict(xdata=50, ydata=50)),
                         ('onmove', dict(xdata=75, ydata=50)),
                         ('release', dict(xdata=75, ydata=50)),
                         ('on_key_release', dict(key='control'))]
                      + polygon_place_vertex(50, 150)
                      + polygon_place_vertex(75, 50))
    check_polygon_selector(event_sequence, expected_result, 1)

    # Move first two vertices at once before completing the polygon.
    expected_result = [(50, 75), (150, 75), (50, 150)]
    event_sequence = (polygon_place_vertex(50, 50)
                      + polygon_place_vertex(150, 50)
                      + [('on_key_press', dict(key='shift')),
                         ('onmove', dict(xdata=100, ydata=100)),
                         ('press', dict(xdata=100, ydata=100)),
                         ('onmove', dict(xdata=100, ydata=125)),
                         ('release', dict(xdata=100, ydata=125)),
                         ('on_key_release', dict(key='shift'))]
                      + polygon_place_vertex(50, 150)
                      + polygon_place_vertex(50, 75))
    check_polygon_selector(event_sequence, expected_result, 1)

    # Move first vertex after completing the polygon.
    expected_result = [(75, 50), (150, 50), (50, 150)]
    event_sequence = (polygon_place_vertex(50, 50)
                      + polygon_place_vertex(150, 50)
                      + polygon_place_vertex(50, 150)
                      + polygon_place_vertex(50, 50)
                      + [('onmove', dict(xdata=50, ydata=50)),
                         ('press', dict(xdata=50, ydata=50)),
                         ('onmove', dict(xdata=75, ydata=50)),
                         ('release', dict(xdata=75, ydata=50))])
    check_polygon_selector(event_sequence, expected_result, 2)

    # Move all vertices after completing the polygon.
    expected_result = [(75, 75), (175, 75), (75, 175)]
    event_sequence = (polygon_place_vertex(50, 50)
                      + polygon_place_vertex(150, 50)
                      + polygon_place_vertex(50, 150)
                      + polygon_place_vertex(50, 50)
                      + [('on_key_press', dict(key='shift')),
                         ('onmove', dict(xdata=100, ydata=100)),
                         ('press', dict(xdata=100, ydata=100)),
                         ('onmove', dict(xdata=125, ydata=125)),
                         ('release', dict(xdata=125, ydata=125)),
                         ('on_key_release', dict(key='shift'))])
    check_polygon_selector(event_sequence, expected_result, 2)

    # Try to move a vertex and move all before placing any vertices.
    expected_result = [(50, 50), (150, 50), (50, 150)]
    event_sequence = ([('on_key_press', dict(key='control')),
                       ('onmove', dict(xdata=100, ydata=100)),
                       ('press', dict(xdata=100, ydata=100)),
                       ('onmove', dict(xdata=125, ydata=125)),
                       ('release', dict(xdata=125, ydata=125)),
                       ('on_key_release', dict(key='control')),
                       ('on_key_press', dict(key='shift')),
                       ('onmove', dict(xdata=100, ydata=100)),
                       ('press', dict(xdata=100, ydata=100)),
                       ('onmove', dict(xdata=125, ydata=125)),
                       ('release', dict(xdata=125, ydata=125)),
                       ('on_key_release', dict(key='shift'))]
                      + polygon_place_vertex(50, 50)
                      + polygon_place_vertex(150, 50)
                      + polygon_place_vertex(50, 150)
                      + polygon_place_vertex(50, 50))
    check_polygon_selector(event_sequence, expected_result, 1)

    # Try to place vertex out-of-bounds, then reset, and start a new polygon.
    expected_result = [(50, 50), (150, 50), (50, 150)]
    event_sequence = (polygon_place_vertex(50, 50)
                      + polygon_place_vertex(250, 50)
                      + [('on_key_press', dict(key='escape')),
                         ('on_key_release', dict(key='escape'))]
                      + polygon_place_vertex(50, 50)
                      + polygon_place_vertex(150, 50)
                      + polygon_place_vertex(50, 150)
                      + polygon_place_vertex(50, 50))
    check_polygon_selector(event_sequence, expected_result, 1)<|MERGE_RESOLUTION|>--- conflicted
+++ resolved
@@ -120,10 +120,7 @@
     # drag the rectangle
     do_event(tool, 'press', xdata=10, ydata=10, button=1,
              key=' ')
-<<<<<<< HEAD
-=======
-
->>>>>>> 0f05cf47
+
     do_event(tool, 'onmove', xdata=30, ydata=30, button=1)
     do_event(tool, 'release', xdata=30, ydata=30, button=1)
     assert tool.extents == (120, 170, 120, 170)
