<?xml version="1.0" encoding="utf-8" standalone="no"?>
<!DOCTYPE svg PUBLIC "-//W3C//DTD SVG 1.1//EN"
  "http://www.w3.org/Graphics/SVG/1.1/DTD/svg11.dtd">
<!-- Created with matplotlib (http://matplotlib.org/) -->
<svg height="432pt" version="1.1" viewBox="0 0 576 432" width="576pt" xmlns="http://www.w3.org/2000/svg" xmlns:xlink="http://www.w3.org/1999/xlink">
 <defs>
  <style type="text/css">
*{stroke-linecap:square;stroke-linejoin:round;}
  </style>
 </defs>
 <g id="figure_1">
  <g id="patch_1">
   <path d="
M0 432
L576 432
L576 0
L0 0
z
" style="fill:#ffffff;"/>
  </g>
  <g id="axes_1">
   <g id="patch_2">
    <path d="
M295.2 388.8
C341.027 388.8 384.983 370.593 417.388 338.188
C449.793 305.783 468 261.827 468 216
C468 170.173 449.793 126.217 417.388 93.8119
C384.983 61.4073 341.027 43.2 295.2 43.2
C249.373 43.2 205.417 61.4073 173.012 93.8119
C140.607 126.217 122.4 170.173 122.4 216
C122.4 261.827 140.607 305.783 173.012 338.188
C205.417 370.593 249.373 388.8 295.2 388.8
z
" style="fill:#ffffff;"/>
   </g>
   <g id="line2d_1">
<<<<<<< HEAD
    <path clip-path="url(#pc466cf1e57)" d="
=======
    <path clip-path="url(#p918e2e68ba)" d="
>>>>>>> d904908b
M295.2 216
L296.405 215.894
L297.582 215.577
L298.703 215.053
L299.742 214.332
L300.672 213.425
L301.47 212.345
L302.112 211.11
L302.578 209.739
L302.849 208.254
L302.91 206.68
L302.748 205.042
L302.352 203.369
L301.716 201.689
L300.836 200.031
L299.712 198.426
L298.348 196.904
L296.749 195.495
L294.926 194.229
L293.196 193.279
L291.322 192.471
L289.315 191.823
L287.19 191.349
L284.962 191.063
L282.648 190.978
L280.266 191.106
L277.834 191.455
L275.374 192.034
L272.905 192.849
L270.451 193.903
L268.034 195.2
L265.676 196.739
L263.401 198.518
L261.23 200.534
L259.189 202.779
L257.298 205.246
L255.853 207.464
L254.54 209.822
L253.372 212.311
L252.359 214.923
L251.513 217.648
L250.843 220.474
L250.359 223.391
L250.069 226.386
L249.982 229.446
L250.105 232.556
L250.443 235.703
L251.001 238.872
L251.783 242.046
L252.793 245.211
L254.031 248.35
L255.499 251.447
L257.196 254.484
L259.12 257.446
L261.269 260.316
L263.637 263.077
L266.22 265.712
L269.012 268.206
L272.003 270.543
L275.186 272.706
L278.55 274.682
L282.085 276.456
L285.777 278.015
L289.614 279.345
L293.58 280.434
L297.662 281.272
L301.842 281.848
L305.246 282.115
L308.693 282.204
L312.175 282.112
L315.68 281.835
L319.2 281.372
L322.725 280.72
L326.244 279.876
L329.748 278.842
L333.224 277.615
L336.664 276.196
L340.057 274.585
L343.391 272.784
L346.656 270.795
L349.842 268.62
L352.938 266.262
L355.934 263.724
L358.82 261.012
L361.584 258.129
L364.219 255.081
L366.713 251.874
L369.058 248.514
L371.244 245.008
L373.263 241.364
L375.106 237.59
L376.765 233.695
L378.233 229.687
L379.503 225.575
L380.567 221.371
L381.42 217.084
L382.057 212.724
L382.471 208.303
L382.659 203.833
L382.616 199.325
L382.339 194.79
L381.826 190.242
L381.074 185.692
L380.082 181.153
L378.849 176.638
L377.376 172.159
L375.662 167.73
L373.709 163.363
L371.519 159.072
L369.095 154.868
L366.44 150.766
L363.558 146.777
L360.454 142.914
L357.134 139.19
L353.602 135.616
L349.867 132.204
L345.936 128.966
L341.817 125.913
L337.518 123.056
L333.049 120.404
L328.42 117.969
L323.641 115.758
L318.724 113.782
L313.679 112.049
L308.519 110.566
L303.257 109.341
L297.905 108.38
L292.477 107.689
L286.987 107.273
L281.447 107.137
L275.874 107.285
L270.281 107.72
L264.684 108.444
L259.096 109.458
L253.534 110.764
L248.013 112.362
L242.548 114.249
L238.495 115.855
L234.488 117.622
L230.535 119.55
L226.641 121.636
L222.813 123.88
L219.057 126.278
L215.379 128.829
L211.786 131.531
L208.284 134.38
L204.878 137.374
L201.575 140.508
L198.381 143.781
L195.301 147.187
L192.341 150.723
L189.506 154.386
L186.801 158.169
L184.232 162.069
L181.804 166.081
L179.521 170.199
L177.388 174.419
L175.41 178.735
L173.59 183.141
L171.932 187.632
L170.442 192.201
L169.121 196.842
L167.973 201.549
L167.002 206.316
L166.21 211.135
L165.6 216
L165.174 220.904
L164.934 225.84
L164.883 230.802
L165.021 235.781
L165.349 240.77
L165.87 245.763
L166.583 250.752
L167.49 255.728
L168.589 260.686
L169.881 265.617
L171.366 270.514
L173.042 275.369
L174.909 280.175
L176.966 284.925
L179.21 289.61
L181.639 294.223
L184.253 298.758
L187.047 303.206
L190.02 307.561
L193.168 311.815
L196.487 315.961
L199.975 319.993
L203.627 323.903
L207.438 327.686
L211.405 331.333
L215.523 334.84
L219.787 338.2
L224.191 341.407
L228.729 344.454
L233.397 347.337
L238.188 350.051
L243.097 352.588
L248.115 354.946
L253.238 357.119
L258.458 359.102
L263.767 360.892
L269.16 362.484
L274.628 363.875
L280.164 365.061
L285.76 366.039
L291.409 366.807
L297.102 367.361
L302.832 367.699
L308.589 367.82
L314.367 367.722
L320.156 367.403
L325.948 366.863
L331.735 366.101
L337.508 365.116
L343.258 363.908
L348.978 362.479
L354.657 360.827
L360.288 358.955
L365.862 356.864
L371.371 354.555
L376.806 352.03
L382.158 349.292
L387.419 346.343
L392.582 343.186
L397.637 339.825
L402.576 336.262
L407.392 332.503
L412.077 328.552
L416.623 324.412
L421.022 320.089
L425.267 315.588
L429.351 310.914
L433.268 306.074
L437.009 301.073
L440.569 295.917
L443.941 290.614
L447.119 285.17
L450.098 279.591
L452.871 273.887
L455.434 268.063
L457.781 262.128
L459.908 256.091
L461.81 249.958
L463.483 243.738
L464.923 237.441
L466.127 231.074
L467.091 224.647
L467.814 218.169
L467.814 218.169" style="fill:none;stroke:#ee8d18;stroke-width:3;"/>
   </g>
   <g id="line2d_2">
    <path clip-path="url(#p918e2e68ba)" d="
M295.2 216
L468 216" style="fill:none;stroke:#0000ff;"/>
   </g>
   <g id="line2d_3">
    <defs>
     <path d="
M0 3
C0.795609 3 1.55874 2.6839 2.12132 2.12132
C2.6839 1.55874 3 0.795609 3 0
C3 -0.795609 2.6839 -1.55874 2.12132 -2.12132
C1.55874 -2.6839 0.795609 -3 0 -3
C-0.795609 -3 -1.55874 -2.6839 -2.12132 -2.12132
C-2.6839 -1.55874 -3 -0.795609 -3 0
C-3 0.795609 -2.6839 1.55874 -2.12132 2.12132
C-1.55874 2.6839 -0.795609 3 0 3
z
" id="m0f54036a79" style="stroke:#000000;stroke-linecap:butt;stroke-width:0.5;"/>
    </defs>
<<<<<<< HEAD
    <g clip-path="url(#pc466cf1e57)">
=======
    <g clip-path="url(#p918e2e68ba)">
>>>>>>> d904908b
     <use style="fill:#0000ff;stroke:#000000;stroke-linecap:butt;stroke-width:0.5;" x="183.361490698" xlink:href="#m0f54036a79" y="297.255433277"/>
    </g>
   </g>
   <g id="matplotlib.axis_1">
    <g id="xtick_1">
<<<<<<< HEAD
     <g id="line2d_3">
      <path clip-path="url(#pc466cf1e57)" d="
=======
     <g id="line2d_4">
      <path clip-path="url(#p918e2e68ba)" d="
>>>>>>> d904908b
M295.2 216
L468 216" style="fill:none;stroke:#000000;stroke-dasharray:1.000000,3.000000;stroke-dashoffset:0.0;stroke-linecap:butt;stroke-width:0.5;"/>
     </g>
     <g id="text_1">
      <!-- 0° -->
      <defs>
       <path d="
M25 67.9219
Q21.0938 67.9219 18.4062 65.2031
Q15.7188 62.5 15.7188 58.5938
Q15.7188 54.7344 18.4062 52.0781
Q21.0938 49.4219 25 49.4219
Q28.9062 49.4219 31.5938 52.0781
Q34.2812 54.7344 34.2812 58.5938
Q34.2812 62.4531 31.5625 65.1875
Q28.8594 67.9219 25 67.9219
M25 74.2188
Q28.125 74.2188 31 73.0156
Q33.8906 71.8281 35.9844 69.5781
Q38.2344 67.3906 39.3594 64.5938
Q40.4844 61.8125 40.4844 58.5938
Q40.4844 52.1562 35.9688 47.6875
Q31.4531 43.2188 24.9062 43.2188
Q18.3125 43.2188 13.9062 47.6094
Q9.51562 52 9.51562 58.5938
Q9.51562 65.1406 14 69.6719
Q18.5 74.2188 25 74.2188" id="BitstreamVeraSans-Roman-b0"/>
       <path d="
M31.7812 66.4062
Q24.1719 66.4062 20.3281 58.9062
Q16.5 51.4219 16.5 36.375
Q16.5 21.3906 20.3281 13.8906
Q24.1719 6.39062 31.7812 6.39062
Q39.4531 6.39062 43.2812 13.8906
Q47.125 21.3906 47.125 36.375
Q47.125 51.4219 43.2812 58.9062
Q39.4531 66.4062 31.7812 66.4062
M31.7812 74.2188
Q44.0469 74.2188 50.5156 64.5156
Q56.9844 54.8281 56.9844 36.375
Q56.9844 17.9688 50.5156 8.26562
Q44.0469 -1.42188 31.7812 -1.42188
Q19.5312 -1.42188 13.0625 8.26562
Q6.59375 17.9688 6.59375 36.375
Q6.59375 54.8281 13.0625 64.5156
Q19.5312 74.2188 31.7812 74.2188" id="BitstreamVeraSans-Roman-30"/>
      </defs>
      <g transform="translate(479.4290625 220.3678125)scale(0.12 -0.12)">
       <use xlink:href="#BitstreamVeraSans-Roman-30"/>
       <use x="63.623046875" xlink:href="#BitstreamVeraSans-Roman-b0"/>
      </g>
     </g>
    </g>
    <g id="xtick_2">
<<<<<<< HEAD
     <g id="line2d_4">
      <path clip-path="url(#pc466cf1e57)" d="
=======
     <g id="line2d_5">
      <path clip-path="url(#p918e2e68ba)" d="
>>>>>>> d904908b
M295.2 216
L417.388 93.8119" style="fill:none;stroke:#000000;stroke-dasharray:1.000000,3.000000;stroke-dashoffset:0.0;stroke-linecap:butt;stroke-width:0.5;"/>
     </g>
     <g id="text_2">
      <!-- 45° -->
      <defs>
       <path d="
M37.7969 64.3125
L12.8906 25.3906
L37.7969 25.3906
z

M35.2031 72.9062
L47.6094 72.9062
L47.6094 25.3906
L58.0156 25.3906
L58.0156 17.1875
L47.6094 17.1875
L47.6094 0
L37.7969 0
L37.7969 17.1875
L4.89062 17.1875
L4.89062 26.7031
z
" id="BitstreamVeraSans-Roman-34"/>
       <path d="
M10.7969 72.9062
L49.5156 72.9062
L49.5156 64.5938
L19.8281 64.5938
L19.8281 46.7344
Q21.9688 47.4688 24.1094 47.8281
Q26.2656 48.1875 28.4219 48.1875
Q40.625 48.1875 47.75 41.5
Q54.8906 34.8125 54.8906 23.3906
Q54.8906 11.625 47.5625 5.09375
Q40.2344 -1.42188 26.9062 -1.42188
Q22.3125 -1.42188 17.5469 -0.640625
Q12.7969 0.140625 7.71875 1.70312
L7.71875 11.625
Q12.1094 9.23438 16.7969 8.0625
Q21.4844 6.89062 26.7031 6.89062
Q35.1562 6.89062 40.0781 11.3281
Q45.0156 15.7656 45.0156 23.3906
Q45.0156 31 40.0781 35.4375
Q35.1562 39.8906 26.7031 39.8906
Q22.75 39.8906 18.8125 39.0156
Q14.8906 38.1406 10.7969 36.2812
z
" id="BitstreamVeraSans-Roman-35"/>
      </defs>
      <g transform="translate(419.836231968 85.9609555321)scale(0.12 -0.12)">
       <use xlink:href="#BitstreamVeraSans-Roman-34"/>
       <use x="63.623046875" xlink:href="#BitstreamVeraSans-Roman-35"/>
       <use x="127.24609375" xlink:href="#BitstreamVeraSans-Roman-b0"/>
      </g>
     </g>
    </g>
    <g id="xtick_3">
<<<<<<< HEAD
     <g id="line2d_5">
      <path clip-path="url(#pc466cf1e57)" d="
=======
     <g id="line2d_6">
      <path clip-path="url(#p918e2e68ba)" d="
>>>>>>> d904908b
M295.2 216
L295.2 43.2" style="fill:none;stroke:#000000;stroke-dasharray:1.000000,3.000000;stroke-dashoffset:0.0;stroke-linecap:butt;stroke-width:0.5;"/>
     </g>
     <g id="text_3">
      <!-- 90° -->
      <defs>
       <path d="
M10.9844 1.51562
L10.9844 10.5
Q14.7031 8.73438 18.5 7.8125
Q22.3125 6.89062 25.9844 6.89062
Q35.75 6.89062 40.8906 13.4531
Q46.0469 20.0156 46.7812 33.4062
Q43.9531 29.2031 39.5938 26.9531
Q35.25 24.7031 29.9844 24.7031
Q19.0469 24.7031 12.6719 31.3125
Q6.29688 37.9375 6.29688 49.4219
Q6.29688 60.6406 12.9375 67.4219
Q19.5781 74.2188 30.6094 74.2188
Q43.2656 74.2188 49.9219 64.5156
Q56.5938 54.8281 56.5938 36.375
Q56.5938 19.1406 48.4062 8.85938
Q40.2344 -1.42188 26.4219 -1.42188
Q22.7031 -1.42188 18.8906 -0.6875
Q15.0938 0.046875 10.9844 1.51562
M30.6094 32.4219
Q37.25 32.4219 41.125 36.9531
Q45.0156 41.5 45.0156 49.4219
Q45.0156 57.2812 41.125 61.8438
Q37.25 66.4062 30.6094 66.4062
Q23.9688 66.4062 20.0938 61.8438
Q16.2188 57.2812 16.2188 49.4219
Q16.2188 41.5 20.0938 36.9531
Q23.9688 32.4219 30.6094 32.4219" id="BitstreamVeraSans-Roman-39"/>
      </defs>
      <g transform="translate(285.51375 30.2878125)scale(0.12 -0.12)">
       <use xlink:href="#BitstreamVeraSans-Roman-39"/>
       <use x="63.623046875" xlink:href="#BitstreamVeraSans-Roman-30"/>
       <use x="127.24609375" xlink:href="#BitstreamVeraSans-Roman-b0"/>
      </g>
     </g>
    </g>
    <g id="xtick_4">
<<<<<<< HEAD
     <g id="line2d_6">
      <path clip-path="url(#pc466cf1e57)" d="
=======
     <g id="line2d_7">
      <path clip-path="url(#p918e2e68ba)" d="
>>>>>>> d904908b
M295.2 216
L173.012 93.8119" style="fill:none;stroke:#000000;stroke-dasharray:1.000000,3.000000;stroke-dashoffset:0.0;stroke-linecap:butt;stroke-width:0.5;"/>
     </g>
     <g id="text_4">
      <!-- 135° -->
      <defs>
       <path d="
M40.5781 39.3125
Q47.6562 37.7969 51.625 33
Q55.6094 28.2188 55.6094 21.1875
Q55.6094 10.4062 48.1875 4.48438
Q40.7656 -1.42188 27.0938 -1.42188
Q22.5156 -1.42188 17.6562 -0.515625
Q12.7969 0.390625 7.625 2.20312
L7.625 11.7188
Q11.7188 9.32812 16.5938 8.10938
Q21.4844 6.89062 26.8125 6.89062
Q36.0781 6.89062 40.9375 10.5469
Q45.7969 14.2031 45.7969 21.1875
Q45.7969 27.6406 41.2812 31.2656
Q36.7656 34.9062 28.7188 34.9062
L20.2188 34.9062
L20.2188 43.0156
L29.1094 43.0156
Q36.375 43.0156 40.2344 45.9219
Q44.0938 48.8281 44.0938 54.2969
Q44.0938 59.9062 40.1094 62.9062
Q36.1406 65.9219 28.7188 65.9219
Q24.6562 65.9219 20.0156 65.0312
Q15.375 64.1562 9.8125 62.3125
L9.8125 71.0938
Q15.4375 72.6562 20.3438 73.4375
Q25.25 74.2188 29.5938 74.2188
Q40.8281 74.2188 47.3594 69.1094
Q53.9062 64.0156 53.9062 55.3281
Q53.9062 49.2656 50.4375 45.0938
Q46.9688 40.9219 40.5781 39.3125" id="BitstreamVeraSans-Roman-33"/>
       <path d="
M12.4062 8.29688
L28.5156 8.29688
L28.5156 63.9219
L10.9844 60.4062
L10.9844 69.3906
L28.4219 72.9062
L38.2812 72.9062
L38.2812 8.29688
L54.3906 8.29688
L54.3906 0
L12.4062 0
z
" id="BitstreamVeraSans-Roman-31"/>
      </defs>
      <g transform="translate(147.570643032 85.9609555321)scale(0.12 -0.12)">
       <use xlink:href="#BitstreamVeraSans-Roman-31"/>
       <use x="63.623046875" xlink:href="#BitstreamVeraSans-Roman-33"/>
       <use x="127.24609375" xlink:href="#BitstreamVeraSans-Roman-35"/>
       <use x="190.869140625" xlink:href="#BitstreamVeraSans-Roman-b0"/>
      </g>
     </g>
    </g>
    <g id="xtick_5">
<<<<<<< HEAD
     <g id="line2d_7">
      <path clip-path="url(#pc466cf1e57)" d="
=======
     <g id="line2d_8">
      <path clip-path="url(#p918e2e68ba)" d="
>>>>>>> d904908b
M295.2 216
L122.4 216" style="fill:none;stroke:#000000;stroke-dasharray:1.000000,3.000000;stroke-dashoffset:0.0;stroke-linecap:butt;stroke-width:0.5;"/>
     </g>
     <g id="text_5">
      <!-- 180° -->
      <defs>
       <path d="
M31.7812 34.625
Q24.75 34.625 20.7188 30.8594
Q16.7031 27.0938 16.7031 20.5156
Q16.7031 13.9219 20.7188 10.1562
Q24.75 6.39062 31.7812 6.39062
Q38.8125 6.39062 42.8594 10.1719
Q46.9219 13.9688 46.9219 20.5156
Q46.9219 27.0938 42.8906 30.8594
Q38.875 34.625 31.7812 34.625
M21.9219 38.8125
Q15.5781 40.375 12.0312 44.7188
Q8.5 49.0781 8.5 55.3281
Q8.5 64.0625 14.7188 69.1406
Q20.9531 74.2188 31.7812 74.2188
Q42.6719 74.2188 48.875 69.1406
Q55.0781 64.0625 55.0781 55.3281
Q55.0781 49.0781 51.5312 44.7188
Q48 40.375 41.7031 38.8125
Q48.8281 37.1562 52.7969 32.3125
Q56.7812 27.4844 56.7812 20.5156
Q56.7812 9.90625 50.3125 4.23438
Q43.8438 -1.42188 31.7812 -1.42188
Q19.7344 -1.42188 13.25 4.23438
Q6.78125 9.90625 6.78125 20.5156
Q6.78125 27.4844 10.7812 32.3125
Q14.7969 37.1562 21.9219 38.8125
M18.3125 54.3906
Q18.3125 48.7344 21.8438 45.5625
Q25.3906 42.3906 31.7812 42.3906
Q38.1406 42.3906 41.7188 45.5625
Q45.3125 48.7344 45.3125 54.3906
Q45.3125 60.0625 41.7188 63.2344
Q38.1406 66.4062 31.7812 66.4062
Q25.3906 66.4062 21.8438 63.2344
Q18.3125 60.0625 18.3125 54.3906" id="BitstreamVeraSans-Roman-38"/>
      </defs>
      <g transform="translate(91.8975 220.3678125)scale(0.12 -0.12)">
       <use xlink:href="#BitstreamVeraSans-Roman-31"/>
       <use x="63.623046875" xlink:href="#BitstreamVeraSans-Roman-38"/>
       <use x="127.24609375" xlink:href="#BitstreamVeraSans-Roman-30"/>
       <use x="190.869140625" xlink:href="#BitstreamVeraSans-Roman-b0"/>
      </g>
     </g>
    </g>
    <g id="xtick_6">
<<<<<<< HEAD
     <g id="line2d_8">
      <path clip-path="url(#pc466cf1e57)" d="
=======
     <g id="line2d_9">
      <path clip-path="url(#p918e2e68ba)" d="
>>>>>>> d904908b
M295.2 216
L173.012 338.188" style="fill:none;stroke:#000000;stroke-dasharray:1.000000,3.000000;stroke-dashoffset:0.0;stroke-linecap:butt;stroke-width:0.5;"/>
     </g>
     <g id="text_6">
      <!-- 225° -->
      <defs>
       <path d="
M19.1875 8.29688
L53.6094 8.29688
L53.6094 0
L7.32812 0
L7.32812 8.29688
Q12.9375 14.1094 22.625 23.8906
Q32.3281 33.6875 34.8125 36.5312
Q39.5469 41.8438 41.4219 45.5312
Q43.3125 49.2188 43.3125 52.7812
Q43.3125 58.5938 39.2344 62.25
Q35.1562 65.9219 28.6094 65.9219
Q23.9688 65.9219 18.8125 64.3125
Q13.6719 62.7031 7.8125 59.4219
L7.8125 69.3906
Q13.7656 71.7812 18.9375 73
Q24.125 74.2188 28.4219 74.2188
Q39.75 74.2188 46.4844 68.5469
Q53.2188 62.8906 53.2188 53.4219
Q53.2188 48.9219 51.5312 44.8906
Q49.8594 40.875 45.4062 35.4062
Q44.1875 33.9844 37.6406 27.2188
Q31.1094 20.4531 19.1875 8.29688" id="BitstreamVeraSans-Roman-32"/>
      </defs>
      <g transform="translate(147.351268032 354.774669468)scale(0.12 -0.12)">
       <use xlink:href="#BitstreamVeraSans-Roman-32"/>
       <use x="63.623046875" xlink:href="#BitstreamVeraSans-Roman-32"/>
       <use x="127.24609375" xlink:href="#BitstreamVeraSans-Roman-35"/>
       <use x="190.869140625" xlink:href="#BitstreamVeraSans-Roman-b0"/>
      </g>
     </g>
    </g>
    <g id="xtick_7">
<<<<<<< HEAD
     <g id="line2d_9">
      <path clip-path="url(#pc466cf1e57)" d="
=======
     <g id="line2d_10">
      <path clip-path="url(#p918e2e68ba)" d="
>>>>>>> d904908b
M295.2 216
L295.2 388.8" style="fill:none;stroke:#000000;stroke-dasharray:1.000000,3.000000;stroke-dashoffset:0.0;stroke-linecap:butt;stroke-width:0.5;"/>
     </g>
     <g id="text_7">
      <!-- 270° -->
      <defs>
       <path d="
M8.20312 72.9062
L55.0781 72.9062
L55.0781 68.7031
L28.6094 0
L18.3125 0
L43.2188 64.5938
L8.20312 64.5938
z
" id="BitstreamVeraSans-Roman-37"/>
      </defs>
      <g transform="translate(281.758125 410.4478125)scale(0.12 -0.12)">
       <use xlink:href="#BitstreamVeraSans-Roman-32"/>
       <use x="63.623046875" xlink:href="#BitstreamVeraSans-Roman-37"/>
       <use x="127.24609375" xlink:href="#BitstreamVeraSans-Roman-30"/>
       <use x="190.869140625" xlink:href="#BitstreamVeraSans-Roman-b0"/>
      </g>
     </g>
    </g>
    <g id="xtick_8">
<<<<<<< HEAD
     <g id="line2d_10">
      <path clip-path="url(#pc466cf1e57)" d="
=======
     <g id="line2d_11">
      <path clip-path="url(#p918e2e68ba)" d="
>>>>>>> d904908b
M295.2 216
L417.388 338.188" style="fill:none;stroke:#000000;stroke-dasharray:1.000000,3.000000;stroke-dashoffset:0.0;stroke-linecap:butt;stroke-width:0.5;"/>
     </g>
     <g id="text_8">
      <!-- 315° -->
      <g transform="translate(416.182794468 354.774669468)scale(0.12 -0.12)">
       <use xlink:href="#BitstreamVeraSans-Roman-33"/>
       <use x="63.623046875" xlink:href="#BitstreamVeraSans-Roman-31"/>
       <use x="127.24609375" xlink:href="#BitstreamVeraSans-Roman-35"/>
       <use x="190.869140625" xlink:href="#BitstreamVeraSans-Roman-b0"/>
      </g>
     </g>
    </g>
   </g>
   <g id="matplotlib.axis_2">
    <g id="ytick_1">
<<<<<<< HEAD
     <g id="line2d_11">
      <path clip-path="url(#pc466cf1e57)" d="
=======
     <g id="line2d_12">
      <path clip-path="url(#p918e2e68ba)" d="
>>>>>>> d904908b
M329.76 216
L329.739 214.794
L329.676 213.589
L329.424 211.19
L329.005 208.815
L328.421 206.474
L327.676 204.18
L326.772 201.943
L325.715 199.775
L324.509 197.686
L323.16 195.686
L321.674 193.785
L320.06 191.993
L318.325 190.317
L316.477 188.766
L314.526 187.348
L312.48 186.07
L310.35 184.938
L308.146 183.957
L305.88 183.131
L303.561 182.467
L301.201 181.965
L298.813 181.629
L296.406 181.461
L293.994 181.461
L291.587 181.629
L289.199 181.965
L286.839 182.467
L284.52 183.131
L282.254 183.957
L280.05 184.938
L277.92 186.07
L275.874 187.348
L273.923 188.766
L272.075 190.317
L270.34 191.993
L268.726 193.785
L267.24 195.686
L265.891 197.686
L264.685 199.775
L263.628 201.943
L262.724 204.18
L261.979 206.474
L261.395 208.815
L260.976 211.19
L260.724 213.589
L260.64 216
L260.724 218.411
L260.976 220.81
L261.395 223.185
L261.979 225.526
L262.724 227.82
L263.628 230.057
L264.685 232.225
L265.891 234.314
L267.24 236.314
L268.726 238.215
L270.34 240.007
L272.075 241.683
L273.923 243.234
L275.874 244.652
L277.92 245.93
L280.05 247.062
L282.254 248.043
L284.52 248.869
L286.839 249.533
L289.199 250.035
L291.587 250.371
L293.994 250.539
L296.406 250.539
L298.813 250.371
L301.201 250.035
L303.561 249.533
L305.88 248.869
L308.146 248.043
L310.35 247.062
L312.48 245.93
L314.526 244.652
L316.477 243.234
L318.325 241.683
L320.06 240.007
L321.674 238.215
L323.16 236.314
L324.509 234.314
L325.715 232.225
L326.772 230.057
L327.676 227.82
L328.421 225.526
L329.005 223.185
L329.424 220.81
L329.676 218.411
L329.76 216
L329.76 216" style="fill:none;stroke:#000000;stroke-dasharray:1.000000,3.000000;stroke-dashoffset:0.0;stroke-linecap:butt;stroke-width:0.5;"/>
     </g>
     <g id="text_9">
      <!-- 0.2 -->
      <defs>
       <path d="
M10.6875 12.4062
L21 12.4062
L21 0
L10.6875 0
z
" id="BitstreamVeraSans-Roman-2e"/>
      </defs>
      <g transform="translate(327.129276644 202.603835577)scale(0.12 -0.12)">
       <use xlink:href="#BitstreamVeraSans-Roman-30"/>
       <use x="63.623046875" xlink:href="#BitstreamVeraSans-Roman-2e"/>
       <use x="95.41015625" xlink:href="#BitstreamVeraSans-Roman-32"/>
      </g>
     </g>
    </g>
    <g id="ytick_2">
<<<<<<< HEAD
     <g id="line2d_12">
      <path clip-path="url(#pc466cf1e57)" d="
=======
     <g id="line2d_13">
      <path clip-path="url(#p918e2e68ba)" d="
>>>>>>> d904908b
M364.32 216
L364.278 213.588
L364.152 211.178
L363.647 206.38
L362.81 201.629
L361.642 196.948
L360.152 192.36
L358.344 187.886
L356.229 183.55
L353.817 179.372
L351.119 175.372
L348.149 171.571
L344.921 167.985
L341.45 164.634
L337.755 161.533
L333.851 158.697
L329.76 156.14
L325.5 153.875
L321.093 151.913
L316.559 150.263
L311.922 148.933
L307.203 147.93
L302.425 147.259
L297.612 146.922
L292.788 146.922
L287.975 147.259
L283.197 147.93
L278.478 148.933
L273.841 150.263
L269.307 151.913
L264.9 153.875
L260.64 156.14
L256.549 158.697
L252.645 161.533
L248.95 164.634
L245.479 167.985
L242.251 171.571
L239.281 175.372
L236.583 179.372
L234.171 183.55
L232.056 187.886
L230.248 192.36
L228.758 196.948
L227.59 201.629
L226.753 206.38
L226.248 211.178
L226.08 216
L226.248 220.822
L226.753 225.62
L227.59 230.371
L228.758 235.052
L230.248 239.64
L232.056 244.114
L234.171 248.45
L236.583 252.628
L239.281 256.628
L242.251 260.429
L245.479 264.015
L248.95 267.366
L252.645 270.467
L256.549 273.303
L260.64 275.86
L264.9 278.125
L269.307 280.087
L273.841 281.737
L278.478 283.067
L283.197 284.07
L287.975 284.741
L292.788 285.078
L297.612 285.078
L302.425 284.741
L307.203 284.07
L311.922 283.067
L316.559 281.737
L321.093 280.087
L325.5 278.125
L329.76 275.86
L333.851 273.303
L337.755 270.467
L341.45 267.366
L344.921 264.015
L348.149 260.429
L351.119 256.628
L353.817 252.628
L356.229 248.45
L358.344 244.114
L360.152 239.64
L361.642 235.052
L362.81 230.371
L363.647 225.62
L364.152 220.822
L364.32 216
L364.32 216" style="fill:none;stroke:#000000;stroke-dasharray:1.000000,3.000000;stroke-dashoffset:0.0;stroke-linecap:butt;stroke-width:0.5;"/>
     </g>
     <g id="text_10">
      <!-- 0.4 -->
      <g transform="translate(359.058553287 189.378296155)scale(0.12 -0.12)">
       <use xlink:href="#BitstreamVeraSans-Roman-30"/>
       <use x="63.623046875" xlink:href="#BitstreamVeraSans-Roman-2e"/>
       <use x="95.41015625" xlink:href="#BitstreamVeraSans-Roman-34"/>
      </g>
     </g>
    </g>
    <g id="ytick_3">
<<<<<<< HEAD
     <g id="line2d_13">
      <path clip-path="url(#pc466cf1e57)" d="
=======
     <g id="line2d_14">
      <path clip-path="url(#p918e2e68ba)" d="
>>>>>>> d904908b
M398.88 216
L398.817 212.382
L398.627 208.768
L398.312 205.162
L397.871 201.571
L397.305 197.996
L396.614 194.444
L395.8 190.918
L394.864 187.422
L393.806 183.961
L392.627 180.539
L391.33 177.161
L389.916 173.83
L388.387 170.55
L386.744 167.325
L384.99 164.16
L383.126 161.058
L381.155 158.023
L379.079 155.058
L376.901 152.168
L374.623 149.356
L372.249 146.625
L369.781 143.978
L367.222 141.419
L364.575 138.951
L361.844 136.577
L359.032 134.299
L356.142 132.121
L353.177 130.045
L350.142 128.074
L347.04 126.21
L343.875 124.456
L340.65 122.813
L337.37 121.284
L334.039 119.87
L330.661 118.573
L327.239 117.394
L323.778 116.336
L320.282 115.4
L316.756 114.586
L313.204 113.895
L309.629 113.329
L306.038 112.888
L302.432 112.573
L298.818 112.383
L295.2 112.32
L291.582 112.383
L287.968 112.573
L284.362 112.888
L280.771 113.329
L277.196 113.895
L273.644 114.586
L270.118 115.4
L266.622 116.336
L263.161 117.394
L259.739 118.573
L256.361 119.87
L253.03 121.284
L249.75 122.813
L246.525 124.456
L243.36 126.21
L240.258 128.074
L237.223 130.045
L234.258 132.121
L231.368 134.299
L228.556 136.577
L225.825 138.951
L223.178 141.419
L220.619 143.978
L218.151 146.625
L215.777 149.356
L213.499 152.168
L211.321 155.058
L209.245 158.023
L207.274 161.058
L205.41 164.16
L203.656 167.325
L202.013 170.55
L200.484 173.83
L199.07 177.161
L197.773 180.539
L196.594 183.961
L195.536 187.422
L194.6 190.918
L193.786 194.444
L193.095 197.996
L192.529 201.571
L192.088 205.162
L191.773 208.768
L191.583 212.382
L191.52 216
L191.583 219.618
L191.773 223.232
L192.088 226.838
L192.529 230.429
L193.095 234.004
L193.786 237.556
L194.6 241.082
L195.536 244.578
L196.594 248.039
L197.773 251.461
L199.07 254.839
L200.484 258.17
L202.013 261.45
L203.656 264.675
L205.41 267.84
L207.274 270.942
L209.245 273.977
L211.321 276.942
L213.499 279.832
L215.777 282.644
L218.151 285.375
L220.619 288.022
L223.178 290.581
L225.825 293.049
L228.556 295.423
L231.368 297.701
L234.258 299.879
L237.223 301.955
L240.258 303.926
L243.36 305.79
L246.525 307.544
L249.75 309.187
L253.03 310.716
L256.361 312.13
L259.739 313.427
L263.161 314.606
L266.622 315.664
L270.118 316.6
L273.644 317.414
L277.196 318.105
L280.771 318.671
L284.362 319.112
L287.968 319.427
L291.582 319.617
L295.2 319.68
L298.818 319.617
L302.432 319.427
L306.038 319.112
L309.629 318.671
L313.204 318.105
L316.756 317.414
L320.282 316.6
L323.778 315.664
L327.239 314.606
L330.661 313.427
L334.039 312.13
L337.37 310.716
L340.65 309.187
L343.875 307.544
L347.04 305.79
L350.142 303.926
L353.177 301.955
L356.142 299.879
L359.032 297.701
L361.844 295.423
L364.575 293.049
L367.222 290.581
L369.781 288.022
L372.249 285.375
L374.623 282.644
L376.901 279.832
L379.079 276.942
L381.155 273.977
L383.126 270.942
L384.99 267.84
L386.744 264.675
L388.387 261.45
L389.916 258.17
L391.33 254.839
L392.627 251.461
L393.806 248.039
L394.864 244.578
L395.8 241.082
L396.614 237.556
L397.305 234.004
L397.871 230.429
L398.312 226.838
L398.627 223.232
L398.817 219.618
L398.88 216
L398.88 216" style="fill:none;stroke:#000000;stroke-dasharray:1.000000,3.000000;stroke-dashoffset:0.0;stroke-linecap:butt;stroke-width:0.5;"/>
     </g>
     <g id="text_11">
      <!-- 0.6 -->
      <defs>
       <path d="
M33.0156 40.375
Q26.375 40.375 22.4844 35.8281
Q18.6094 31.2969 18.6094 23.3906
Q18.6094 15.5312 22.4844 10.9531
Q26.375 6.39062 33.0156 6.39062
Q39.6562 6.39062 43.5312 10.9531
Q47.4062 15.5312 47.4062 23.3906
Q47.4062 31.2969 43.5312 35.8281
Q39.6562 40.375 33.0156 40.375
M52.5938 71.2969
L52.5938 62.3125
Q48.875 64.0625 45.0938 64.9844
Q41.3125 65.9219 37.5938 65.9219
Q27.8281 65.9219 22.6719 59.3281
Q17.5312 52.7344 16.7969 39.4062
Q19.6719 43.6562 24.0156 45.9219
Q28.375 48.1875 33.5938 48.1875
Q44.5781 48.1875 50.9531 41.5156
Q57.3281 34.8594 57.3281 23.3906
Q57.3281 12.1562 50.6875 5.35938
Q44.0469 -1.42188 33.0156 -1.42188
Q20.3594 -1.42188 13.6719 8.26562
Q6.98438 17.9688 6.98438 36.375
Q6.98438 53.6562 15.1875 63.9375
Q23.3906 74.2188 37.2031 74.2188
Q40.9219 74.2188 44.7031 73.4844
Q48.4844 72.75 52.5938 71.2969" id="BitstreamVeraSans-Roman-36"/>
      </defs>
      <g transform="translate(390.987829931 176.152756732)scale(0.12 -0.12)">
       <use xlink:href="#BitstreamVeraSans-Roman-30"/>
       <use x="63.623046875" xlink:href="#BitstreamVeraSans-Roman-2e"/>
       <use x="95.41015625" xlink:href="#BitstreamVeraSans-Roman-36"/>
      </g>
     </g>
    </g>
    <g id="ytick_4">
<<<<<<< HEAD
     <g id="line2d_14">
      <path clip-path="url(#pc466cf1e57)" d="
=======
     <g id="line2d_15">
      <path clip-path="url(#p918e2e68ba)" d="
>>>>>>> d904908b
M433.44 216
L433.356 211.175
L433.103 206.357
L432.683 201.55
L432.095 196.761
L431.34 191.995
L430.419 187.258
L429.334 182.557
L428.085 177.896
L426.674 173.281
L425.103 168.719
L423.374 164.214
L421.489 159.773
L419.449 155.4
L417.259 151.1
L414.919 146.88
L412.434 142.744
L409.806 138.697
L407.039 134.745
L404.135 130.891
L401.098 127.141
L397.932 123.499
L394.642 119.97
L391.23 116.558
L387.701 113.268
L384.059 110.102
L380.309 107.065
L376.455 104.161
L372.503 101.394
L368.456 98.7658
L364.32 96.2806
L360.1 93.9413
L355.8 91.7507
L351.427 89.7115
L346.986 87.8261
L342.481 86.0969
L337.919 84.5259
L333.304 83.1152
L328.643 81.8663
L323.942 80.7809
L319.205 79.8602
L314.439 79.1053
L309.65 78.5173
L304.843 78.0967
L300.025 77.8442
L295.2 77.76
L290.375 77.8442
L285.557 78.0967
L280.75 78.5173
L275.961 79.1053
L271.195 79.8602
L266.458 80.7809
L261.757 81.8663
L257.096 83.1152
L252.481 84.5259
L247.919 86.0969
L243.414 87.8261
L238.973 89.7115
L234.6 91.7507
L230.3 93.9413
L226.08 96.2806
L221.944 98.7658
L217.897 101.394
L213.945 104.161
L210.091 107.065
L206.341 110.102
L202.699 113.268
L199.17 116.558
L195.758 119.97
L192.468 123.499
L189.302 127.141
L186.265 130.891
L183.361 134.745
L180.594 138.697
L177.966 142.744
L175.481 146.88
L173.141 151.1
L170.951 155.4
L168.911 159.773
L167.026 164.214
L165.297 168.719
L163.726 173.281
L162.315 177.896
L161.066 182.557
L159.981 187.258
L159.06 191.995
L158.305 196.761
L157.717 201.55
L157.297 206.357
L157.044 211.175
L156.96 216
L157.044 220.825
L157.297 225.643
L157.717 230.45
L158.305 235.239
L159.06 240.005
L159.981 244.742
L161.066 249.443
L162.315 254.104
L163.726 258.719
L165.297 263.281
L167.026 267.786
L168.911 272.227
L170.951 276.6
L173.141 280.9
L175.481 285.12
L177.966 289.256
L180.594 293.303
L183.361 297.255
L186.265 301.109
L189.302 304.859
L192.468 308.501
L195.758 312.03
L199.17 315.442
L202.699 318.732
L206.341 321.898
L210.091 324.935
L213.945 327.839
L217.897 330.606
L221.944 333.234
L226.08 335.719
L230.3 338.059
L234.6 340.249
L238.973 342.289
L243.414 344.174
L247.919 345.903
L252.481 347.474
L257.096 348.885
L261.757 350.134
L266.458 351.219
L271.195 352.14
L275.961 352.895
L280.75 353.483
L285.557 353.903
L290.375 354.156
L295.2 354.24
L300.025 354.156
L304.843 353.903
L309.65 353.483
L314.439 352.895
L319.205 352.14
L323.942 351.219
L328.643 350.134
L333.304 348.885
L337.919 347.474
L342.481 345.903
L346.986 344.174
L351.427 342.289
L355.8 340.249
L360.1 338.059
L364.32 335.719
L368.456 333.234
L372.503 330.606
L376.455 327.839
L380.309 324.935
L384.059 321.898
L387.701 318.732
L391.23 315.442
L394.642 312.03
L397.932 308.501
L401.098 304.859
L404.135 301.109
L407.039 297.255
L409.806 293.303
L412.434 289.256
L414.919 285.12
L417.259 280.9
L419.449 276.6
L421.489 272.227
L423.374 267.786
L425.103 263.281
L426.674 258.719
L428.085 254.104
L429.334 249.443
L430.419 244.742
L431.34 240.005
L432.095 235.239
L432.683 230.45
L433.103 225.643
L433.356 220.825
L433.44 216
L433.44 216" style="fill:none;stroke:#000000;stroke-dasharray:1.000000,3.000000;stroke-dashoffset:0.0;stroke-linecap:butt;stroke-width:0.5;"/>
     </g>
     <g id="text_12">
      <!-- 0.8 -->
      <g transform="translate(422.917106574 162.92721731)scale(0.12 -0.12)">
       <use xlink:href="#BitstreamVeraSans-Roman-30"/>
       <use x="63.623046875" xlink:href="#BitstreamVeraSans-Roman-2e"/>
       <use x="95.41015625" xlink:href="#BitstreamVeraSans-Roman-38"/>
      </g>
     </g>
    </g>
    <g id="ytick_5">
<<<<<<< HEAD
     <g id="line2d_15">
      <path clip-path="url(#pc466cf1e57)" d="
=======
     <g id="line2d_16">
      <path clip-path="url(#p918e2e68ba)" d="
>>>>>>> d904908b
M468 216
L467.895 209.969
L467.579 203.946
L467.053 197.937
L466.318 191.951
L465.375 185.994
L464.224 180.073
L462.867 174.196
L461.306 168.37
L459.543 162.602
L457.579 156.899
L455.417 151.268
L453.061 145.716
L450.512 140.249
L447.773 134.875
L444.849 129.6
L441.743 124.43
L438.458 119.371
L434.998 114.431
L431.368 109.614
L427.572 104.926
L423.615 100.374
L419.502 95.963
L415.237 91.6981
L410.826 87.5846
L406.274 83.6275
L401.586 79.8317
L396.769 76.2019
L391.829 72.7423
L386.77 69.4573
L381.6 66.3508
L376.325 63.4267
L370.951 60.6884
L365.484 58.1393
L359.932 55.7826
L354.301 53.6211
L348.598 51.6574
L342.83 49.894
L337.004 48.3329
L331.127 46.9761
L325.206 45.8252
L319.249 44.8817
L313.263 44.1466
L307.254 43.6209
L301.231 43.3053
L295.2 43.2
L289.169 43.3053
L283.146 43.6209
L277.137 44.1466
L271.151 44.8817
L265.194 45.8252
L259.273 46.9761
L253.396 48.3329
L247.57 49.894
L241.802 51.6574
L236.099 53.6211
L230.468 55.7826
L224.916 58.1393
L219.449 60.6884
L214.075 63.4267
L208.8 66.3508
L203.63 69.4573
L198.571 72.7423
L193.631 76.2019
L188.814 79.8317
L184.126 83.6275
L179.574 87.5846
L175.163 91.6981
L170.898 95.963
L166.785 100.374
L162.828 104.926
L159.032 109.614
L155.402 114.431
L151.942 119.371
L148.657 124.43
L145.551 129.6
L142.627 134.875
L139.888 140.249
L137.339 145.716
L134.983 151.268
L132.821 156.899
L130.857 162.602
L129.094 168.37
L127.533 174.196
L126.176 180.073
L125.025 185.994
L124.082 191.951
L123.347 197.937
L122.821 203.946
L122.505 209.969
L122.4 216
L122.505 222.031
L122.821 228.054
L123.347 234.063
L124.082 240.049
L125.025 246.006
L126.176 251.927
L127.533 257.804
L129.094 263.63
L130.857 269.398
L132.821 275.101
L134.983 280.732
L137.339 286.284
L139.888 291.751
L142.627 297.125
L145.551 302.4
L148.657 307.57
L151.942 312.629
L155.402 317.569
L159.032 322.386
L162.828 327.074
L166.785 331.626
L170.898 336.037
L175.163 340.302
L179.574 344.415
L184.126 348.372
L188.814 352.168
L193.631 355.798
L198.571 359.258
L203.63 362.543
L208.8 365.649
L214.075 368.573
L219.449 371.312
L224.916 373.861
L230.468 376.217
L236.099 378.379
L241.802 380.343
L247.57 382.106
L253.396 383.667
L259.273 385.024
L265.194 386.175
L271.151 387.118
L277.137 387.853
L283.146 388.379
L289.169 388.695
L295.2 388.8
L301.231 388.695
L307.254 388.379
L313.263 387.853
L319.249 387.118
L325.206 386.175
L331.127 385.024
L337.004 383.667
L342.83 382.106
L348.598 380.343
L354.301 378.379
L359.932 376.217
L365.484 373.861
L370.951 371.312
L376.325 368.573
L381.6 365.649
L386.77 362.543
L391.829 359.258
L396.769 355.798
L401.586 352.168
L406.274 348.372
L410.826 344.415
L415.237 340.302
L419.502 336.037
L423.615 331.626
L427.572 327.074
L431.368 322.386
L434.998 317.569
L438.458 312.629
L441.743 307.57
L444.849 302.4
L447.773 297.125
L450.512 291.751
L453.061 286.284
L455.417 280.732
L457.579 275.101
L459.543 269.398
L461.306 263.63
L462.867 257.804
L464.224 251.927
L465.375 246.006
L466.318 240.049
L467.053 234.063
L467.579 228.054
L467.895 222.031
L468 216
L468 216" style="fill:none;stroke:#000000;stroke-dasharray:1.000000,3.000000;stroke-dashoffset:0.0;stroke-linecap:butt;stroke-width:0.5;"/>
     </g>
     <g id="text_13">
      <!-- 1.0 -->
      <g transform="translate(454.846383218 149.701677887)scale(0.12 -0.12)">
       <use xlink:href="#BitstreamVeraSans-Roman-31"/>
       <use x="63.623046875" xlink:href="#BitstreamVeraSans-Roman-2e"/>
       <use x="95.41015625" xlink:href="#BitstreamVeraSans-Roman-30"/>
      </g>
     </g>
    </g>
   </g>
   <g id="patch_3">
    <path d="
M295.2 388.8
C341.027 388.8 384.983 370.593 417.388 338.188
C449.793 305.783 468 261.827 468 216
C468 170.173 449.793 126.217 417.388 93.8119
C384.983 61.4073 341.027 43.2 295.2 43.2
C249.373 43.2 205.417 61.4073 173.012 93.8119
C140.607 126.217 122.4 170.173 122.4 216
C122.4 261.827 140.607 305.783 173.012 338.188
C205.417 370.593 249.373 388.8 295.2 388.8
z
" style="fill:none;stroke:#000000;"/>
   </g>
   <g id="patch_4">
    <path d="
M138.713 395.286
L142.383 396.876
L178.887 312.614
L182.558 314.204
L181.108 302.457
L171.547 309.434
L175.217 311.024
z
" style="stroke:#000000;"/>
   </g>
   <g id="text_14">
    <!-- a polar annotation -->
    <defs>
     <path id="BitstreamVeraSans-Roman-20"/>
     <path d="
M54.8906 33.0156
L54.8906 0
L45.9062 0
L45.9062 32.7188
Q45.9062 40.4844 42.875 44.3281
Q39.8438 48.1875 33.7969 48.1875
Q26.5156 48.1875 22.3125 43.5469
Q18.1094 38.9219 18.1094 30.9062
L18.1094 0
L9.07812 0
L9.07812 54.6875
L18.1094 54.6875
L18.1094 46.1875
Q21.3438 51.125 25.7031 53.5625
Q30.0781 56 35.7969 56
Q45.2188 56 50.0469 50.1719
Q54.8906 44.3438 54.8906 33.0156" id="BitstreamVeraSans-Roman-6e"/>
     <path d="
M34.2812 27.4844
Q23.3906 27.4844 19.1875 25
Q14.9844 22.5156 14.9844 16.5
Q14.9844 11.7188 18.1406 8.90625
Q21.2969 6.10938 26.7031 6.10938
Q34.1875 6.10938 38.7031 11.4062
Q43.2188 16.7031 43.2188 25.4844
L43.2188 27.4844
z

M52.2031 31.2031
L52.2031 0
L43.2188 0
L43.2188 8.29688
Q40.1406 3.32812 35.5469 0.953125
Q30.9531 -1.42188 24.3125 -1.42188
Q15.9219 -1.42188 10.9531 3.29688
Q6 8.01562 6 15.9219
Q6 25.1406 12.1719 29.8281
Q18.3594 34.5156 30.6094 34.5156
L43.2188 34.5156
L43.2188 35.4062
Q43.2188 41.6094 39.1406 45
Q35.0625 48.3906 27.6875 48.3906
Q23 48.3906 18.5469 47.2656
Q14.1094 46.1406 10.0156 43.8906
L10.0156 52.2031
Q14.9375 54.1094 19.5781 55.0469
Q24.2188 56 28.6094 56
Q40.4844 56 46.3438 49.8438
Q52.2031 43.7031 52.2031 31.2031" id="BitstreamVeraSans-Roman-61"/>
     <path d="
M30.6094 48.3906
Q23.3906 48.3906 19.1875 42.75
Q14.9844 37.1094 14.9844 27.2969
Q14.9844 17.4844 19.1562 11.8438
Q23.3438 6.20312 30.6094 6.20312
Q37.7969 6.20312 41.9844 11.8594
Q46.1875 17.5312 46.1875 27.2969
Q46.1875 37.0156 41.9844 42.7031
Q37.7969 48.3906 30.6094 48.3906
M30.6094 56
Q42.3281 56 49.0156 48.375
Q55.7188 40.7656 55.7188 27.2969
Q55.7188 13.875 49.0156 6.21875
Q42.3281 -1.42188 30.6094 -1.42188
Q18.8438 -1.42188 12.1719 6.21875
Q5.51562 13.875 5.51562 27.2969
Q5.51562 40.7656 12.1719 48.375
Q18.8438 56 30.6094 56" id="BitstreamVeraSans-Roman-6f"/>
     <path d="
M9.42188 75.9844
L18.4062 75.9844
L18.4062 0
L9.42188 0
z
" id="BitstreamVeraSans-Roman-6c"/>
     <path d="
M9.42188 54.6875
L18.4062 54.6875
L18.4062 0
L9.42188 0
z

M9.42188 75.9844
L18.4062 75.9844
L18.4062 64.5938
L9.42188 64.5938
z
" id="BitstreamVeraSans-Roman-69"/>
     <path d="
M18.3125 70.2188
L18.3125 54.6875
L36.8125 54.6875
L36.8125 47.7031
L18.3125 47.7031
L18.3125 18.0156
Q18.3125 11.3281 20.1406 9.42188
Q21.9688 7.51562 27.5938 7.51562
L36.8125 7.51562
L36.8125 0
L27.5938 0
Q17.1875 0 13.2344 3.875
Q9.28125 7.76562 9.28125 18.0156
L9.28125 47.7031
L2.6875 47.7031
L2.6875 54.6875
L9.28125 54.6875
L9.28125 70.2188
z
" id="BitstreamVeraSans-Roman-74"/>
     <path d="
M41.1094 46.2969
Q39.5938 47.1719 37.8125 47.5781
Q36.0312 48 33.8906 48
Q26.2656 48 22.1875 43.0469
Q18.1094 38.0938 18.1094 28.8125
L18.1094 0
L9.07812 0
L9.07812 54.6875
L18.1094 54.6875
L18.1094 46.1875
Q20.9531 51.1719 25.4844 53.5781
Q30.0312 56 36.5312 56
Q37.4531 56 38.5781 55.875
Q39.7031 55.7656 41.0625 55.5156
z
" id="BitstreamVeraSans-Roman-72"/>
     <path d="
M18.1094 8.20312
L18.1094 -20.7969
L9.07812 -20.7969
L9.07812 54.6875
L18.1094 54.6875
L18.1094 46.3906
Q20.9531 51.2656 25.2656 53.625
Q29.5938 56 35.5938 56
Q45.5625 56 51.7812 48.0938
Q58.0156 40.1875 58.0156 27.2969
Q58.0156 14.4062 51.7812 6.48438
Q45.5625 -1.42188 35.5938 -1.42188
Q29.5938 -1.42188 25.2656 0.953125
Q20.9531 3.32812 18.1094 8.20312
M48.6875 27.2969
Q48.6875 37.2031 44.6094 42.8438
Q40.5312 48.4844 33.4062 48.4844
Q26.2656 48.4844 22.1875 42.8438
Q18.1094 37.2031 18.1094 27.2969
Q18.1094 17.3906 22.1875 11.75
Q26.2656 6.10938 33.4062 6.10938
Q40.5312 6.10938 44.6094 11.75
Q48.6875 17.3906 48.6875 27.2969" id="BitstreamVeraSans-Roman-70"/>
    </defs>
    <g transform="translate(28.8 410.4)scale(0.12 -0.12)">
     <use xlink:href="#BitstreamVeraSans-Roman-61"/>
     <use x="61.279296875" xlink:href="#BitstreamVeraSans-Roman-20"/>
     <use x="93.06640625" xlink:href="#BitstreamVeraSans-Roman-70"/>
     <use x="156.54296875" xlink:href="#BitstreamVeraSans-Roman-6f"/>
     <use x="217.724609375" xlink:href="#BitstreamVeraSans-Roman-6c"/>
     <use x="245.5078125" xlink:href="#BitstreamVeraSans-Roman-61"/>
     <use x="306.787109375" xlink:href="#BitstreamVeraSans-Roman-72"/>
     <use x="347.900390625" xlink:href="#BitstreamVeraSans-Roman-20"/>
     <use x="379.6875" xlink:href="#BitstreamVeraSans-Roman-61"/>
     <use x="440.966796875" xlink:href="#BitstreamVeraSans-Roman-6e"/>
     <use x="504.345703125" xlink:href="#BitstreamVeraSans-Roman-6e"/>
     <use x="567.724609375" xlink:href="#BitstreamVeraSans-Roman-6f"/>
     <use x="628.90625" xlink:href="#BitstreamVeraSans-Roman-74"/>
     <use x="668.115234375" xlink:href="#BitstreamVeraSans-Roman-61"/>
     <use x="729.39453125" xlink:href="#BitstreamVeraSans-Roman-74"/>
     <use x="768.603515625" xlink:href="#BitstreamVeraSans-Roman-69"/>
     <use x="796.38671875" xlink:href="#BitstreamVeraSans-Roman-6f"/>
     <use x="857.568359375" xlink:href="#BitstreamVeraSans-Roman-6e"/>
    </g>
   </g>
  </g>
 </g>
 <defs>
<<<<<<< HEAD
  <clipPath id="pc466cf1e57">
=======
  <clipPath id="p918e2e68ba">
>>>>>>> d904908b
   <path d="
M295.2 388.8
C341.027 388.8 384.983 370.593 417.388 338.188
C449.793 305.783 468 261.827 468 216
C468 170.173 449.793 126.217 417.388 93.8119
C384.983 61.4073 341.027 43.2 295.2 43.2
C249.373 43.2 205.417 61.4073 173.012 93.8119
C140.607 126.217 122.4 170.173 122.4 216
C122.4 261.827 140.607 305.783 173.012 338.188
C205.417 370.593 249.373 388.8 295.2 388.8
z
"/>
  </clipPath>
 </defs>
</svg><|MERGE_RESOLUTION|>--- conflicted
+++ resolved
@@ -34,11 +34,7 @@
 " style="fill:#ffffff;"/>
    </g>
    <g id="line2d_1">
-<<<<<<< HEAD
-    <path clip-path="url(#pc466cf1e57)" d="
-=======
-    <path clip-path="url(#p918e2e68ba)" d="
->>>>>>> d904908b
+    <path clip-path="url(#p22b1b50d5f)" d="
 M295.2 216
 L296.405 215.894
 L297.582 215.577
@@ -291,7 +287,7 @@
 L467.814 218.169" style="fill:none;stroke:#ee8d18;stroke-width:3;"/>
    </g>
    <g id="line2d_2">
-    <path clip-path="url(#p918e2e68ba)" d="
+    <path clip-path="url(#p22b1b50d5f)" d="
 M295.2 216
 L468 216" style="fill:none;stroke:#0000ff;"/>
    </g>
@@ -310,23 +306,14 @@
 z
 " id="m0f54036a79" style="stroke:#000000;stroke-linecap:butt;stroke-width:0.5;"/>
     </defs>
-<<<<<<< HEAD
-    <g clip-path="url(#pc466cf1e57)">
-=======
-    <g clip-path="url(#p918e2e68ba)">
->>>>>>> d904908b
+    <g clip-path="url(#p22b1b50d5f)">
      <use style="fill:#0000ff;stroke:#000000;stroke-linecap:butt;stroke-width:0.5;" x="183.361490698" xlink:href="#m0f54036a79" y="297.255433277"/>
     </g>
    </g>
    <g id="matplotlib.axis_1">
     <g id="xtick_1">
-<<<<<<< HEAD
-     <g id="line2d_3">
-      <path clip-path="url(#pc466cf1e57)" d="
-=======
      <g id="line2d_4">
-      <path clip-path="url(#p918e2e68ba)" d="
->>>>>>> d904908b
+      <path clip-path="url(#p22b1b50d5f)" d="
 M295.2 216
 L468 216" style="fill:none;stroke:#000000;stroke-dasharray:1.000000,3.000000;stroke-dashoffset:0.0;stroke-linecap:butt;stroke-width:0.5;"/>
      </g>
@@ -381,13 +368,8 @@
      </g>
     </g>
     <g id="xtick_2">
-<<<<<<< HEAD
-     <g id="line2d_4">
-      <path clip-path="url(#pc466cf1e57)" d="
-=======
      <g id="line2d_5">
-      <path clip-path="url(#p918e2e68ba)" d="
->>>>>>> d904908b
+      <path clip-path="url(#p22b1b50d5f)" d="
 M295.2 216
 L417.388 93.8119" style="fill:none;stroke:#000000;stroke-dasharray:1.000000,3.000000;stroke-dashoffset:0.0;stroke-linecap:butt;stroke-width:0.5;"/>
      </g>
@@ -447,13 +429,8 @@
      </g>
     </g>
     <g id="xtick_3">
-<<<<<<< HEAD
-     <g id="line2d_5">
-      <path clip-path="url(#pc466cf1e57)" d="
-=======
      <g id="line2d_6">
-      <path clip-path="url(#p918e2e68ba)" d="
->>>>>>> d904908b
+      <path clip-path="url(#p22b1b50d5f)" d="
 M295.2 216
 L295.2 43.2" style="fill:none;stroke:#000000;stroke-dasharray:1.000000,3.000000;stroke-dashoffset:0.0;stroke-linecap:butt;stroke-width:0.5;"/>
      </g>
@@ -497,13 +474,8 @@
      </g>
     </g>
     <g id="xtick_4">
-<<<<<<< HEAD
-     <g id="line2d_6">
-      <path clip-path="url(#pc466cf1e57)" d="
-=======
      <g id="line2d_7">
-      <path clip-path="url(#p918e2e68ba)" d="
->>>>>>> d904908b
+      <path clip-path="url(#p22b1b50d5f)" d="
 M295.2 216
 L173.012 93.8119" style="fill:none;stroke:#000000;stroke-dasharray:1.000000,3.000000;stroke-dashoffset:0.0;stroke-linecap:butt;stroke-width:0.5;"/>
      </g>
@@ -565,13 +537,8 @@
      </g>
     </g>
     <g id="xtick_5">
-<<<<<<< HEAD
-     <g id="line2d_7">
-      <path clip-path="url(#pc466cf1e57)" d="
-=======
      <g id="line2d_8">
-      <path clip-path="url(#p918e2e68ba)" d="
->>>>>>> d904908b
+      <path clip-path="url(#p22b1b50d5f)" d="
 M295.2 216
 L122.4 216" style="fill:none;stroke:#000000;stroke-dasharray:1.000000,3.000000;stroke-dashoffset:0.0;stroke-linecap:butt;stroke-width:0.5;"/>
      </g>
@@ -624,13 +591,8 @@
      </g>
     </g>
     <g id="xtick_6">
-<<<<<<< HEAD
-     <g id="line2d_8">
-      <path clip-path="url(#pc466cf1e57)" d="
-=======
      <g id="line2d_9">
-      <path clip-path="url(#p918e2e68ba)" d="
->>>>>>> d904908b
+      <path clip-path="url(#p22b1b50d5f)" d="
 M295.2 216
 L173.012 338.188" style="fill:none;stroke:#000000;stroke-dasharray:1.000000,3.000000;stroke-dashoffset:0.0;stroke-linecap:butt;stroke-width:0.5;"/>
      </g>
@@ -670,13 +632,8 @@
      </g>
     </g>
     <g id="xtick_7">
-<<<<<<< HEAD
-     <g id="line2d_9">
-      <path clip-path="url(#pc466cf1e57)" d="
-=======
      <g id="line2d_10">
-      <path clip-path="url(#p918e2e68ba)" d="
->>>>>>> d904908b
+      <path clip-path="url(#p22b1b50d5f)" d="
 M295.2 216
 L295.2 388.8" style="fill:none;stroke:#000000;stroke-dasharray:1.000000,3.000000;stroke-dashoffset:0.0;stroke-linecap:butt;stroke-width:0.5;"/>
      </g>
@@ -703,13 +660,8 @@
      </g>
     </g>
     <g id="xtick_8">
-<<<<<<< HEAD
-     <g id="line2d_10">
-      <path clip-path="url(#pc466cf1e57)" d="
-=======
      <g id="line2d_11">
-      <path clip-path="url(#p918e2e68ba)" d="
->>>>>>> d904908b
+      <path clip-path="url(#p22b1b50d5f)" d="
 M295.2 216
 L417.388 338.188" style="fill:none;stroke:#000000;stroke-dasharray:1.000000,3.000000;stroke-dashoffset:0.0;stroke-linecap:butt;stroke-width:0.5;"/>
      </g>
@@ -726,13 +678,8 @@
    </g>
    <g id="matplotlib.axis_2">
     <g id="ytick_1">
-<<<<<<< HEAD
-     <g id="line2d_11">
-      <path clip-path="url(#pc466cf1e57)" d="
-=======
      <g id="line2d_12">
-      <path clip-path="url(#p918e2e68ba)" d="
->>>>>>> d904908b
+      <path clip-path="url(#p22b1b50d5f)" d="
 M329.76 216
 L329.739 214.794
 L329.676 213.589
@@ -846,13 +793,8 @@
      </g>
     </g>
     <g id="ytick_2">
-<<<<<<< HEAD
-     <g id="line2d_12">
-      <path clip-path="url(#pc466cf1e57)" d="
-=======
      <g id="line2d_13">
-      <path clip-path="url(#p918e2e68ba)" d="
->>>>>>> d904908b
+      <path clip-path="url(#p22b1b50d5f)" d="
 M364.32 216
 L364.278 213.588
 L364.152 211.178
@@ -957,13 +899,8 @@
      </g>
     </g>
     <g id="ytick_3">
-<<<<<<< HEAD
-     <g id="line2d_13">
-      <path clip-path="url(#pc466cf1e57)" d="
-=======
      <g id="line2d_14">
-      <path clip-path="url(#p918e2e68ba)" d="
->>>>>>> d904908b
+      <path clip-path="url(#p22b1b50d5f)" d="
 M398.88 216
 L398.817 212.382
 L398.627 208.768
@@ -1187,13 +1124,8 @@
      </g>
     </g>
     <g id="ytick_4">
-<<<<<<< HEAD
-     <g id="line2d_14">
-      <path clip-path="url(#pc466cf1e57)" d="
-=======
      <g id="line2d_15">
-      <path clip-path="url(#p918e2e68ba)" d="
->>>>>>> d904908b
+      <path clip-path="url(#p22b1b50d5f)" d="
 M433.44 216
 L433.356 211.175
 L433.103 206.357
@@ -1387,13 +1319,8 @@
      </g>
     </g>
     <g id="ytick_5">
-<<<<<<< HEAD
-     <g id="line2d_15">
-      <path clip-path="url(#pc466cf1e57)" d="
-=======
      <g id="line2d_16">
-      <path clip-path="url(#p918e2e68ba)" d="
->>>>>>> d904908b
+      <path clip-path="url(#p22b1b50d5f)" d="
 M468 216
 L467.895 209.969
 L467.579 203.946
@@ -1793,11 +1720,7 @@
   </g>
  </g>
  <defs>
-<<<<<<< HEAD
-  <clipPath id="pc466cf1e57">
-=======
-  <clipPath id="p918e2e68ba">
->>>>>>> d904908b
+  <clipPath id="p22b1b50d5f">
    <path d="
 M295.2 388.8
 C341.027 388.8 384.983 370.593 417.388 338.188
