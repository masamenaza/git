from __future__ import absolute_import, division, print_function

import six

import matplotlib.pyplot as plt
import numpy as np
from matplotlib.testing.decorators import image_comparison

from matplotlib.table import CustomCell, Table
from matplotlib.path import Path
from matplotlib.colors import Normalize


def test_non_square():
    # Check that creating a non-square table works
    cellcolors = ['b', 'r']
    plt.table(cellColours=cellcolors)


@image_comparison(baseline_images=['table_zorder'],
                  extensions=['png'],
                  remove_text=True)
def test_zorder():
    data = [[66386, 174296],
            [58230, 381139]]

    colLabels = ('Freeze', 'Wind')
    rowLabels = ['%d year' % x for x in (100, 50)]

    cellText = []
    yoff = np.zeros(len(colLabels))
    for row in reversed(data):
        yoff += row
        cellText.append(['%1.1f' % (x/1000.0) for x in yoff])

    t = np.linspace(0, 2*np.pi, 100)
    plt.plot(t, np.cos(t), lw=4, zorder=2)

    plt.table(cellText=cellText,
              rowLabels=rowLabels,
              colLabels=colLabels,
              loc='center',
              zorder=-2,
              )

    plt.table(cellText=cellText,
              rowLabels=rowLabels,
              colLabels=colLabels,
              loc='upper center',
              zorder=4,
              )
    plt.yticks([])


@image_comparison(baseline_images=['table_labels'],
                  extensions=['png'])
def test_label_colours():
    dim = 3

    c = np.linspace(0, 1, dim)
    colours = plt.cm.RdYlGn(c)
    cellText = [['1'] * dim] * dim

    fig = plt.figure()

    ax1 = fig.add_subplot(4, 1, 1)
    ax1.axis('off')
    ax1.table(cellText=cellText,
              rowColours=colours,
              loc='best')

    ax2 = fig.add_subplot(4, 1, 2)
    ax2.axis('off')
    ax2.table(cellText=cellText,
              rowColours=colours,
              rowLabels=['Header'] * dim,
              loc='best')

    ax3 = fig.add_subplot(4, 1, 3)
    ax3.axis('off')
    ax3.table(cellText=cellText,
              colColours=colours,
              loc='best')

    ax4 = fig.add_subplot(4, 1, 4)
    ax4.axis('off')
    ax4.table(cellText=cellText,
              colColours=colours,
              colLabels=['Header'] * dim,
              loc='best')


@image_comparison(baseline_images=['table_cell_manipulation'],
                  extensions=['png'], remove_text=True)
def test_diff_cell_table():
    cells = ('horizontal', 'vertical', 'open', 'closed', 'T', 'R', 'B', 'L')
    cellText = [['1'] * len(cells)] * 2
    colWidths = [0.1] * len(cells)

    _, axes = plt.subplots(nrows=len(cells), figsize=(4, len(cells)+1))
    for ax, cell in zip(axes, cells):
        ax.table(
                colWidths=colWidths,
                cellText=cellText,
                loc='center',
                edges=cell,
                )
        ax.axis('off')
    plt.tight_layout()


def test_customcell():
    types = ('horizontal', 'vertical', 'open', 'closed', 'T', 'R', 'B', 'L')
    codes = (
        (Path.MOVETO, Path.LINETO, Path.MOVETO, Path.LINETO, Path.MOVETO),
        (Path.MOVETO, Path.MOVETO, Path.LINETO, Path.MOVETO, Path.LINETO),
        (Path.MOVETO, Path.MOVETO, Path.MOVETO, Path.MOVETO, Path.MOVETO),
        (Path.MOVETO, Path.LINETO, Path.LINETO, Path.LINETO, Path.CLOSEPOLY),
        (Path.MOVETO, Path.MOVETO, Path.MOVETO, Path.LINETO, Path.MOVETO),
        (Path.MOVETO, Path.MOVETO, Path.LINETO, Path.MOVETO, Path.MOVETO),
        (Path.MOVETO, Path.LINETO, Path.MOVETO, Path.MOVETO, Path.MOVETO),
        (Path.MOVETO, Path.MOVETO, Path.MOVETO, Path.MOVETO, Path.LINETO),
        )

    for t, c in zip(types, codes):
        cell = CustomCell((0, 0), visible_edges=t, width=1, height=1)
        code = tuple(s for _, s in cell.get_path().iter_segments())
        assert c == code


@image_comparison(baseline_images=['table_auto_column'],
                  extensions=['png'])
def test_auto_column():
    fig = plt.figure()

    # iterable list input
    ax1 = fig.add_subplot(4, 1, 1)
    ax1.axis('off')
    tb1 = ax1.table(cellText=[['Fit Text', 2],
          ['very long long text, Longer text than default', 1]],
          rowLabels=["A", "B"],
          colLabels=["Col1", "Col2"],
          loc="center")
    tb1.auto_set_font_size(False)
    tb1.set_fontsize(12)
    tb1.auto_set_column_width([-1, 0, 1])

    # iterable tuple input
    ax2 = fig.add_subplot(4, 1, 2)
    ax2.axis('off')
    tb2 = ax2.table(cellText=[['Fit Text', 2],
          ['very long long text, Longer text than default', 1]],
          rowLabels=["A", "B"],
          colLabels=["Col1", "Col2"],
          loc="center")
    tb2.auto_set_font_size(False)
    tb2.set_fontsize(12)
    tb2.auto_set_column_width((-1, 0, 1))

    #3 single inputs
    ax3 = fig.add_subplot(4, 1, 3)
    ax3.axis('off')
    tb3 = ax3.table(cellText=[['Fit Text', 2],
          ['very long long text, Longer text than default', 1]],
          rowLabels=["A", "B"],
          colLabels=["Col1", "Col2"],
          loc="center")
    tb3.auto_set_font_size(False)
    tb3.set_fontsize(12)
    tb3.auto_set_column_width(-1)
    tb3.auto_set_column_width(0)
    tb3.auto_set_column_width(1)

    #4 non integer interable input
    ax4 = fig.add_subplot(4, 1, 4)
    ax4.axis('off')
    tb4 = ax4.table(cellText=[['Fit Text', 2],
          ['very long long text, Longer text than default', 1]],
          rowLabels=["A", "B"],
          colLabels=["Col1", "Col2"],
          loc="center")
    tb4.auto_set_font_size(False)
    tb4.set_fontsize(12)
    tb4.auto_set_column_width("-101")


<<<<<<< HEAD
@image_comparison(baseline_images=['table_edge_colour'],
                  extensions=['png'])
def test_edge_colour():

    fig = plt.figure()

    #iteratble list input
    ax1 = fig.add_subplot(4, 1, 1)
    ax1.axis('off')

    data = [
        [1, 10, 100],
        [2, 40,  50],
        [1, 10,  80],
        [4, 20,  60]]

    norm = Normalize()
    colours = plt.cm.RdYlGn(norm(data))

    alpha = 0.2
    colours[:, :, 3] = alpha
    ax1.table(
        cellText=data,
        cellColours=colours,
        cellEdgeColours=colours,
        loc='best')

    ax2 = fig.add_subplot(4, 1, 2)
    ax2.axis('off')

    ax2.table(
        cellText=data,
        cellColours=colours,
        edgeColour='#cccccc',
        loc='best')


@image_comparison(baseline_images=['table_bbox'],
                  extensions=['png'])
def test_bbox_table():

    fig = plt.figure()

    data = [
        [1, 10, 100],
        [2, 40,  50],
        [1, 10,  80],
        [4, 20,  60]]

    norm = Normalize()
    colours = plt.cm.RdYlGn(norm(data))

    alpha = 0.2
    colours[:, :, 3] = alpha
    ax = fig.add_subplot(1, 1, 1)
    ax.axis('off')

    ax.table(
        cellText=data,
        cellColours=colours,
        edgeColour='#cccccc',
        bbox = (.0, .0, 1, 1))

    plt.draw()
    
=======
def test_table_cells():
    fig, ax = plt.subplots()
    table = Table(ax)

    cell = table.add_cell(1, 2, 1, 1)
    assert isinstance(cell, CustomCell)
    assert cell is table[1, 2]

    cell2 = CustomCell((0, 0), 1, 2, visible_edges=None)
    table[2, 1] = cell2
    assert table[2, 1] is cell2
>>>>>>> 56a6b9b0
<|MERGE_RESOLUTION|>--- conflicted
+++ resolved
@@ -184,7 +184,6 @@
     tb4.auto_set_column_width("-101")
 
 
-<<<<<<< HEAD
 @image_comparison(baseline_images=['table_edge_colour'],
                   extensions=['png'])
 def test_edge_colour():
@@ -250,7 +249,7 @@
 
     plt.draw()
     
-=======
+
 def test_table_cells():
     fig, ax = plt.subplots()
     table = Table(ax)
@@ -261,5 +260,4 @@
 
     cell2 = CustomCell((0, 0), 1, 2, visible_edges=None)
     table[2, 1] = cell2
-    assert table[2, 1] is cell2
->>>>>>> 56a6b9b0
+    assert table[2, 1] is cell2