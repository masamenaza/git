--- conflicted
+++ resolved
@@ -387,7 +387,6 @@
              size=24, math_fontfamily='stix')
 
 
-<<<<<<< HEAD
 def test_default_math_fontfamily():
     mpl.rcParams['mathtext.fontset'] = 'cm'
     test_str = r'abc$abc\alpha$'
@@ -426,7 +425,7 @@
     assert prop4.get_math_fontfamily() == 'dejavusans'
 
     fig.draw_no_output()
-=======
+
 def test_mathtext_cmr10_minus_sign():
     # cmr10 does not contain a minus sign and used to issue a warning
     # RuntimeWarning: Glyph 8722 missing from current font.
@@ -436,5 +435,4 @@
     ax.plot(range(-1, 1), range(-1, 1))
     with pytest.warns(None) as record:
         fig.canvas.draw()
-    assert len(record) == 0, "\n".join(str(e.message) for e in record)
->>>>>>> 4723f8a4
+    assert len(record) == 0, "\n".join(str(e.message) for e in record)