from __future__ import (absolute_import, division, print_function,
                        unicode_literals)

import six
from six.moves import xrange
from itertools import chain
from distutils.version import LooseVersion
import io

from nose.tools import assert_equal, assert_raises, assert_false, assert_true
from nose.plugins.skip import SkipTest

import datetime

import pytz

import numpy as np
from numpy import ma
from numpy import arange
from cycler import cycler

import warnings

import matplotlib
from matplotlib.testing.decorators import image_comparison, cleanup
from matplotlib.testing import skip
import matplotlib.pyplot as plt
import matplotlib.markers as mmarkers
import matplotlib.patches as mpatches
from numpy.testing import assert_allclose, assert_array_equal
from matplotlib.cbook import IgnoredKeywordWarning
import matplotlib.colors as mcolors

# Note: Some test cases are run twice: once normally and once with labeled data
#       These two must be defined in the same test function or need to have
#       different baseline images to prevent race conditions when nose runs
#       the tests with multiple threads.


@image_comparison(baseline_images=['formatter_ticker_001',
                                   'formatter_ticker_002',
                                   'formatter_ticker_003',
                                   'formatter_ticker_004',
                                   'formatter_ticker_005',
                                   ])
def test_formatter_ticker():
    import matplotlib.testing.jpl_units as units
    units.register()

    # This should affect the tick size.  (Tests issue #543)
    matplotlib.rcParams['lines.markeredgewidth'] = 30

    # This essentially test to see if user specified labels get overwritten
    # by the auto labeler functionality of the axes.
    xdata = [x*units.sec for x in range(10)]
    ydata1 = [(1.5*y - 0.5)*units.km for y in range(10)]
    ydata2 = [(1.75*y - 1.0)*units.km for y in range(10)]

    fig = plt.figure()
    ax = plt.subplot(111)
    ax.set_xlabel("x-label 001")

    fig = plt.figure()
    ax = plt.subplot(111)
    ax.set_xlabel("x-label 001")
    ax.plot(xdata, ydata1, color='blue', xunits="sec")

    fig = plt.figure()
    ax = plt.subplot(111)
    ax.set_xlabel("x-label 001")
    ax.plot(xdata, ydata1, color='blue', xunits="sec")
    ax.set_xlabel("x-label 003")

    fig = plt.figure()
    ax = plt.subplot(111)
    ax.plot(xdata, ydata1, color='blue', xunits="sec")
    ax.plot(xdata, ydata2, color='green', xunits="hour")
    ax.set_xlabel("x-label 004")

    # See SF bug 2846058
    # https://sourceforge.net/tracker/?func=detail&aid=2846058&group_id=80706&atid=560720
    fig = plt.figure()
    ax = plt.subplot(111)
    ax.plot(xdata, ydata1, color='blue', xunits="sec")
    ax.plot(xdata, ydata2, color='green', xunits="hour")
    ax.set_xlabel("x-label 005")
    ax.autoscale_view()


@image_comparison(baseline_images=["formatter_large_small"])
def test_formatter_large_small():
    # github issue #617, pull #619
    if LooseVersion(np.__version__) >= LooseVersion('1.11.0'):
        skip("Fall out from a fixed numpy bug")
    fig, ax = plt.subplots(1)
    x = [0.500000001, 0.500000002]
    y = [1e64, 1.1e64]
    ax.plot(x, y)


@image_comparison(baseline_images=["twin_axis_locaters_formatters"])
def test_twin_axis_locaters_formatters():
    vals = np.linspace(0, 1, num=5, endpoint=True)
    locs = np.sin(np.pi * vals / 2.0)

    majl = plt.FixedLocator(locs)
    minl = plt.FixedLocator([0.1, 0.2, 0.3])

    fig = plt.figure()
    ax1 = fig.add_subplot(1, 1, 1)
    ax1.plot([0.1, 100], [0, 1])
    ax1.yaxis.set_major_locator(majl)
    ax1.yaxis.set_minor_locator(minl)
    ax1.yaxis.set_major_formatter(plt.FormatStrFormatter('%08.2lf'))
    ax1.yaxis.set_minor_formatter(plt.FixedFormatter(['tricks', 'mind', 'jedi']))

    ax1.xaxis.set_major_locator(plt.LinearLocator())
    ax1.xaxis.set_minor_locator(plt.FixedLocator([15, 35, 55, 75]))
    ax1.xaxis.set_major_formatter(plt.FormatStrFormatter('%05.2lf'))
    ax1.xaxis.set_minor_formatter(plt.FixedFormatter(['c', '3', 'p', 'o']))
    ax2 = ax1.twiny()
    ax3 = ax1.twinx()


@cleanup
def test_twinx_cla():
    fig, ax = plt.subplots()
    ax2 = ax.twinx()
    ax3 = ax2.twiny()
    plt.draw()
    assert_false(ax2.xaxis.get_visible())
    assert_false(ax2.patch.get_visible())
    ax2.cla()
    ax3.cla()

    assert_false(ax2.xaxis.get_visible())
    assert_false(ax2.patch.get_visible())
    assert_true(ax2.yaxis.get_visible())

    assert_true(ax3.xaxis.get_visible())
    assert_false(ax3.patch.get_visible())
    assert_false(ax3.yaxis.get_visible())

    assert_true(ax.xaxis.get_visible())
    assert_true(ax.patch.get_visible())
    assert_true(ax.yaxis.get_visible())


@image_comparison(baseline_images=["minorticks_on_rcParams_both"], extensions=['png'])
def test_minorticks_on_rcParams_both():
    fig = plt.figure()
    matplotlib.rcParams['xtick.minor.visible'] = True
    matplotlib.rcParams['ytick.minor.visible'] = True

    plt.plot([0, 1], [0, 1])
    plt.axis([0, 1, 0, 1])


@image_comparison(baseline_images=["autoscale_tiny_range"], remove_text=True)
def test_autoscale_tiny_range():
    # github pull #904
    fig, ax = plt.subplots(2, 2)
    ax = ax.flatten()
    for i in xrange(4):
        y1 = 10**(-11 - i)
        ax[i].plot([0, 1], [1, 1 + y1])


@image_comparison(baseline_images=['offset_points'],
                  remove_text=True)
def test_basic_annotate():
    # Setup some data
    t = np.arange(0.0, 5.0, 0.01)
    s = np.cos(2.0*np.pi * t)

    # Offset Points

    fig = plt.figure()
    ax = fig.add_subplot(111, autoscale_on=False, xlim=(-1, 5), ylim=(-3, 5))
    line, = ax.plot(t, s, lw=3, color='purple')

    ax.annotate('local max', xy=(3, 1), xycoords='data',
                xytext=(3, 3), textcoords='offset points')


@cleanup
def test_annotate_default_arrow():
    # Check that we can make an annotation arrow with only default properties.
    fig, ax = plt.subplots()
    ann = ax.annotate("foo", (0, 1), xytext=(2, 3))
    assert ann.arrow_patch is None
    ann = ax.annotate("foo", (0, 1), xytext=(2, 3), arrowprops={})
    assert ann.arrow_patch is not None


@image_comparison(baseline_images=['polar_axes'])
def test_polar_annotations():
    # you can specify the xypoint and the xytext in different
    # positions and coordinate systems, and optionally turn on a
    # connecting line and mark the point with a marker.  Annotations
    # work on polar axes too.  In the example below, the xy point is
    # in native coordinates (xycoords defaults to 'data').  For a
    # polar axes, this is in (theta, radius) space.  The text in this
    # example is placed in the fractional figure coordinate system.
    # Text keyword args like horizontal and vertical alignment are
    # respected

    # Setup some data
    r = np.arange(0.0, 1.0, 0.001)
    theta = 2.0 * 2.0 * np.pi * r

    fig = plt.figure()
    ax = fig.add_subplot(111, polar=True)
    line, = ax.plot(theta, r, color='#ee8d18', lw=3)
    line, = ax.plot((0, 0), (0, 1), color="#0000ff", lw=1)

    ind = 800
    thisr, thistheta = r[ind], theta[ind]
    ax.plot([thistheta], [thisr], 'o')
    ax.annotate('a polar annotation',
                xy=(thistheta, thisr),  # theta, radius
                xytext=(0.05, 0.05),    # fraction, fraction
                textcoords='figure fraction',
                arrowprops=dict(facecolor='black', shrink=0.05),
                horizontalalignment='left',
                verticalalignment='baseline',
                )


@image_comparison(baseline_images=['polar_coords'],
                  remove_text=True)
def test_polar_coord_annotations():
    # You can also use polar notation on a catesian axes.  Here the
    # native coordinate system ('data') is cartesian, so you need to
    # specify the xycoords and textcoords as 'polar' if you want to
    # use (theta, radius)
    from matplotlib.patches import Ellipse
    el = Ellipse((0, 0), 10, 20, facecolor='r', alpha=0.5)

    fig = plt.figure()
    ax = fig.add_subplot(111, aspect='equal')

    ax.add_artist(el)
    el.set_clip_box(ax.bbox)

    ax.annotate('the top',
                xy=(np.pi/2., 10.),      # theta, radius
                xytext=(np.pi/3, 20.),   # theta, radius
                xycoords='polar',
                textcoords='polar',
                arrowprops=dict(facecolor='black', shrink=0.05),
                horizontalalignment='left',
                verticalalignment='baseline',
                clip_on=True,  # clip to the axes bounding box
                )

    ax.set_xlim(-20, 20)
    ax.set_ylim(-20, 20)


@image_comparison(baseline_images=['fill_units'], extensions=['png'],
                  savefig_kwarg={'dpi': 60})
def test_fill_units():
    from datetime import datetime
    import matplotlib.testing.jpl_units as units
    units.register()

    # generate some data
    t = units.Epoch("ET", dt=datetime(2009, 4, 27))
    value = 10.0 * units.deg
    day = units.Duration("ET", 24.0 * 60.0 * 60.0)

    fig = plt.figure()

    # Top-Left
    ax1 = fig.add_subplot(221)
    ax1.plot([t], [value], yunits='deg', color='red')
    ax1.fill([733525.0, 733525.0, 733526.0, 733526.0],
             [0.0, 0.0, 90.0, 0.0], 'b')

    # Top-Right
    ax2 = fig.add_subplot(222)
    ax2.plot([t], [value], yunits='deg', color='red')
    ax2.fill([t,      t,      t+day,     t+day],
             [0.0,  0.0,  90.0,    0.0], 'b')

    # Bottom-Left
    ax3 = fig.add_subplot(223)
    ax3.plot([t], [value], yunits='deg', color='red')
    ax3.fill([733525.0, 733525.0, 733526.0, 733526.0],
             [0*units.deg,  0*units.deg,  90*units.deg,    0*units.deg], 'b')

    # Bottom-Right
    ax4 = fig.add_subplot(224)
    ax4.plot([t], [value], yunits='deg', color='red')
    ax4.fill([t,      t,      t+day,     t+day],
             [0*units.deg,  0*units.deg,  90*units.deg,    0*units.deg],
             facecolor="blue")

    fig.autofmt_xdate()


@image_comparison(baseline_images=['single_point', 'single_point'])
def test_single_point():
    # Issue #1796: don't let lines.marker affect the grid
    matplotlib.rcParams['lines.marker'] = 'o'
    matplotlib.rcParams['axes.grid'] = True

    fig = plt.figure()
    plt.subplot(211)
    plt.plot([0], [0], 'o')

    plt.subplot(212)
    plt.plot([1], [1], 'o')

    # Reuse testcase from above for a labeled data test
    data = {'a':[0], 'b':[1]}

    fig = plt.figure()
    plt.subplot(211)
    plt.plot('a', 'a', 'o', data=data)

    plt.subplot(212)
    plt.plot('b','b', 'o', data=data)


@image_comparison(baseline_images=['single_date'])
def test_single_date():
    time1 = [721964.0]
    data1 = [-65.54]

    fig = plt.figure()
    plt.subplot(211)
    plt.plot_date(time1, data1, 'o', color='r')

    plt.subplot(212)
    plt.plot(time1, data1, 'o', color='r')


@image_comparison(baseline_images=['shaped_data'])
def test_shaped_data():
    xdata = np.array([[0.53295185,  0.23052951,  0.19057629,  0.66724975,  0.96577916,
                       0.73136095,  0.60823287,  0.01792100,  0.29744742,  0.27164665],
                      [0.27980120,  0.25814229,  0.02818193,  0.12966456,  0.57446277,
                       0.58167607,  0.71028245,  0.69112737,  0.89923072,  0.99072476],
                      [0.81218578,  0.80464528,  0.76071809,  0.85616314,  0.12757994,
                       0.94324936,  0.73078663,  0.09658102,  0.60703967,  0.77664978],
                      [0.28332265,  0.81479711,  0.86985333,  0.43797066,  0.32540082,
                       0.43819229,  0.92230363,  0.49414252,  0.68168256,  0.05922372],
                      [0.10721335,  0.93904142,  0.79163075,  0.73232848,  0.90283839,
                       0.68408046,  0.25502302,  0.95976614,  0.59214115,  0.13663711],
                      [0.28087456,  0.33127607,  0.15530412,  0.76558121,  0.83389773,
                       0.03735974,  0.98717738,  0.71432229,  0.54881366,  0.86893953],
                      [0.77995937,  0.99555600,  0.29688434,  0.15646162,  0.05184800,
                       0.37161935,  0.12998491,  0.09377296,  0.36882507,  0.36583435],
                      [0.37851836,  0.05315792,  0.63144617,  0.25003433,  0.69586032,
                       0.11393988,  0.92362096,  0.88045438,  0.93530252,  0.68275072],
                      [0.86486596,  0.83236675,  0.82960664,  0.57796630,  0.25724233,
                       0.84841095,  0.90862812,  0.64414887,  0.35652720,  0.71026066],
                      [0.01383268,  0.34060930,  0.76084285,  0.70800694,  0.87634056,
                       0.08213693,  0.54655021,  0.98123181,  0.44080053,  0.86815815]])

    y1 = np.arange(10)
    y1.shape = 1, 10

    y2 = np.arange(10)
    y2.shape = 10, 1

    fig = plt.figure()
    plt.subplot(411)
    plt.plot(y1)
    plt.subplot(412)
    plt.plot(y2)

    plt.subplot(413)
    assert_raises(ValueError, plt.plot, (y1, y2))

    plt.subplot(414)
    plt.plot(xdata[:, 1], xdata[1, :], 'o')


@image_comparison(baseline_images=['const_xy'])
def test_const_xy():
    fig = plt.figure()

    plt.subplot(311)
    plt.plot(np.arange(10), np.ones((10,)))

    plt.subplot(312)
    plt.plot(np.ones((10,)), np.arange(10))

    plt.subplot(313)
    plt.plot(np.ones((10,)), np.ones((10,)), 'o')


@image_comparison(baseline_images=['polar_wrap_180',
                                   'polar_wrap_360',
                                   ])
def test_polar_wrap():
    D2R = np.pi / 180.0

    fig = plt.figure()

    plt.subplot(111, polar=True)

    plt.polar([179*D2R, -179*D2R], [0.2, 0.1], "b.-")
    plt.polar([179*D2R,  181*D2R], [0.2, 0.1], "g.-")
    plt.rgrids([0.05, 0.1, 0.15, 0.2, 0.25, 0.3])
    assert len(fig.axes) == 1, 'More than one polar axes created.'
    fig = plt.figure()

    plt.subplot(111, polar=True)
    plt.polar([2*D2R, -2*D2R], [0.2, 0.1], "b.-")
    plt.polar([2*D2R,  358*D2R], [0.2, 0.1], "g.-")
    plt.polar([358*D2R,  2*D2R], [0.2, 0.1], "r.-")
    plt.rgrids([0.05, 0.1, 0.15, 0.2, 0.25, 0.3])


@image_comparison(baseline_images=['polar_units', 'polar_units_2'])
def test_polar_units():
    import matplotlib.testing.jpl_units as units
    from nose.tools import assert_true
    units.register()

    pi = np.pi
    deg = units.UnitDbl(1.0, "deg")
    km = units.UnitDbl(1.0, "km")

    x1 = [pi/6.0, pi/4.0, pi/3.0, pi/2.0]
    x2 = [30.0*deg, 45.0*deg, 60.0*deg, 90.0*deg]

    y1 = [1.0, 2.0, 3.0, 4.0]
    y2 = [4.0, 3.0, 2.0, 1.0]

    fig = plt.figure()

    plt.polar(x2, y1, color="blue")

    # polar(x2, y1, color = "red", xunits="rad")
    # polar(x2, y2, color = "green")

    fig = plt.figure()

    # make sure runits and theta units work
    y1 = [y*km for y in y1]
    plt.polar(x2, y1, color="blue", thetaunits="rad", runits="km")
    assert_true(isinstance(plt.gca().get_xaxis().get_major_formatter(), units.UnitDblFormatter))


@image_comparison(baseline_images=['polar_rmin'])
def test_polar_rmin():
    r = np.arange(0, 3.0, 0.01)
    theta = 2*np.pi*r

    fig = plt.figure()
    ax = fig.add_axes([0.1, 0.1, 0.8, 0.8], polar=True)
    ax.plot(theta, r)
    ax.set_rmax(2.0)
    ax.set_rmin(0.5)


@image_comparison(baseline_images=['polar_theta_position'])
def test_polar_theta_position():
    r = np.arange(0, 3.0, 0.01)
    theta = 2*np.pi*r

    fig = plt.figure()
    ax = fig.add_axes([0.1, 0.1, 0.8, 0.8], polar=True)
    ax.plot(theta, r)
    ax.set_theta_zero_location("NW")
    ax.set_theta_direction('clockwise')


@image_comparison(baseline_images=['polar_rlabel_position'])
def test_polar_rlabel_position():
    fig = plt.figure()
    ax = fig.add_subplot(111, projection='polar')
    ax.set_rlabel_position(315)


@image_comparison(baseline_images=['axvspan_epoch'])
def test_axvspan_epoch():
    from datetime import datetime
    import matplotlib.testing.jpl_units as units
    units.register()

    # generate some data
    t0 = units.Epoch("ET", dt=datetime(2009, 1, 20))
    tf = units.Epoch("ET", dt=datetime(2009, 1, 21))

    dt = units.Duration("ET", units.day.convert("sec"))

    fig = plt.figure()

    plt.axvspan(t0, tf, facecolor="blue", alpha=0.25)

    ax = plt.gca()
    ax.set_xlim(t0 - 5.0*dt, tf + 5.0*dt)


@image_comparison(baseline_images=['axhspan_epoch'])
def test_axhspan_epoch():
    from datetime import datetime
    import matplotlib.testing.jpl_units as units
    units.register()

    # generate some data
    t0 = units.Epoch("ET", dt=datetime(2009, 1, 20))
    tf = units.Epoch("ET", dt=datetime(2009, 1, 21))

    dt = units.Duration("ET", units.day.convert("sec"))

    fig = plt.figure()

    plt.axhspan(t0, tf, facecolor="blue", alpha=0.25)

    ax = plt.gca()
    ax.set_ylim(t0 - 5.0*dt, tf + 5.0*dt)


@image_comparison(baseline_images=['hexbin_extent', 'hexbin_extent'],
                  remove_text=True, extensions=['png'])
def test_hexbin_extent():
    # this test exposes sf bug 2856228
    fig = plt.figure()

    ax = fig.add_subplot(111)
    data = np.arange(2000.)/2000.
    data.shape = 2, 1000
    x, y = data

    ax.hexbin(x, y, extent=[.1, .3, .6, .7])

    # Reuse testcase from above for a labeled data test
    data = {"x": x, "y": y}

    fig = plt.figure()
    ax = fig.add_subplot(111)
    ax.hexbin("x", "y", extent=[.1, .3, .6, .7], data=data)


@image_comparison(baseline_images=['hexbin_empty'], remove_text=True,
	extensions=['png'])
def test_hexbin_empty():
    # From #3886: creating hexbin from empty dataset raises ValueError
    ax = plt.gca()
    ax.hexbin([], [])

@cleanup
def test_hexbin_pickable():
    # From #1973: Test that picking a hexbin collection works
    class FauxMouseEvent:
        def __init__(self, x, y):
            self.x = x
            self.y = y

    fig = plt.figure()

    ax = fig.add_subplot(111)
    data = np.arange(200.)/200.
    data.shape = 2, 100
    x, y = data
    hb = ax.hexbin(x, y, extent=[.1, .3, .6, .7], picker=-1)

    assert hb.contains(FauxMouseEvent(400, 300))[0]


@image_comparison(baseline_images=['hexbin_log'],
                  remove_text=True,
                  extensions=['png'])
def test_hexbin_log():
    # Issue #1636
    fig = plt.figure()

    np.random.seed(0)
    n = 100000
    x = np.random.standard_normal(n)
    y = 2.0 + 3.0 * x + 4.0 * np.random.standard_normal(n)
    y = np.power(2, y * 0.5)
    ax = fig.add_subplot(111)
    ax.hexbin(x, y, yscale='log')


@cleanup
def test_inverted_limits():
    # Test gh:1553
    # Calling invert_xaxis prior to plotting should not disable autoscaling
    # while still maintaining the inverted direction
    fig = plt.figure()
    ax = fig.gca()
    ax.invert_xaxis()
    ax.plot([-5, -3, 2, 4], [1, 2, -3, 5])

    assert ax.get_xlim() == (4, -5)
    assert ax.get_ylim() == (-3, 5)
    plt.close()

    fig = plt.figure()
    ax = fig.gca()
    ax.invert_yaxis()
    ax.plot([-5, -3, 2, 4], [1, 2, -3, 5])

    assert ax.get_xlim() == (-5, 4)
    assert ax.get_ylim() == (5, -3)
    plt.close()


@image_comparison(baseline_images=['nonfinite_limits'])
def test_nonfinite_limits():
    x = np.arange(0., np.e, 0.01)
    olderr = np.seterr(divide='ignore')  # silence divide by zero warning from log(0)
    try:
        y = np.log(x)
    finally:
        np.seterr(**olderr)
    x[len(x)//2] = np.nan
    fig = plt.figure()
    ax = fig.add_subplot(111)
    ax.plot(x, y)


@image_comparison(baseline_images=['imshow', 'imshow'],
                  remove_text=True)
def test_imshow():
    # Create a NxN image
    N = 100
    (x, y) = np.indices((N, N))
    x -= N//2
    y -= N//2
    r = np.sqrt(x**2+y**2-x*y)

    # Create a contour plot at N/4 and extract both the clip path and transform
    fig = plt.figure()
    ax = fig.add_subplot(111)

    ax.imshow(r)

    # Reuse testcase from above for a labeled data test
    data={"r": r}
    fig = plt.figure()
    ax = fig.add_subplot(111)
    ax.imshow("r", data=data)


@image_comparison(baseline_images=['imshow_clip'])
def test_imshow_clip():
    # As originally reported by Gellule Xg <gellule.xg@free.fr>

    # Create a NxN image
    N = 100
    (x, y) = np.indices((N, N))
    x -= N//2
    y -= N//2
    r = np.sqrt(x**2+y**2-x*y)

    # Create a contour plot at N/4 and extract both the clip path and transform
    fig = plt.figure()
    ax = fig.add_subplot(111)

    c = ax.contour(r, [N/4])
    x = c.collections[0]
    clipPath = x.get_paths()[0]
    clipTransform = x.get_transform()

    from matplotlib.transforms import TransformedPath
    clip_path = TransformedPath(clipPath, clipTransform)

    # Plot the image clipped by the contour
    ax.imshow(r, clip_path=clip_path)


@image_comparison(baseline_images=['polycollection_joinstyle'],
                  remove_text=True)
def test_polycollection_joinstyle():
    # Bug #2890979 reported by Matthew West

    from matplotlib import collections as mcoll

    fig = plt.figure()
    ax = fig.add_subplot(111)
    verts = np.array([[1, 1], [1, 2], [2, 2], [2, 1]])
    c = mcoll.PolyCollection([verts], linewidths=40)
    ax.add_collection(c)
    ax.set_xbound(0, 3)
    ax.set_ybound(0, 3)


@image_comparison(baseline_images=['fill_between_interpolate'],
                  remove_text=True)
def test_fill_between_interpolate():
    x = np.arange(0.0, 2, 0.02)
    y1 = np.sin(2*np.pi*x)
    y2 = 1.2*np.sin(4*np.pi*x)

    fig = plt.figure()
    ax = fig.add_subplot(211)
    ax.plot(x, y1, x, y2, color='black')
    ax.fill_between(x, y1, y2, where=y2 >= y1, facecolor='white', hatch='/', interpolate=True)
    ax.fill_between(x, y1, y2, where=y2 <= y1, facecolor='red', interpolate=True)

    # Test support for masked arrays.
    y2 = np.ma.masked_greater(y2, 1.0)
    # Test that plotting works for masked arrays with the first element masked
    y2[0] = np.ma.masked
    ax1 = fig.add_subplot(212, sharex=ax)
    ax1.plot(x, y1, x, y2, color='black')
    ax1.fill_between(x, y1, y2, where=y2 >= y1, facecolor='green', interpolate=True)
    ax1.fill_between(x, y1, y2, where=y2 <= y1, facecolor='red', interpolate=True)


@image_comparison(baseline_images=['symlog'])
def test_symlog():
    x = np.array([0, 1, 2, 4, 6, 9, 12, 24])
    y = np.array([1000000, 500000, 100000, 100, 5, 0, 0, 0])

    fig = plt.figure()
    ax = fig.add_subplot(111)
    ax.plot(x, y)
    ax.set_yscale('symlog')
    ax.set_xscale = ('linear')
    ax.set_ylim(-1, 10000000)


@image_comparison(baseline_images=['symlog2'],
                  remove_text=True)
def test_symlog2():
    # Numbers from -50 to 50, with 0.1 as step
    x = np.arange(-50, 50, 0.001)

    fig = plt.figure()
    ax = fig.add_subplot(511)
    # Plots a simple linear function 'f(x) = x'
    ax.plot(x, x)
    ax.set_xscale('symlog', linthreshx=20.0)
    ax.grid(True)

    ax = fig.add_subplot(512)
    # Plots a simple linear function 'f(x) = x'
    ax.plot(x, x)
    ax.set_xscale('symlog', linthreshx=2.0)
    ax.grid(True)

    ax = fig.add_subplot(513)
    # Plots a simple linear function 'f(x) = x'
    ax.plot(x, x)
    ax.set_xscale('symlog', linthreshx=1.0)
    ax.grid(True)

    ax = fig.add_subplot(514)
    # Plots a simple linear function 'f(x) = x'
    ax.plot(x, x)
    ax.set_xscale('symlog', linthreshx=0.1)
    ax.grid(True)

    ax = fig.add_subplot(515)
    # Plots a simple linear function 'f(x) = x'
    ax.plot(x, x)
    ax.set_xscale('symlog', linthreshx=0.01)
    ax.grid(True)
    ax.set_ylim(-0.1, 0.1)


@cleanup
def test_pcolorargs():
    # Smoketest to catch issue found in gh:5205
    x = [-1.5, -1.0, -0.5, 0.0, 0.5, 1.0, 1.5]
    y = [-1.5, -1.25, -1.0, -0.75, -0.5, -0.25, 0,
         0.25, 0.5, 0.75, 1.0, 1.25, 1.5]
    X, Y = np.meshgrid(x, y)
    Z = np.hypot(X, Y)

    plt.pcolor(Z)
    plt.pcolor(list(Z))
    plt.pcolor(x, y, Z)
    plt.pcolor(X, Y, list(Z))


@image_comparison(baseline_images=['pcolormesh'], remove_text=True)
def test_pcolormesh():
    n = 12
    x = np.linspace(-1.5, 1.5, n)
    y = np.linspace(-1.5, 1.5, n*2)
    X, Y = np.meshgrid(x, y)
    Qx = np.cos(Y) - np.cos(X)
    Qz = np.sin(Y) + np.sin(X)
    Qx = (Qx + 1.1)
    Z = np.sqrt(X**2 + Y**2)/5
    Z = (Z - Z.min()) / (Z.max() - Z.min())

    # The color array can include masked values:
    Zm = ma.masked_where(np.fabs(Qz) < 0.5*np.amax(Qz), Z)

    fig = plt.figure()
    ax = fig.add_subplot(131)
    ax.pcolormesh(Qx, Qz, Z, lw=0.5, edgecolors='k')

    ax = fig.add_subplot(132)
    ax.pcolormesh(Qx, Qz, Z, lw=2, edgecolors=['b', 'w'])

    ax = fig.add_subplot(133)
    ax.pcolormesh(Qx, Qz, Z, shading="gouraud")


@image_comparison(baseline_images=['pcolormesh_datetime_axis'],
                  extensions=['png'], remove_text=False)
def test_pcolormesh_datetime_axis():
    fig = plt.figure()
    fig.subplots_adjust(hspace=0.4, top=0.98, bottom=.15)
    base = datetime.datetime(2013, 1, 1)
    x = np.array([base + datetime.timedelta(days=d) for d in range(21)])
    y = np.arange(21)
    z1, z2 = np.meshgrid(np.arange(20), np.arange(20))
    z = z1 * z2
    plt.subplot(221)
    plt.pcolormesh(x[:-1], y[:-1], z)
    plt.subplot(222)
    plt.pcolormesh(x, y, z)
    x = np.repeat(x[np.newaxis], 21, axis=0)
    y = np.repeat(y[:, np.newaxis], 21, axis=1)
    plt.subplot(223)
    plt.pcolormesh(x[:-1, :-1], y[:-1, :-1], z)
    plt.subplot(224)
    plt.pcolormesh(x, y, z)
    for ax in fig.get_axes():
        for label in ax.get_xticklabels():
            label.set_ha('right')
            label.set_rotation(30)


@image_comparison(baseline_images=['pcolor_datetime_axis'],
                  extensions=['png'], remove_text=False)
def test_pcolor_datetime_axis():
    fig = plt.figure()
    fig.subplots_adjust(hspace=0.4, top=0.98, bottom=.15)
    base = datetime.datetime(2013, 1, 1)
    x = np.array([base + datetime.timedelta(days=d) for d in range(21)])
    y = np.arange(21)
    z1, z2 = np.meshgrid(np.arange(20), np.arange(20))
    z = z1 * z2
    plt.subplot(221)
    plt.pcolor(x[:-1], y[:-1], z)
    plt.subplot(222)
    plt.pcolor(x, y, z)
    x = np.repeat(x[np.newaxis], 21, axis=0)
    y = np.repeat(y[:, np.newaxis], 21, axis=1)
    plt.subplot(223)
    plt.pcolor(x[:-1, :-1], y[:-1, :-1], z)
    plt.subplot(224)
    plt.pcolor(x, y, z)
    for ax in fig.get_axes():
        for label in ax.get_xticklabels():
            label.set_ha('right')
            label.set_rotation(30)


@cleanup
def test_pcolorargs():
    n = 12
    x = np.linspace(-1.5, 1.5, n)
    y = np.linspace(-1.5, 1.5, n*2)
    X, Y = np.meshgrid(x, y)
    Z = np.sqrt(X**2 + Y**2)/5

    _, ax = plt.subplots()
    assert_raises(TypeError, ax.pcolormesh, y, x, Z)
    assert_raises(TypeError, ax.pcolormesh, X, Y, Z.T)
    assert_raises(TypeError, ax.pcolormesh, x, y, Z[:-1, :-1],
                  shading="gouraud")
    assert_raises(TypeError, ax.pcolormesh, X, Y, Z[:-1, :-1],
                  shading="gouraud")


@image_comparison(baseline_images=['canonical'])
def test_canonical():
    fig, ax = plt.subplots()
    ax.plot([1, 2, 3])


@image_comparison(baseline_images=['arc_ellipse'],
                  remove_text=True)
def test_arc_ellipse():
    from matplotlib import patches
    xcenter, ycenter = 0.38, 0.52
    width, height = 1e-1, 3e-1
    angle = -30

    theta = np.arange(0.0, 360.0, 1.0)*np.pi/180.0
    x = width/2. * np.cos(theta)
    y = height/2. * np.sin(theta)

    rtheta = angle*np.pi/180.
    R = np.array([
        [np.cos(rtheta),  -np.sin(rtheta)],
        [np.sin(rtheta), np.cos(rtheta)],
        ])

    x, y = np.dot(R, np.array([x, y]))
    x += xcenter
    y += ycenter

    fig = plt.figure()
    ax = fig.add_subplot(211, aspect='auto')
    ax.fill(x, y, alpha=0.2, facecolor='yellow', edgecolor='yellow', linewidth=1, zorder=1)

    e1 = patches.Arc((xcenter, ycenter), width, height,
                     angle=angle, linewidth=2, fill=False, zorder=2)

    ax.add_patch(e1)

    ax = fig.add_subplot(212, aspect='equal')
    ax.fill(x, y, alpha=0.2, facecolor='green', edgecolor='green', zorder=1)
    e2 = patches.Arc((xcenter, ycenter), width, height,
                     angle=angle, linewidth=2, fill=False, zorder=2)

    ax.add_patch(e2)


@image_comparison(baseline_images=['markevery'],
                  remove_text=True)
def test_markevery():
    x = np.linspace(0, 10, 100)
    y = np.sin(x) * np.sqrt(x/10 + 0.5)

    # check marker only plot
    fig = plt.figure()
    ax = fig.add_subplot(111)
    ax.plot(x, y, 'o', label='default')
    ax.plot(x, y, 'd', markevery=None, label='mark all')
    ax.plot(x, y, 's', markevery=10, label='mark every 10')
    ax.plot(x, y, '+', markevery=(5, 20), label='mark every 5 starting at 10')
    ax.legend()


@image_comparison(baseline_images=['markevery_line'],
                  remove_text=True)
def test_markevery_line():
    x = np.linspace(0, 10, 100)
    y = np.sin(x) * np.sqrt(x/10 + 0.5)

    # check line/marker combos
    fig = plt.figure()
    ax = fig.add_subplot(111)
    ax.plot(x, y, '-o', label='default')
    ax.plot(x, y, '-d', markevery=None, label='mark all')
    ax.plot(x, y, '-s', markevery=10, label='mark every 10')
    ax.plot(x, y, '-+', markevery=(5, 20), label='mark every 5 starting at 10')
    ax.legend()


@image_comparison(baseline_images=['markevery_linear_scales'],
                  remove_text=True)
def test_markevery_linear_scales():
    cases = [None,
             8,
             (30, 8),
             [16, 24, 30], [0, -1],
             slice(100, 200, 3),
             0.1, 0.3, 1.5,
             (0.0, 0.1), (0.45, 0.1)]

    cols = 3
    gs = matplotlib.gridspec.GridSpec(len(cases) // cols + 1, cols)

    delta = 0.11
    x = np.linspace(0, 10 - 2 * delta, 200) + delta
    y = np.sin(x) + 1.0 + delta

    for i, case in enumerate(cases):
        row = (i // cols)
        col = i % cols
        plt.subplot(gs[row, col])
        plt.title('markevery=%s' % str(case))
        plt.plot(x, y, 'o', ls='-', ms=4,  markevery=case)


@image_comparison(baseline_images=['markevery_linear_scales_zoomed'],
                  remove_text=True)
def test_markevery_linear_scales_zoomed():
    cases = [None,
             8,
             (30, 8),
             [16, 24, 30], [0, -1],
             slice(100, 200, 3),
             0.1, 0.3, 1.5,
             (0.0, 0.1), (0.45, 0.1)]

    cols = 3
    gs = matplotlib.gridspec.GridSpec(len(cases) // cols + 1, cols)

    delta = 0.11
    x = np.linspace(0, 10 - 2 * delta, 200) + delta
    y = np.sin(x) + 1.0 + delta

    for i, case in enumerate(cases):
        row = (i // cols)
        col = i % cols
        plt.subplot(gs[row, col])
        plt.title('markevery=%s' % str(case))
        plt.plot(x, y, 'o', ls='-', ms=4,  markevery=case)
        plt.xlim((6, 6.7))
        plt.ylim((1.1, 1.7))


@image_comparison(baseline_images=['markevery_log_scales'],
                  remove_text=True)
def test_markevery_log_scales():
    cases = [None,
             8,
             (30, 8),
             [16, 24, 30], [0, -1],
             slice(100, 200, 3),
             0.1, 0.3, 1.5,
             (0.0, 0.1), (0.45, 0.1)]

    cols = 3
    gs = matplotlib.gridspec.GridSpec(len(cases) // cols + 1, cols)

    delta = 0.11
    x = np.linspace(0, 10 - 2 * delta, 200) + delta
    y = np.sin(x) + 1.0 + delta

    for i, case in enumerate(cases):
        row = (i // cols)
        col = i % cols
        plt.subplot(gs[row, col])
        plt.title('markevery=%s' % str(case))
        plt.xscale('log')
        plt.yscale('log')
        plt.plot(x, y, 'o', ls='-', ms=4,  markevery=case)


@image_comparison(baseline_images=['markevery_polar'],
                  remove_text=True)
def test_markevery_polar():
    cases = [None,
             8,
             (30, 8),
             [16, 24, 30], [0, -1],
             slice(100, 200, 3),
             0.1, 0.3, 1.5,
             (0.0, 0.1), (0.45, 0.1)]

    cols = 3
    gs = matplotlib.gridspec.GridSpec(len(cases) // cols + 1, cols)

    r = np.linspace(0, 3.0, 200)
    theta = 2 * np.pi * r

    for i, case in enumerate(cases):
        row = (i // cols)
        col = i % cols
        plt.subplot(gs[row, col], polar=True)
        plt.title('markevery=%s' % str(case))
        plt.plot(theta, r, 'o', ls='-', ms=4,  markevery=case)


@image_comparison(baseline_images=['marker_edges'],
                  remove_text=True)
def test_marker_edges():
    x = np.linspace(0, 1, 10)
    fig = plt.figure()
    ax = fig.add_subplot(111)
    ax.plot(x, np.sin(x), 'y.', ms=30.0, mew=0, mec='r')
    ax.plot(x+0.1, np.sin(x), 'y.', ms=30.0, mew=1, mec='r')
    ax.plot(x+0.2, np.sin(x), 'y.', ms=30.0, mew=2, mec='b')


@image_comparison(baseline_images=['bar_tick_label_single',
                                   'bar_tick_label_single'],
                  extensions=['png'])
def test_bar_tick_label_single():
    # From 2516: plot bar with array of string labels for x axis
    ax = plt.gca()
    ax.bar(0, 1, tick_label='0')

    # Reuse testcase from above for a labeled data test
    data = {"a": 0, "b": 1}
    fig = plt.figure()
    ax = fig.add_subplot(111)
    ax = plt.gca()
    ax.bar("a", "b", tick_label='0', data=data)


@cleanup
def test_bar_ticklabel_fail():
    fig, ax = plt.subplots()
    ax.bar([], [])


@image_comparison(baseline_images=['bar_tick_label_multiple'],
                  extensions=['png'])
def test_bar_tick_label_multiple():
    # From 2516: plot bar with array of string labels for x axis
    ax = plt.gca()
    ax.bar([1, 2.5], [1, 2], width=[0.2, 0.5], tick_label=['a', 'b'],
           align='center')


@image_comparison(baseline_images=['barh_tick_label'],
                  extensions=['png'])
def test_barh_tick_label():
    # From 2516: plot barh with array of string labels for y axis
    ax = plt.gca()
    ax.barh([1, 2.5], [1, 2], height=[0.2, 0.5], tick_label=['a', 'b'],
            align='center')


@image_comparison(baseline_images=['hist_log'],
                  remove_text=True)
def test_hist_log():
    data0 = np.linspace(0, 1, 200)**3
    data = np.r_[1-data0, 1+data0]
    fig = plt.figure()
    ax = fig.add_subplot(111)
    ax.hist(data, fill=False, log=True)


@image_comparison(baseline_images=['hist_bar_empty'], remove_text=True,
	extensions=['png'])
def test_hist_bar_empty():
    # From #3886: creating hist from empty dataset raises ValueError
    ax = plt.gca()
    ax.hist([], histtype='bar')

@image_comparison(baseline_images=['hist_step_empty'], remove_text=True,
	extensions=['png'])
def test_hist_step_empty():
    # From #3886: creating hist from empty dataset raises ValueError
    ax = plt.gca()
    ax.hist([], histtype='step')

@image_comparison(baseline_images=['hist_steplog'], remove_text=True, tol=0.1)
def test_hist_steplog():
    np.random.seed(0)
    data = np.random.standard_normal(2000)
    data += -2.0 - np.min(data)
    data_pos = data + 2.1
    data_big = data_pos + 30
    weights = np.ones_like(data) * 1.e-5

    ax = plt.subplot(4, 1, 1)
    plt.hist(data, 100, histtype='stepfilled', log=True)

    ax = plt.subplot(4, 1, 2)
    plt.hist(data_pos, 100, histtype='stepfilled', log=True)

    ax = plt.subplot(4, 1, 3)
    plt.hist(data, 100, weights=weights, histtype='stepfilled', log=True)

    ax = plt.subplot(4, 1, 4)
    plt.hist(data_big, 100, histtype='stepfilled', log=True, orientation='horizontal')


@image_comparison(baseline_images=['hist_step_filled'], remove_text=True,
                  extensions=['png'])
def test_hist_step_filled():
    np.random.seed(0)
    x = np.random.randn(1000, 3)
    n_bins = 10

    kwargs = [{'fill': True}, {'fill': False}, {'fill': None}, {}]*2
    types = ['step']*4+['stepfilled']*4
    fig, axes = plt.subplots(nrows=2, ncols=4)
    axes = axes.flatten()

    for kg, _type, ax in zip(kwargs, types, axes):
        ax.hist(x, n_bins, histtype=_type, stacked=True, **kg)
        ax.set_title('%s/%s' % (kg, _type))
        ax.set_ylim(ymin=-50)

    patches = axes[0].patches
    assert all([p.get_facecolor() == p.get_edgecolor() for p in patches])


@image_comparison(baseline_images=['hist_step_log_bottom'],
                  remove_text=True, extensions=['png'])
def test_hist_step_log_bottom():
    # check that bottom doesn't get overwritten by the 'minimum' on a
    # log scale histogram (https://github.com/matplotlib/matplotlib/pull/4608)
    np.random.seed(0)
    data = np.random.standard_normal(2000)
    fig = plt.figure()
    ax = fig.add_subplot(111)
    # normal hist (should clip minimum to 1/base)
    ax.hist(data, bins=10, log=True, histtype='stepfilled',
            alpha=0.5, color='b')
    # manual bottom < 1/base (previously buggy, see #4608)
    ax.hist(data, bins=10, log=True, histtype='stepfilled',
            alpha=0.5, color='g', bottom=1e-2)
    # manual bottom > 1/base
    ax.hist(data, bins=10, log=True, histtype='stepfilled',
            alpha=0.5, color='r', bottom=0.5)
    # array bottom with some less than 1/base (should clip to 1/base)
    ax.hist(data, bins=10, log=True, histtype='stepfilled',
            alpha=0.5, color='y', bottom=np.arange(10))
    ax.set_ylim(9e-3, 1e3)


def contour_dat():
    x = np.linspace(-3, 5, 150)
    y = np.linspace(-3, 5, 120)
    z = np.cos(x) + np.sin(y[:, np.newaxis])
    return x, y, z


@image_comparison(baseline_images=['contour_hatching'])
def test_contour_hatching():
    x, y, z = contour_dat()

    fig = plt.figure()
    ax = fig.add_subplot(111)
    cs = ax.contourf(x, y, z, hatches=['-', '/', '\\', '//'],
                     cmap=plt.get_cmap('gray'),
                     extend='both', alpha=0.5)


@image_comparison(baseline_images=['contour_colorbar'])
def test_contour_colorbar():
    x, y, z = contour_dat()

    fig = plt.figure()
    ax = fig.add_subplot(111)
    cs = ax.contourf(x, y, z, levels=np.arange(-1.8, 1.801, 0.2),
                     cmap=plt.get_cmap('RdBu'),
                     vmin=-0.6,
                     vmax=0.6,
                     extend='both')
    cs1 = ax.contour(x, y, z, levels=np.arange(-2.2, -0.599, 0.2),
                     colors=['y'],
                     linestyles='solid',
                     linewidths=2)
    cs2 = ax.contour(x, y, z, levels=np.arange(0.6, 2.2, 0.2),
                     colors=['c'],
                     linewidths=2)
    cbar = fig.colorbar(cs, ax=ax)
    cbar.add_lines(cs1)
    cbar.add_lines(cs2, erase=False)


@image_comparison(baseline_images=['hist2d', 'hist2d'])
def test_hist2d():
    np.random.seed(0)
    # make it not symetric in case we switch x and y axis
    x = np.random.randn(100)*2+5
    y = np.random.randn(100)-2
    fig = plt.figure()
    ax = fig.add_subplot(111)
    ax.hist2d(x, y, bins=10)

    # Reuse testcase from above for a labeled data test
    data = {"x": x, "y": y}
    fig = plt.figure()
    ax = fig.add_subplot(111)
    ax.hist2d("x", "y", bins=10, data=data)


@image_comparison(baseline_images=['hist2d_transpose'])
def test_hist2d_transpose():
    np.random.seed(0)
    # make sure the output from np.histogram is transposed before
    # passing to pcolorfast
    x = np.array([5]*100)
    y = np.random.randn(100)-2
    fig = plt.figure()
    ax = fig.add_subplot(111)
    ax.hist2d(x, y, bins=10)


@image_comparison(baseline_images=['scatter', 'scatter'])
def test_scatter_plot():
    fig, ax = plt.subplots()
    data = {"x": [3, 4, 2, 6], "y": [2, 5, 2, 3], "c": ['r', 'y', 'b', 'lime'],
            "s": [24, 15, 19, 29]}

    ax.scatter(data["x"], data["y"], c=data["c"], s=data["s"])

    # Reuse testcase from above for a labeled data test
    fig, ax = plt.subplots()
    ax.scatter("x", "y", c="c", s="s", data=data)


@image_comparison(baseline_images=['scatter_marker'], remove_text=True,
                  extensions=['png'])
def test_scatter_marker():
    fig, (ax0, ax1, ax2) = plt.subplots(ncols=3)
    ax0.scatter([3, 4, 2, 6], [2, 5, 2, 3],
                c=[(1, 0, 0), 'y', 'b', 'lime'],
                s=[60, 50, 40, 30],
                edgecolors=['k', 'r', 'g', 'b'],
                marker='s')
    ax1.scatter([3, 4, 2, 6], [2, 5, 2, 3],
                c=[(1, 0, 0), 'y', 'b', 'lime'],
                s=[60, 50, 40, 30],
                edgecolors=['k', 'r', 'g', 'b'],
                marker=mmarkers.MarkerStyle('o', fillstyle='top'))
    # unit area ellipse
    rx, ry = 3, 1
    area = rx * ry * np.pi
    theta = np.linspace(0, 2 * np.pi, 21)
    verts = list(zip(np.cos(theta) * rx / area, np.sin(theta) * ry / area))
    ax2.scatter([3, 4, 2, 6], [2, 5, 2, 3],
                c=[(1, 0, 0), 'y', 'b', 'lime'],
                s=[60, 50, 40, 30],
                edgecolors=['k', 'r', 'g', 'b'],
                verts=verts)


@image_comparison(baseline_images=['scatter_2D'], remove_text=True,
                  extensions=['png'])
def test_scatter_2D():
    x = np.arange(3)
    y = np.arange(2)
    x, y = np.meshgrid(x, y)
    z = x + y
    fig, ax = plt.subplots()
    ax.scatter(x, y, c=z, s=200, edgecolors='face')

@cleanup
def test_scatter_color():
    # Try to catch cases where 'c' kwarg should have been used.
    assert_raises(ValueError, plt.scatter, [1, 2], [1, 2],
                  color=[0.1, 0.2])
    assert_raises(ValueError, plt.scatter, [1, 2, 3], [1, 2, 3],
                  color=[1, 2, 3])

@cleanup
def test_as_mpl_axes_api():
    # tests the _as_mpl_axes api
    from matplotlib.projections.polar import PolarAxes
    import matplotlib.axes as maxes

    class Polar(object):
        def __init__(self):
            self.theta_offset = 0

        def _as_mpl_axes(self):
            # implement the matplotlib axes interface
            return PolarAxes, {'theta_offset': self.theta_offset}
    prj = Polar()
    prj2 = Polar()
    prj2.theta_offset = np.pi
    prj3 = Polar()

    # testing axes creation with plt.axes
    ax = plt.axes([0, 0, 1, 1], projection=prj)
    assert type(ax) == PolarAxes, \
        'Expected a PolarAxes, got %s' % type(ax)
    ax_via_gca = plt.gca(projection=prj)
    assert ax_via_gca is ax
    plt.close()

    # testing axes creation with gca
    ax = plt.gca(projection=prj)
    assert type(ax) == maxes._subplots._subplot_classes[PolarAxes], \
        'Expected a PolarAxesSubplot, got %s' % type(ax)
    ax_via_gca = plt.gca(projection=prj)
    assert ax_via_gca is ax
    # try getting the axes given a different polar projection
    ax_via_gca = plt.gca(projection=prj2)
    assert ax_via_gca is not ax
    assert ax.get_theta_offset() == 0, ax.get_theta_offset()
    assert ax_via_gca.get_theta_offset() == np.pi, ax_via_gca.get_theta_offset()
    # try getting the axes given an == (not is) polar projection
    ax_via_gca = plt.gca(projection=prj3)
    assert ax_via_gca is ax
    plt.close()

    # testing axes creation with subplot
    ax = plt.subplot(121, projection=prj)
    assert type(ax) == maxes._subplots._subplot_classes[PolarAxes], \
        'Expected a PolarAxesSubplot, got %s' % type(ax)
    plt.close()


@image_comparison(baseline_images=['log_scales'])
def test_log_scales():
    fig = plt.figure()
    ax = fig.add_subplot(1, 1, 1)
    ax.plot(np.log(np.linspace(0.1, 100)))
    ax.set_yscale('log', basey=5.5)
    ax.invert_yaxis()
    ax.set_xscale('log', basex=9.0)


@image_comparison(baseline_images=['stackplot_test_image',
                                   'stackplot_test_image'])
def test_stackplot():
    fig = plt.figure()
    x = np.linspace(0, 10, 10)
    y1 = 1.0 * x
    y2 = 2.0 * x + 1
    y3 = 3.0 * x + 2
    ax = fig.add_subplot(1, 1, 1)
    ax.stackplot(x, y1, y2, y3)
    ax.set_xlim((0, 10))
    ax.set_ylim((0, 70))

    # Reuse testcase from above for a labeled data test
    data={"x": x, "y1": y1, "y2": y2, "y3": y3}
    fig = plt.figure()
    ax = fig.add_subplot(1, 1, 1)
    ax.stackplot("x", "y1", "y2", "y3", data=data)
    ax.set_xlim((0, 10))
    ax.set_ylim((0, 70))


@image_comparison(baseline_images=['stackplot_test_baseline'],
                  remove_text=True)
def test_stackplot_baseline():
    np.random.seed(0)

    def layers(n, m):
        def bump(a):
            x = 1 / (.1 + np.random.random())
            y = 2 * np.random.random() - .5
            z = 10 / (.1 + np.random.random())
            for i in range(m):
                w = (i / float(m) - y) * z
                a[i] += x * np.exp(-w * w)
        a = np.zeros((m, n))
        for i in range(n):
            for j in range(5):
                bump(a[:, i])
        return a

    d = layers(3, 100)
    d[50,:] = 0  # test for fixed weighted wiggle (issue #6313)

    fig = plt.figure()

    plt.subplot(2, 2, 1)
    plt.stackplot(list(xrange(100)), d.T, baseline='zero')

    plt.subplot(2, 2, 2)
    plt.stackplot(list(xrange(100)), d.T, baseline='sym')

    plt.subplot(2, 2, 3)
    plt.stackplot(list(xrange(100)), d.T, baseline='wiggle')

    plt.subplot(2, 2, 4)
    plt.stackplot(list(xrange(100)), d.T, baseline='weighted_wiggle')


@image_comparison(baseline_images=['bxp_baseline'],
                  extensions=['png'],
                  savefig_kwarg={'dpi': 40},
                  style='default')
def test_bxp_baseline():
    np.random.seed(937)
    logstats = matplotlib.cbook.boxplot_stats(
        np.random.lognormal(mean=1.25, sigma=1., size=(37, 4))
    )

    fig, ax = plt.subplots()
    ax.set_yscale('log')
    ax.bxp(logstats)


@image_comparison(baseline_images=['bxp_rangewhis'],
                  extensions=['png'],
                  savefig_kwarg={'dpi': 40},
                  style='default')
def test_bxp_rangewhis():
    np.random.seed(937)
    logstats = matplotlib.cbook.boxplot_stats(
        np.random.lognormal(mean=1.25, sigma=1., size=(37, 4)),
        whis='range'
    )

    fig, ax = plt.subplots()
    ax.set_yscale('log')
    ax.bxp(logstats)


@image_comparison(baseline_images=['bxp_precentilewhis'],
                  extensions=['png'],
                  savefig_kwarg={'dpi': 40},
                  style='default')
def test_bxp_precentilewhis():
    np.random.seed(937)
    logstats = matplotlib.cbook.boxplot_stats(
        np.random.lognormal(mean=1.25, sigma=1., size=(37, 4)),
        whis=[5, 95]
    )

    fig, ax = plt.subplots()
    ax.set_yscale('log')
    ax.bxp(logstats)


@image_comparison(baseline_images=['bxp_with_xlabels'],
                  extensions=['png'],
                  savefig_kwarg={'dpi': 40},
                  style='default')
def test_bxp_with_xlabels():
    np.random.seed(937)
    logstats = matplotlib.cbook.boxplot_stats(
        np.random.lognormal(mean=1.25, sigma=1., size=(37, 4))
    )
    for stats, label in zip(logstats, list('ABCD')):
        stats['label'] = label

    fig, ax = plt.subplots()
    ax.set_yscale('log')
    ax.bxp(logstats)


@image_comparison(baseline_images=['bxp_horizontal'],
                  remove_text=True, extensions=['png'],
                  savefig_kwarg={'dpi': 40},
                  style='default',
                  tol=0.1)
def test_bxp_horizontal():
    np.random.seed(937)
    logstats = matplotlib.cbook.boxplot_stats(
        np.random.lognormal(mean=1.25, sigma=1., size=(37, 4))
    )

    fig, ax = plt.subplots()
    ax.set_xscale('log')
    ax.bxp(logstats, vert=False)


@image_comparison(baseline_images=['bxp_with_ylabels'],
                  extensions=['png'],
                  savefig_kwarg={'dpi': 40},
                  style='default',
                  tol=0.1,)
def test_bxp_with_ylabels():
    np.random.seed(937)
    logstats = matplotlib.cbook.boxplot_stats(
        np.random.lognormal(mean=1.25, sigma=1., size=(37, 4))
    )
    for stats, label in zip(logstats, list('ABCD')):
        stats['label'] = label

    fig, ax = plt.subplots()
    ax.set_xscale('log')
    ax.bxp(logstats, vert=False)


@image_comparison(baseline_images=['bxp_patchartist'],
                  remove_text=True, extensions=['png'],
                  savefig_kwarg={'dpi': 40},
                  style='default')
def test_bxp_patchartist():
    np.random.seed(937)
    logstats = matplotlib.cbook.boxplot_stats(
        np.random.lognormal(mean=1.25, sigma=1., size=(37, 4))
    )

    fig, ax = plt.subplots()
    ax.set_yscale('log')
    ax.bxp(logstats, patch_artist=True)


@image_comparison(baseline_images=['bxp_custompatchartist'],
                  remove_text=True, extensions=['png'],
                  savefig_kwarg={'dpi': 100},
                  style='default')
def test_bxp_custompatchartist():
    np.random.seed(937)
    logstats = matplotlib.cbook.boxplot_stats(
        np.random.lognormal(mean=1.25, sigma=1., size=(37, 4))
    )

    fig, ax = plt.subplots()
    ax.set_yscale('log')
    boxprops = dict(facecolor='yellow', edgecolor='green', linestyle='dotted')
    ax.bxp(logstats, patch_artist=True, boxprops=boxprops)


@image_comparison(baseline_images=['bxp_customoutlier'],
                  remove_text=True, extensions=['png'],
                  savefig_kwarg={'dpi': 40},
                  style='default')
def test_bxp_customoutlier():
    np.random.seed(937)
    logstats = matplotlib.cbook.boxplot_stats(
        np.random.lognormal(mean=1.25, sigma=1., size=(37, 4))
    )

    fig, ax = plt.subplots()
    ax.set_yscale('log')
    flierprops = dict(linestyle='none', marker='d', markerfacecolor='g')
    ax.bxp(logstats, flierprops=flierprops)


@image_comparison(baseline_images=['bxp_withmean_custompoint'],
                  remove_text=True, extensions=['png'],
                  savefig_kwarg={'dpi': 40},
                  style='default')
def test_bxp_showcustommean():
    np.random.seed(937)
    logstats = matplotlib.cbook.boxplot_stats(
        np.random.lognormal(mean=1.25, sigma=1., size=(37, 4))
    )

    fig, ax = plt.subplots()
    ax.set_yscale('log')
    meanprops = dict(linestyle='none', marker='d', markerfacecolor='green')
    ax.bxp(logstats, showmeans=True, meanprops=meanprops)


@image_comparison(baseline_images=['bxp_custombox'],
                  remove_text=True, extensions=['png'],
                  savefig_kwarg={'dpi': 40},
                  style='default')
def test_bxp_custombox():
    np.random.seed(937)
    logstats = matplotlib.cbook.boxplot_stats(
        np.random.lognormal(mean=1.25, sigma=1., size=(37, 4))
    )

    fig, ax = plt.subplots()
    ax.set_yscale('log')
    boxprops = dict(linestyle='--', color='b', linewidth=3)
    ax.bxp(logstats, boxprops=boxprops)


@image_comparison(baseline_images=['bxp_custommedian'],
                  remove_text=True, extensions=['png'],
                  savefig_kwarg={'dpi': 40},
                  style='default')
def test_bxp_custommedian():
    np.random.seed(937)
    logstats = matplotlib.cbook.boxplot_stats(
        np.random.lognormal(mean=1.25, sigma=1., size=(37, 4))
    )

    fig, ax = plt.subplots()
    ax.set_yscale('log')
    medianprops = dict(linestyle='--', color='b', linewidth=3)
    ax.bxp(logstats, medianprops=medianprops)


@image_comparison(baseline_images=['bxp_customcap'],
                  remove_text=True, extensions=['png'],
                  savefig_kwarg={'dpi': 40},
                  style='default')
def test_bxp_customcap():
    np.random.seed(937)
    logstats = matplotlib.cbook.boxplot_stats(
        np.random.lognormal(mean=1.25, sigma=1., size=(37, 4))
    )

    fig, ax = plt.subplots()
    ax.set_yscale('log')
    capprops = dict(linestyle='--', color='g', linewidth=3)
    ax.bxp(logstats, capprops=capprops)


@image_comparison(baseline_images=['bxp_customwhisker'],
                  remove_text=True, extensions=['png'],
                  savefig_kwarg={'dpi': 40},
                  style='default')
def test_bxp_customwhisker():
    np.random.seed(937)
    logstats = matplotlib.cbook.boxplot_stats(
        np.random.lognormal(mean=1.25, sigma=1., size=(37, 4))
    )

    fig, ax = plt.subplots()
    ax.set_yscale('log')
    whiskerprops = dict(linestyle='-', color='m', linewidth=3)
    ax.bxp(logstats, whiskerprops=whiskerprops)


@image_comparison(baseline_images=['bxp_withnotch'],
                  remove_text=True, extensions=['png'],
                  savefig_kwarg={'dpi': 40},
                  style='default')
def test_bxp_shownotches():
    np.random.seed(937)
    logstats = matplotlib.cbook.boxplot_stats(
        np.random.lognormal(mean=1.25, sigma=1., size=(37, 4))
    )

    fig, ax = plt.subplots()
    ax.set_yscale('log')
    ax.bxp(logstats, shownotches=True)


@image_comparison(baseline_images=['bxp_nocaps'],
                  remove_text=True, extensions=['png'],
                  savefig_kwarg={'dpi': 40},
                  style='default')
def test_bxp_nocaps():
    np.random.seed(937)
    logstats = matplotlib.cbook.boxplot_stats(
        np.random.lognormal(mean=1.25, sigma=1., size=(37, 4))
    )

    fig, ax = plt.subplots()
    ax.set_yscale('log')
    ax.bxp(logstats, showcaps=False)


@image_comparison(baseline_images=['bxp_nobox'],
                  remove_text=True, extensions=['png'],
                  savefig_kwarg={'dpi': 40},
                  style='default')
def test_bxp_nobox():
    np.random.seed(937)
    logstats = matplotlib.cbook.boxplot_stats(
        np.random.lognormal(mean=1.25, sigma=1., size=(37, 4))
    )

    fig, ax = plt.subplots()
    ax.set_yscale('log')
    ax.bxp(logstats, showbox=False)


@image_comparison(baseline_images=['bxp_withmean_point'],
                  remove_text=True, extensions=['png'],
                  savefig_kwarg={'dpi': 40},
                  style='default')
def test_bxp_showmean():
    np.random.seed(937)
    logstats = matplotlib.cbook.boxplot_stats(
        np.random.lognormal(mean=1.25, sigma=1., size=(37, 4))
    )

    fig, ax = plt.subplots()
    ax.set_yscale('log')
    ax.bxp(logstats, showmeans=True, meanline=False)


@image_comparison(baseline_images=['bxp_withmean_line'],
                  remove_text=True, extensions=['png'],
                  savefig_kwarg={'dpi': 40},
                  style='default')
def test_bxp_showmeanasline():
    np.random.seed(937)
    logstats = matplotlib.cbook.boxplot_stats(
        np.random.lognormal(mean=1.25, sigma=1., size=(37, 4))
    )

    fig, ax = plt.subplots()
    ax.set_yscale('log')
    ax.bxp(logstats, showmeans=True, meanline=True)


@image_comparison(baseline_images=['bxp_scalarwidth'],
                  remove_text=True, extensions=['png'],
                  savefig_kwarg={'dpi': 40},
                  style='default')
def test_bxp_scalarwidth():
    np.random.seed(937)
    logstats = matplotlib.cbook.boxplot_stats(
        np.random.lognormal(mean=1.25, sigma=1., size=(37, 4))
    )

    fig, ax = plt.subplots()
    ax.set_yscale('log')
    ax.bxp(logstats, widths=0.25)


@image_comparison(baseline_images=['bxp_customwidths'],
                  remove_text=True, extensions=['png'],
                  savefig_kwarg={'dpi': 40},
                  style='default')
def test_bxp_customwidths():
    np.random.seed(937)
    logstats = matplotlib.cbook.boxplot_stats(
        np.random.lognormal(mean=1.25, sigma=1., size=(37, 4))
    )

    fig, ax = plt.subplots()
    ax.set_yscale('log')
    ax.bxp(logstats, widths=[0.10, 0.25, 0.65, 0.85])


@image_comparison(baseline_images=['bxp_custompositions'],
                  remove_text=True, extensions=['png'],
                  savefig_kwarg={'dpi': 40},
                  style='default')
def test_bxp_custompositions():
    np.random.seed(937)
    logstats = matplotlib.cbook.boxplot_stats(
        np.random.lognormal(mean=1.25, sigma=1., size=(37, 4))
    )

    fig, ax = plt.subplots()
    ax.set_yscale('log')
    ax.bxp(logstats, positions=[1, 5, 6, 7])


@cleanup
def test_bxp_bad_widths():
    np.random.seed(937)
    logstats = matplotlib.cbook.boxplot_stats(
        np.random.lognormal(mean=1.25, sigma=1., size=(37, 4))
    )

    fig, ax = plt.subplots()
    ax.set_yscale('log')
    assert_raises(ValueError, ax.bxp, logstats, widths=[1])


@cleanup
def test_bxp_bad_positions():
    np.random.seed(937)
    logstats = matplotlib.cbook.boxplot_stats(
        np.random.lognormal(mean=1.25, sigma=1., size=(37, 4))
    )

    fig, ax = plt.subplots()
    ax.set_yscale('log')
    assert_raises(ValueError, ax.bxp, logstats, positions=[2, 3])


@image_comparison(baseline_images=['boxplot', 'boxplot'],
                  tol=1,
                  style='default')
def test_boxplot():
    # Randomness used for bootstrapping.
    np.random.seed(937)

    x = np.linspace(-7, 7, 140)
    x = np.hstack([-25, x, 25])
    fig, ax = plt.subplots()

    ax.boxplot([x, x], bootstrap=10000, notch=1)
    ax.set_ylim((-30, 30))

    # Reuse testcase from above for a labeled data test
    data = {"x": [x, x]}
    fig, ax = plt.subplots()
    ax.boxplot("x", bootstrap=10000, notch=1, data=data)
    ax.set_ylim((-30, 30))


@image_comparison(baseline_images=['boxplot_sym2'],
                  remove_text=True, extensions=['png'],
                  style='default')
def test_boxplot_sym2():
    # Randomness used for bootstrapping.
    np.random.seed(937)

    x = np.linspace(-7, 7, 140)
    x = np.hstack([-25, x, 25])
    fig, [ax1, ax2] = plt.subplots(1, 2)

    ax1.boxplot([x, x], bootstrap=10000, sym='^')
    ax1.set_ylim((-30, 30))

    ax2.boxplot([x, x], bootstrap=10000, sym='g')
    ax2.set_ylim((-30, 30))


@image_comparison(baseline_images=['boxplot_sym'],
                  remove_text=True, extensions=['png'],
                  savefig_kwarg={'dpi': 40},
                  style='default')
def test_boxplot_sym():
    x = np.linspace(-7, 7, 140)
    x = np.hstack([-25, x, 25])
    fig, ax = plt.subplots()

    ax.boxplot([x, x], sym='gs')
    ax.set_ylim((-30, 30))


@image_comparison(
    baseline_images=['boxplot_autorange_false_whiskers',
                     'boxplot_autorange_true_whiskers'],
    extensions=['png'],
    style='default'
)
def test_boxplot_autorange_whiskers():
    # Randomness used for bootstrapping.
    np.random.seed(937)

    x = np.ones(140)
    x = np.hstack([0, x, 2])

    fig1, ax1 = plt.subplots()
    ax1.boxplot([x, x], bootstrap=10000, notch=1)
    ax1.set_ylim((-5, 5))

    fig2, ax2 = plt.subplots()
    ax2.boxplot([x, x], bootstrap=10000, notch=1, autorange=True)
    ax2.set_ylim((-5, 5))

def _rc_test_bxp_helper(ax, rc_dict):
    x = np.linspace(-7, 7, 140)
    x = np.hstack([-25, x, 25])
    with matplotlib.rc_context(rc_dict):
        ax.boxplot([x, x])
    return ax

@image_comparison(baseline_images=['boxplot_rc_parameters'],
                  savefig_kwarg={'dpi': 100}, remove_text=True,
                  tol=1, style='default')
def test_boxplot_rc_parameters():
    # Randomness used for bootstrapping.
    np.random.seed(937)

    fig, ax = plt.subplots(3)

    rc_axis0 = {
        'boxplot.notch':True,
        'boxplot.whiskers': [5, 95],
        'boxplot.bootstrap': 10000,

        'boxplot.flierprops.color': 'b',
        'boxplot.flierprops.marker': 'o',
        'boxplot.flierprops.markerfacecolor': 'g',
        'boxplot.flierprops.markeredgecolor': 'b',
        'boxplot.flierprops.markersize': 5,
        'boxplot.flierprops.linestyle': '--',
        'boxplot.flierprops.linewidth': 2.0,

        'boxplot.boxprops.color': 'r',
        'boxplot.boxprops.linewidth': 2.0,
        'boxplot.boxprops.linestyle': '--',

        'boxplot.capprops.color': 'c',
        'boxplot.capprops.linewidth': 2.0,
        'boxplot.capprops.linestyle': '--',

        'boxplot.medianprops.color': 'k',
        'boxplot.medianprops.linewidth': 2.0,
        'boxplot.medianprops.linestyle': '--',
    }

    rc_axis1 = {
        'boxplot.vertical': False,
        'boxplot.whiskers': 'range',
        'boxplot.patchartist': True,
    }

    rc_axis2 = {
        'boxplot.whiskers': 2.0,
        'boxplot.showcaps': False,
        'boxplot.showbox': False,
        'boxplot.showfliers': False,
        'boxplot.showmeans': True,
        'boxplot.meanline': True,

        'boxplot.meanprops.color': 'c',
        'boxplot.meanprops.linewidth': 2.0,
        'boxplot.meanprops.linestyle': '--',

        'boxplot.whiskerprops.color': 'r',
        'boxplot.whiskerprops.linewidth': 2.0,
        'boxplot.whiskerprops.linestyle': '-.',
    }
    dict_list = [rc_axis0, rc_axis1, rc_axis2]
    for axis, rc_axis in zip(ax, dict_list):
        _rc_test_bxp_helper(axis, rc_axis)

    assert (matplotlib.patches.PathPatch in
            [type(t) for t in ax[1].get_children()])


@image_comparison(baseline_images=['boxplot_with_CIarray'],
                  remove_text=True, extensions=['png'],
                  savefig_kwarg={'dpi': 40}, style='default')
def test_boxplot_with_CIarray():
    # Randomness used for bootstrapping.
    np.random.seed(937)

    x = np.linspace(-7, 7, 140)
    x = np.hstack([-25, x, 25])
    fig = plt.figure()
    ax = fig.add_subplot(111)
    CIs = np.array([[-1.5, 3.], [-1., 3.5]])

    # show 1 boxplot with mpl medians/conf. interfals, 1 with manual values
    ax.boxplot([x, x], bootstrap=10000, usermedians=[None, 1.0],
               conf_intervals=CIs, notch=1)
    ax.set_ylim((-30, 30))


@image_comparison(baseline_images=['boxplot_no_inverted_whisker'],
                  remove_text=True, extensions=['png'],
                  savefig_kwarg={'dpi': 40}, style='default')
def test_boxplot_no_weird_whisker():
    x = np.array([3, 9000, 150, 88, 350, 200000, 1400, 960],
                 dtype=np.float64)
    ax1 = plt.axes()
    ax1.boxplot(x)
    ax1.set_yscale('log')
    ax1.yaxis.grid(False, which='minor')
    ax1.xaxis.grid(False)


@cleanup
def test_boxplot_bad_medians_1():
    x = np.linspace(-7, 7, 140)
    x = np.hstack([-25, x, 25])
    fig, ax = plt.subplots()
    assert_raises(ValueError, ax.boxplot, x,  usermedians=[1, 2])


@cleanup
def test_boxplot_bad_medians_2():
    x = np.linspace(-7, 7, 140)
    x = np.hstack([-25, x, 25])
    fig, ax = plt.subplots()
    assert_raises(ValueError, ax.boxplot, [x, x],  usermedians=[[1, 2], [1, 2]])


@cleanup
def test_boxplot_bad_ci_1():
    x = np.linspace(-7, 7, 140)
    x = np.hstack([-25, x, 25])
    fig, ax = plt.subplots()
    assert_raises(ValueError, ax.boxplot, [x, x],
                  conf_intervals=[[1, 2]])


@cleanup
def test_boxplot_bad_ci_2():
    x = np.linspace(-7, 7, 140)
    x = np.hstack([-25, x, 25])
    fig, ax = plt.subplots()
    assert_raises(ValueError, ax.boxplot, [x, x],
                  conf_intervals=[[1, 2], [1]])


@image_comparison(baseline_images=['boxplot_mod_artists_after_plotting'],
                  remove_text=True, extensions=['png'],
                  savefig_kwarg={'dpi': 40}, style='default')
def test_boxplot_mod_artist_after_plotting():
    x = [0.15, 0.11, 0.06, 0.06, 0.12, 0.56, -0.56]
    fig, ax = plt.subplots()
    bp = ax.boxplot(x, sym="o")
    for key in bp:
        for obj in bp[key]:
            obj.set_color('green')


@image_comparison(baseline_images=['violinplot_vert_baseline',
                                   'violinplot_vert_baseline'],
                  extensions=['png'])
def test_vert_violinplot_baseline():
    # First 9 digits of frac(sqrt(2))
    np.random.seed(414213562)
    data = [np.random.normal(size=100) for i in range(4)]
    ax = plt.axes()
    ax.violinplot(data, positions=range(4), showmeans=0, showextrema=0,
                  showmedians=0)

    # Reuse testcase from above for a labeled data test
    data = {"d": data}
    fig, ax = plt.subplots()
    ax = plt.axes()
    ax.violinplot("d", positions=range(4), showmeans=0, showextrema=0,
                  showmedians=0, data=data)


@image_comparison(baseline_images=['violinplot_vert_showmeans'],
                  extensions=['png'])
def test_vert_violinplot_showmeans():
    ax = plt.axes()
    # First 9 digits of frac(sqrt(3))
    np.random.seed(732050807)
    data = [np.random.normal(size=100) for i in range(4)]
    ax.violinplot(data, positions=range(4), showmeans=1, showextrema=0,
                  showmedians=0)


@image_comparison(baseline_images=['violinplot_vert_showextrema'],
                  extensions=['png'])
def test_vert_violinplot_showextrema():
    ax = plt.axes()
    # First 9 digits of frac(sqrt(5))
    np.random.seed(236067977)
    data = [np.random.normal(size=100) for i in range(4)]
    ax.violinplot(data, positions=range(4), showmeans=0, showextrema=1,
                  showmedians=0)


@image_comparison(baseline_images=['violinplot_vert_showmedians'],
                  extensions=['png'])
def test_vert_violinplot_showmedians():
    ax = plt.axes()
    # First 9 digits of frac(sqrt(7))
    np.random.seed(645751311)
    data = [np.random.normal(size=100) for i in range(4)]
    ax.violinplot(data, positions=range(4), showmeans=0, showextrema=0,
                  showmedians=1)


@image_comparison(baseline_images=['violinplot_vert_showall'],
                  extensions=['png'])
def test_vert_violinplot_showall():
    ax = plt.axes()
    # First 9 digits of frac(sqrt(11))
    np.random.seed(316624790)
    data = [np.random.normal(size=100) for i in range(4)]
    ax.violinplot(data, positions=range(4), showmeans=1, showextrema=1,
                  showmedians=1)


@image_comparison(baseline_images=['violinplot_vert_custompoints_10'],
                  extensions=['png'])
def test_vert_violinplot_custompoints_10():
    ax = plt.axes()
    # First 9 digits of frac(sqrt(13))
    np.random.seed(605551275)
    data = [np.random.normal(size=100) for i in range(4)]
    ax.violinplot(data, positions=range(4), showmeans=0, showextrema=0,
                  showmedians=0, points=10)


@image_comparison(baseline_images=['violinplot_vert_custompoints_200'],
                  extensions=['png'])
def test_vert_violinplot_custompoints_200():
    ax = plt.axes()
    # First 9 digits of frac(sqrt(17))
    np.random.seed(123105625)
    data = [np.random.normal(size=100) for i in range(4)]
    ax.violinplot(data, positions=range(4), showmeans=0, showextrema=0,
                  showmedians=0, points=200)


@image_comparison(baseline_images=['violinplot_horiz_baseline'],
                  extensions=['png'])
def test_horiz_violinplot_baseline():
    ax = plt.axes()
    # First 9 digits of frac(sqrt(19))
    np.random.seed(358898943)
    data = [np.random.normal(size=100) for i in range(4)]
    ax.violinplot(data, positions=range(4), vert=False, showmeans=0,
                  showextrema=0, showmedians=0)


@image_comparison(baseline_images=['violinplot_horiz_showmedians'],
                  extensions=['png'])
def test_horiz_violinplot_showmedians():
    ax = plt.axes()
    # First 9 digits of frac(sqrt(23))
    np.random.seed(795831523)
    data = [np.random.normal(size=100) for i in range(4)]
    ax.violinplot(data, positions=range(4), vert=False, showmeans=0,
                  showextrema=0, showmedians=1)


@image_comparison(baseline_images=['violinplot_horiz_showmeans'],
                  extensions=['png'])
def test_horiz_violinplot_showmeans():
    ax = plt.axes()
    # First 9 digits of frac(sqrt(29))
    np.random.seed(385164807)
    data = [np.random.normal(size=100) for i in range(4)]
    ax.violinplot(data, positions=range(4), vert=False, showmeans=1,
                  showextrema=0, showmedians=0)


@image_comparison(baseline_images=['violinplot_horiz_showextrema'],
                  extensions=['png'])
def test_horiz_violinplot_showextrema():
    ax = plt.axes()
    # First 9 digits of frac(sqrt(31))
    np.random.seed(567764362)
    data = [np.random.normal(size=100) for i in range(4)]
    ax.violinplot(data, positions=range(4), vert=False, showmeans=0,
                  showextrema=1, showmedians=0)


@image_comparison(baseline_images=['violinplot_horiz_showall'],
                  extensions=['png'])
def test_horiz_violinplot_showall():
    ax = plt.axes()
    # First 9 digits of frac(sqrt(37))
    np.random.seed(82762530)
    data = [np.random.normal(size=100) for i in range(4)]
    ax.violinplot(data, positions=range(4), vert=False, showmeans=1,
                  showextrema=1, showmedians=1)


@image_comparison(baseline_images=['violinplot_horiz_custompoints_10'],
                  extensions=['png'])
def test_horiz_violinplot_custompoints_10():
    ax = plt.axes()
    # First 9 digits of frac(sqrt(41))
    np.random.seed(403124237)
    data = [np.random.normal(size=100) for i in range(4)]
    ax.violinplot(data, positions=range(4), vert=False, showmeans=0,
                  showextrema=0, showmedians=0, points=10)


@image_comparison(baseline_images=['violinplot_horiz_custompoints_200'],
                  extensions=['png'])
def test_horiz_violinplot_custompoints_200():
    ax = plt.axes()
    # First 9 digits of frac(sqrt(43))
    np.random.seed(557438524)
    data = [np.random.normal(size=100) for i in range(4)]
    ax.violinplot(data, positions=range(4), vert=False, showmeans=0,
                  showextrema=0, showmedians=0, points=200)


@cleanup
def test_violinplot_bad_positions():
    ax = plt.axes()
    # First 9 digits of frac(sqrt(47))
    np.random.seed(855654600)
    data = [np.random.normal(size=100) for i in range(4)]
    assert_raises(ValueError, ax.violinplot, data, positions=range(5))


@cleanup
def test_violinplot_bad_widths():
    ax = plt.axes()
    # First 9 digits of frac(sqrt(53))
    np.random.seed(280109889)
    data = [np.random.normal(size=100) for i in range(4)]
    assert_raises(ValueError, ax.violinplot, data, positions=range(4),
                  widths=[1, 2, 3])


@cleanup
def test_manage_xticks():
    _, ax = plt.subplots()
    ax.set_xlim(0, 4)
    old_xlim = ax.get_xlim()
    np.random.seed(0)
    y1 = np.random.normal(10, 3, 20)
    y2 = np.random.normal(3, 1, 20)
    ax.boxplot([y1, y2], positions=[1, 2],
               manage_xticks=False)
    new_xlim = ax.get_xlim()
    assert_array_equal(old_xlim, new_xlim)


@image_comparison(baseline_images=['errorbar_basic', 'errorbar_mixed',
                                   'errorbar_basic'])
def test_errorbar():
    x = np.arange(0.1, 4, 0.5)
    y = np.exp(-x)

    yerr = 0.1 + 0.2*np.sqrt(x)
    xerr = 0.1 + yerr

    # First illustrate basic pyplot interface, using defaults where possible.
    fig = plt.figure()
    ax = fig.gca()
    ax.errorbar(x, y, xerr=0.2, yerr=0.4)
    ax.set_title("Simplest errorbars, 0.2 in x, 0.4 in y")

    # Now switch to a more OO interface to exercise more features.
    fig, axs = plt.subplots(nrows=2, ncols=2, sharex=True)
    ax = axs[0, 0]
    # Try a Nx1 shaped error just to check
    ax.errorbar(x, y, yerr=np.reshape(yerr, (len(y), 1)), fmt='o')
    ax.set_title('Vert. symmetric')

    # With 4 subplots, reduce the number of axis ticks to avoid crowding.
    ax.locator_params(nbins=4)

    ax = axs[0, 1]
    ax.errorbar(x, y, xerr=xerr, fmt='o', alpha=0.4)
    ax.set_title('Hor. symmetric w/ alpha')

    ax = axs[1, 0]
    ax.errorbar(x, y, yerr=[yerr, 2*yerr], xerr=[xerr, 2*xerr], fmt='--o')
    ax.set_title('H, V asymmetric')

    ax = axs[1, 1]
    ax.set_yscale('log')
    # Here we have to be careful to keep all y values positive:
    ylower = np.maximum(1e-2, y - yerr)
    yerr_lower = y - ylower

    ax.errorbar(x, y, yerr=[yerr_lower, 2*yerr], xerr=xerr,
                fmt='o', ecolor='g', capthick=2)
    ax.set_title('Mixed sym., log y')

    fig.suptitle('Variable errorbars')


    # Reuse te first testcase from above for a labeled data test
    data = {"x": x, "y": y}
    fig = plt.figure()
    ax = fig.gca()
    ax.errorbar("x", "y", xerr=0.2, yerr=0.4, data=data)
    ax.set_title("Simplest errorbars, 0.2 in x, 0.4 in y")


@cleanup
def test_errorbar_shape():
    fig = plt.figure()
    ax = fig.gca()

    x = np.arange(0.1, 4, 0.5)
    y = np.exp(-x)
    yerr1 = 0.1 + 0.2*np.sqrt(x)
    yerr = np.vstack((yerr1, 2*yerr1)).T
    xerr = 0.1 + yerr

    assert_raises(ValueError, ax.errorbar, x, y, yerr=yerr, fmt='o')
    assert_raises(ValueError, ax.errorbar, x, y, xerr=xerr, fmt='o')
    assert_raises(ValueError, ax.errorbar, x, y, yerr=yerr, xerr=xerr, fmt='o')


@image_comparison(baseline_images=['errorbar_limits'])
def test_errorbar_limits():
    x = np.arange(0.5, 5.5, 0.5)
    y = np.exp(-x)
    xerr = 0.1
    yerr = 0.2
    ls = 'dotted'

    fig = plt.figure()
    ax = fig.add_subplot(1, 1, 1)

    # standard error bars
    plt.errorbar(x, y, xerr=xerr, yerr=yerr, ls=ls, color='blue')

    # including upper limits
    uplims = np.zeros(x.shape)
    uplims[[1, 5, 9]] = True
    plt.errorbar(x, y+0.5, xerr=xerr, yerr=yerr, uplims=uplims, ls=ls,
                 color='green')

    # including lower limits
    lolims = np.zeros(x.shape)
    lolims[[2, 4, 8]] = True
    plt.errorbar(x, y+1.0, xerr=xerr, yerr=yerr, lolims=lolims, ls=ls,
                 color='red')

    # including upper and lower limits
    plt.errorbar(x, y+1.5, marker='o', ms=8, xerr=xerr, yerr=yerr,
                 lolims=lolims, uplims=uplims, ls=ls, color='magenta')

    # including xlower and xupper limits
    xerr = 0.2
    yerr = np.zeros(x.shape) + 0.2
    yerr[[3, 6]] = 0.3
    xlolims = lolims
    xuplims = uplims
    lolims = np.zeros(x.shape)
    uplims = np.zeros(x.shape)
    lolims[[6]] = True
    uplims[[3]] = True
    plt.errorbar(x, y+2.1, marker='o', ms=8, xerr=xerr, yerr=yerr,
                 xlolims=xlolims, xuplims=xuplims, uplims=uplims,
                 lolims=lolims, ls='none', mec='blue', capsize=0,
                 color='cyan')
    ax.set_xlim((0, 5.5))
    ax.set_title('Errorbar upper and lower limits')


@image_comparison(baseline_images=['hist_stacked_stepfilled',
                                   'hist_stacked_stepfilled'])
def test_hist_stacked_stepfilled():
    # make some data
    d1 = np.linspace(1, 3, 20)
    d2 = np.linspace(0, 10, 50)
    fig = plt.figure()
    ax = fig.add_subplot(111)
    ax.hist((d1, d2), histtype="stepfilled", stacked=True)

    # Reuse testcase from above for a labeled data test
    data = {"x": (d1, d2)}
    fig = plt.figure()
    ax = fig.add_subplot(111)
    ax.hist("x", histtype="stepfilled", stacked=True, data=data)


@image_comparison(baseline_images=['hist_offset'])
def test_hist_offset():
    # make some data
    d1 = np.linspace(0, 10, 50)
    d2 = np.linspace(1, 3, 20)
    fig = plt.figure()
    ax = fig.add_subplot(111)
    ax.hist(d1, bottom=5)
    ax.hist(d2, bottom=15)


@image_comparison(baseline_images=['hist_step'], extensions=['png'], remove_text=True)
def test_hist_step():
    # make some data
    d1 = np.linspace(1, 3, 20)
    fig = plt.figure()
    ax = fig.add_subplot(111)
    ax.hist(d1, histtype="step")
    ax.set_ylim(0, 10)
    ax.set_xlim(-1, 5)


@image_comparison(baseline_images=['hist_step_horiz'], extensions=['png'])
def test_hist_step_horiz():
    # make some data
    d1 = np.linspace(0, 10, 50)
    d2 = np.linspace(1, 3, 20)
    fig = plt.figure()
    ax = fig.add_subplot(111)
    ax.hist((d1, d2), histtype="step", orientation="horizontal")


@image_comparison(baseline_images=['hist_stacked_weights'])
def test_hist_stacked_weighted():
    # make some data
    d1 = np.linspace(0, 10, 50)
    d2 = np.linspace(1, 3, 20)
    w1 = np.linspace(0.01, 3.5, 50)
    w2 = np.linspace(0.05, 2., 20)
    fig = plt.figure()
    ax = fig.add_subplot(111)
    ax.hist((d1, d2), weights=(w1, w2), histtype="stepfilled", stacked=True)


@cleanup
def test_stem_args():
    fig = plt.figure()
    ax = fig.add_subplot(1, 1, 1)

    x = list(xrange(10))
    y = list(xrange(10))

    # Test the call signatures
    ax.stem(y)
    ax.stem(x, y)
    ax.stem(x, y, 'r--')
    ax.stem(x, y, 'r--', basefmt='b--')


@cleanup
def test_stem_dates():
    fig, ax = plt.subplots(1, 1)
    from dateutil import parser
    x = parser.parse("2013-9-28 11:00:00")
    y = 100

    x1 = parser.parse("2013-9-28 12:00:00")
    y1 = 200

    ax.stem([x, x1], [y, y1], "*-")


@image_comparison(baseline_images=['hist_stacked_stepfilled_alpha'])
def test_hist_stacked_stepfilled_alpha():
    # make some data
    d1 = np.linspace(1, 3, 20)
    d2 = np.linspace(0, 10, 50)
    fig = plt.figure()
    ax = fig.add_subplot(111)
    ax.hist((d1, d2), histtype="stepfilled", stacked=True, alpha=0.5)


@image_comparison(baseline_images=['hist_stacked_step'])
def test_hist_stacked_step():
    # make some data
    d1 = np.linspace(1, 3, 20)
    d2 = np.linspace(0, 10, 50)
    fig = plt.figure()
    ax = fig.add_subplot(111)
    ax.hist((d1, d2), histtype="step", stacked=True)


@image_comparison(baseline_images=['hist_stacked_normed'])
def test_hist_stacked_normed():
    # make some data
    d1 = np.linspace(1, 3, 20)
    d2 = np.linspace(0, 10, 50)
    fig = plt.figure()
    ax = fig.add_subplot(111)
    ax.hist((d1, d2), stacked=True, normed=True)


@image_comparison(baseline_images=['hist_step_bottom'], extensions=['png'], remove_text=True)
def test_hist_step_bottom():
    # make some data
    d1 = np.linspace(1, 3, 20)
    fig = plt.figure()
    ax = fig.add_subplot(111)
    ax.hist(d1, bottom=np.arange(10), histtype="stepfilled")


@image_comparison(baseline_images=['hist_stacked_bar'])
def test_hist_stacked_bar():
    # make some data
    d = [[100, 100, 100, 100, 200, 320, 450, 80, 20, 600, 310, 800],
         [20, 23, 50, 11, 100, 420], [120, 120, 120, 140, 140, 150, 180],
         [60, 60, 60, 60, 300, 300, 5, 5, 5, 5, 10, 300],
         [555, 555, 555, 30, 30, 30, 30, 30, 100, 100, 100, 100, 30, 30],
         [30, 30, 30, 30, 400, 400, 400, 400, 400, 400, 400, 400]]
    colors = [(0.5759849696758961, 1.0, 0.0), (0.0, 1.0, 0.350624650815206),
              (0.0, 1.0, 0.6549834156005998), (0.0, 0.6569064625276622, 1.0),
              (0.28302699607823545, 0.0, 1.0), (0.6849123462299822, 0.0, 1.0)]
    labels = ['green', 'orange', ' yellow', 'magenta', 'black']
    fig = plt.figure()
    ax = fig.add_subplot(111)
    ax.hist(d, bins=10, histtype='barstacked', align='mid', color=colors, label=labels)
    ax.legend(loc='upper right', bbox_to_anchor=(1.0, 1.0), ncol=1)


@cleanup
def test_hist_emptydata():
    fig = plt.figure()
    ax = fig.add_subplot(111)
    ax.hist([[], range(10), range(10)], histtype="step")


@image_comparison(baseline_images=['transparent_markers'], remove_text=True)
def test_transparent_markers():
    np.random.seed(0)
    data = np.random.random(50)

    fig = plt.figure()
    ax = fig.add_subplot(111)
    ax.plot(data, 'D', mfc='none', markersize=100)


@image_comparison(baseline_images=['rgba_markers'], remove_text=True)
def test_rgba_markers():
    fig, axs = plt.subplots(ncols=2)
    rcolors = [(1, 0, 0, 1), (1, 0, 0, 0.5)]
    bcolors = [(0, 0, 1, 1), (0, 0, 1, 0.5)]
    alphas = [None, 0.2]
    kw = dict(ms=100, mew=20)
    for i, alpha in enumerate(alphas):
        for j, rcolor in enumerate(rcolors):
            for k, bcolor in enumerate(bcolors):
                axs[i].plot(j+1, k+1, 'o', mfc=bcolor, mec=rcolor,
                           alpha=alpha, **kw)
                axs[i].plot(j+1, k+3, 'x', mec=rcolor, alpha=alpha, **kw)
    for ax in axs:
        ax.axis([-1, 4, 0, 5])

@image_comparison(baseline_images=['mollweide_grid'], remove_text=True)
def test_mollweide_grid():
    # test that both horizontal and vertical gridlines appear on the Mollweide
    # projection
    fig = plt.figure()
    ax = fig.add_subplot(111, projection='mollweide')
    ax.grid()


@cleanup
def test_mollweide_forward_inverse_closure():
    # test that the round-trip Mollweide forward->inverse transformation is an
    # approximate identity
    fig = plt.figure()
    ax = fig.add_subplot(111, projection='mollweide')

    # set up 1-degree grid in longitude, latitude
    lon = np.linspace(-np.pi, np.pi, 360)
    lat = np.linspace(-np.pi / 2.0, np.pi / 2.0, 180)
    lon, lat = np.meshgrid(lon, lat)
    ll = np.vstack((lon.flatten(), lat.flatten())).T

    # perform forward transform
    xy = ax.transProjection.transform(ll)

    # perform inverse transform
    ll2 = ax.transProjection.inverted().transform(xy)

    # compare
    np.testing.assert_array_almost_equal(ll, ll2, 3)


@cleanup
def test_mollweide_inverse_forward_closure():
    # test that the round-trip Mollweide inverse->forward transformation is an
    # approximate identity
    fig = plt.figure()
    ax = fig.add_subplot(111, projection='mollweide')

    # set up grid in x, y
    x = np.linspace(0, 1, 500)
    x, y = np.meshgrid(x, x)
    xy = np.vstack((x.flatten(), y.flatten())).T

    # perform inverse transform
    ll = ax.transProjection.inverted().transform(xy)

    # perform forward transform
    xy2 = ax.transProjection.transform(ll)

    # compare
    np.testing.assert_array_almost_equal(xy, xy2, 3)


@image_comparison(baseline_images=['test_alpha'], remove_text=True)
def test_alpha():
    np.random.seed(0)
    data = np.random.random(50)

    fig = plt.figure()
    ax = fig.add_subplot(111)

    # alpha=.5 markers, solid line
    ax.plot(data, '-D', color=[1, 0, 0], mfc=[1, 0, 0, .5],
            markersize=20, lw=10)

    # everything solid by kwarg
    ax.plot(data + 2, '-D', color=[1, 0, 0, .5], mfc=[1, 0, 0, .5],
            markersize=20, lw=10,
            alpha=1)

    # everything alpha=.5 by kwarg
    ax.plot(data + 4, '-D', color=[1, 0, 0], mfc=[1, 0, 0],
            markersize=20, lw=10,
            alpha=.5)

    # everything alpha=.5 by colors
    ax.plot(data + 6, '-D', color=[1, 0, 0, .5], mfc=[1, 0, 0, .5],
            markersize=20, lw=10)

    # alpha=.5 line, solid markers
    ax.plot(data + 8, '-D', color=[1, 0, 0, .5], mfc=[1, 0, 0],
            markersize=20, lw=10)


@image_comparison(baseline_images=['eventplot', 'eventplot'], remove_text=True)
def test_eventplot():
    '''
    test that eventplot produces the correct output
    '''
    np.random.seed(0)

    data1 = np.random.random([32, 20]).tolist()
    data2 = np.random.random([6, 20]).tolist()
    data = data1 + data2
    num_datasets = len(data)

    colors1 = [[0, 1, .7]] * len(data1)
    colors2 = [[1, 0, 0],
               [0, 1, 0],
               [0, 0, 1],
               [1, .75, 0],
               [1, 0, 1],
               [0, 1, 1]]
    colors = colors1 + colors2

    lineoffsets1 = 12 + np.arange(0, len(data1)) * .33
    lineoffsets2 = [-15, -3, 1, 1.5, 6, 10]
    lineoffsets = lineoffsets1.tolist() + lineoffsets2

    linelengths1 = [.33] * len(data1)
    linelengths2 = [5, 2, 1, 1, 3, 1.5]
    linelengths = linelengths1 + linelengths2

    fig = plt.figure()
    axobj = fig.add_subplot(111)
    colls = axobj.eventplot(data, colors=colors, lineoffsets=lineoffsets,
                            linelengths=linelengths)

    num_collections = len(colls)
    np.testing.assert_equal(num_collections, num_datasets)

    # Reuse testcase from above for a labeled data test
    data = {"pos": data, "c": colors, "lo": lineoffsets, "ll": linelengths}
    fig = plt.figure()
    axobj = fig.add_subplot(111)
    colls = axobj.eventplot("pos", colors="c", lineoffsets="lo",
                            linelengths="ll", data=data)
    num_collections = len(colls)
    np.testing.assert_equal(num_collections, num_datasets)


@image_comparison(baseline_images=['test_eventplot_defaults'], extensions=['png'], remove_text=True)
def test_eventplot_defaults():
    '''
    test that eventplot produces the correct output given the default params
    (see bug #3728)
    '''
    np.random.seed(0)

    data1 = np.random.random([32, 20]).tolist()
    data2 = np.random.random([6, 20]).tolist()
    data = data1 + data2

    fig = plt.figure()
    axobj = fig.add_subplot(111)
    colls = axobj.eventplot(data)


@image_comparison(baseline_images=['test_eventplot_problem_kwargs'], extensions=['png'], remove_text=True)
def test_eventplot_problem_kwargs():
    '''
    test that 'singular' versions of LineCollection props raise an
    IgnoredKeywordWarning rather than overriding the 'plural' versions (e.g.
    to prevent 'color' from overriding 'colors', see issue #4297)
    '''
    np.random.seed(0)

    data1 = np.random.random([20]).tolist()
    data2 = np.random.random([10]).tolist()
    data = [data1, data2]

    fig = plt.figure()
    axobj = fig.add_subplot(111)

    with warnings.catch_warnings(record=True) as w:
        warnings.simplefilter("always")
        colls = axobj.eventplot(data,
                                colors=['r', 'b'],
                                color=['c', 'm'],
                                linewidths=[2, 1],
                                linewidth=[1, 2],
                                linestyles=['solid', 'dashed'],
                                linestyle=['dashdot', 'dotted'])

        # check that three IgnoredKeywordWarnings were raised
        assert_equal(len(w), 3)
        assert_true(all(issubclass(wi.category, IgnoredKeywordWarning)
                    for wi in w))


@cleanup
def test_empty_eventplot():
    fig, ax = plt.subplots(1, 1)
    ax.eventplot([[]], colors=[(0.0, 0.0, 0.0, 0.0)])
    plt.draw()


@image_comparison(baseline_images=['marker_styles'], extensions=['png'], remove_text=True)
def test_marker_styles():
    fig = plt.figure()
    ax = fig.add_subplot(111)
    for y, marker in enumerate(sorted(matplotlib.markers.MarkerStyle.markers.keys(),
                                      key=lambda x: str(type(x))+str(x))):
        ax.plot((y % 2)*5 + np.arange(10)*10, np.ones(10)*10*y, linestyle='', marker=marker,
                markersize=10+y/5, label=marker)


@image_comparison(baseline_images=['rc_markerfill'], extensions=['png'])
def test_markers_fillstyle_rcparams():
    fig, ax = plt.subplots()
    x = np.arange(7)
    for idx, (style, marker) in enumerate(
        [('top', 's'), ('bottom', 'o'), ('none', '^')]):
        matplotlib.rcParams['markers.fillstyle'] = style
        ax.plot(x+idx, marker=marker)


@image_comparison(baseline_images=['vertex_markers'], extensions=['png'],
                  remove_text=True)
def test_vertex_markers():
    data = list(xrange(10))
    marker_as_tuple = ((-1, -1), (1, -1), (1, 1), (-1, 1))
    marker_as_list = [(-1, -1), (1, -1), (1, 1), (-1, 1)]
    fig = plt.figure()
    ax = fig.add_subplot(111)
    ax.plot(data, linestyle='', marker=marker_as_tuple, mfc='k')
    ax.plot(data[::-1], linestyle='', marker=marker_as_list, mfc='b')
    ax.set_xlim([-1, 10])
    ax.set_ylim([-1, 10])


@image_comparison(baseline_images=['vline_hline_zorder',
                                   'errorbar_zorder'])
def test_eb_line_zorder():
    x = list(xrange(10))

    # First illustrate basic pyplot interface, using defaults where possible.
    fig = plt.figure()
    ax = fig.gca()
    ax.plot(x, lw=10, zorder=5)
    ax.axhline(1, color='red', lw=10, zorder=1)
    ax.axhline(5, color='green', lw=10, zorder=10)
    ax.axvline(7, color='m', lw=10, zorder=7)
    ax.axvline(2, color='k', lw=10, zorder=3)

    ax.set_title("axvline and axhline zorder test")

    # Now switch to a more OO interface to exercise more features.
    fig = plt.figure()
    ax = fig.gca()
    x = list(xrange(10))
    y = np.zeros(10)
    yerr = list(xrange(10))
    ax.errorbar(x, y, yerr=yerr, zorder=5, lw=5, color='r')
    for j in range(10):
        ax.axhline(j, lw=5, color='k', zorder=j)
        ax.axhline(-j, lw=5, color='k', zorder=j)

    ax.set_title("errorbar zorder test")


@image_comparison(baseline_images=['step_linestyle', 'step_linestyle'],
                  remove_text=True)
def test_step_linestyle():
    x = y = np.arange(10)

    # First illustrate basic pyplot interface, using defaults where possible.
    fig, ax_lst = plt.subplots(2, 2)
    ax_lst = ax_lst.flatten()

    ln_styles = ['-', '--', '-.', ':']

    for ax, ls in zip(ax_lst, ln_styles):
        ax.step(x, y, lw=5, linestyle=ls, where='pre')
        ax.step(x, y + 1, lw=5, linestyle=ls, where='mid')
        ax.step(x, y + 2, lw=5, linestyle=ls, where='post')
        ax.set_xlim([-1, 5])
        ax.set_ylim([-1, 7])

    # Reuse testcase from above for a labeled data test
    data = {"x": x, "y": y, "y1": y+1, "y2": y+2}
    fig, ax_lst = plt.subplots(2, 2)
    ax_lst = ax_lst.flatten()
    ln_styles = ['-', '--', '-.', ':']
    for ax, ls in zip(ax_lst, ln_styles):
        ax.step("x", "y", lw=5, linestyle=ls, where='pre', data=data)
        ax.step("x", "y1", lw=5, linestyle=ls, where='mid', data=data)
        ax.step("x", "y2", lw=5, linestyle=ls, where='post', data=data)
        ax.set_xlim([-1, 5])
        ax.set_ylim([-1, 7])


@image_comparison(baseline_images=['mixed_collection'], remove_text=True)
def test_mixed_collection():
    from matplotlib import patches
    from matplotlib import collections

    x = list(xrange(10))

    # First illustrate basic pyplot interface, using defaults where possible.
    fig = plt.figure()
    ax = fig.add_subplot(1, 1, 1)

    c = patches.Circle((8, 8), radius=4, facecolor='none', edgecolor='green')

    # PDF can optimize this one
    p1 = collections.PatchCollection([c], match_original=True)
    p1.set_offsets([[0, 0], [24, 24]])
    p1.set_linewidths([1, 5])

    # PDF can't optimize this one, because the alpha of the edge changes
    p2 = collections.PatchCollection([c], match_original=True)
    p2.set_offsets([[48, 0], [-32, -16]])
    p2.set_linewidths([1, 5])
    p2.set_edgecolors([[0, 0, 0.1, 1.0], [0, 0, 0.1, 0.5]])

    ax.patch.set_color('0.5')
    ax.add_collection(p1)
    ax.add_collection(p2)

    ax.set_xlim(0, 16)
    ax.set_ylim(0, 16)


@cleanup
def test_subplot_key_hash():
    ax = plt.subplot(np.float64(5.5), np.int64(1), np.float64(1.2))
    ax.twinx()
    assert_equal((5, 1, 0, None), ax.get_subplotspec().get_geometry())


@image_comparison(baseline_images=['specgram_freqs',
                                   'specgram_freqs_linear'],
                  remove_text=True, extensions=['png'],
                  tol=0.07)
def test_specgram_freqs():
    '''test axes.specgram in default (psd) mode with sinusoidal stimuli'''
    n = 10000
    Fs = 100.

    fstims1 = [Fs/4, Fs/5, Fs/11]
    fstims2 = [Fs/4.7, Fs/5.6, Fs/11.9]

    NFFT = int(1000 * Fs / min(fstims1 + fstims2))
    noverlap = int(NFFT / 2)
    pad_to = int(2 ** np.ceil(np.log2(NFFT)))

    x = np.arange(0, n, 1/Fs)

    y1 = np.zeros(x.size)
    y2 = np.zeros(x.size)
    for fstim1, fstim2 in zip(fstims1, fstims2):
        y1 += np.sin(fstim1 * x * np.pi * 2)
        y2 += np.sin(fstim2 * x * np.pi * 2)
    y = np.hstack([y1, y2])

    fig1 = plt.figure()
    fig2 = plt.figure()

    ax11 = fig1.add_subplot(3, 1, 1)
    ax12 = fig1.add_subplot(3, 1, 2)
    ax13 = fig1.add_subplot(3, 1, 3)

    ax21 = fig2.add_subplot(3, 1, 1)
    ax22 = fig2.add_subplot(3, 1, 2)
    ax23 = fig2.add_subplot(3, 1, 3)

    spec11 = ax11.specgram(y, NFFT=NFFT, Fs=Fs, noverlap=noverlap,
                           pad_to=pad_to, sides='default')
    spec12 = ax12.specgram(y, NFFT=NFFT, Fs=Fs, noverlap=noverlap,
                           pad_to=pad_to, sides='onesided')
    spec13 = ax13.specgram(y, NFFT=NFFT, Fs=Fs, noverlap=noverlap,
                           pad_to=pad_to, sides='twosided')

    spec21 = ax21.specgram(y, NFFT=NFFT, Fs=Fs, noverlap=noverlap,
                           pad_to=pad_to, sides='default',
                           scale='linear', norm=matplotlib.colors.LogNorm())
    spec22 = ax22.specgram(y, NFFT=NFFT, Fs=Fs, noverlap=noverlap,
                           pad_to=pad_to, sides='onesided',
                           scale='linear', norm=matplotlib.colors.LogNorm())
    spec23 = ax23.specgram(y, NFFT=NFFT, Fs=Fs, noverlap=noverlap,
                           pad_to=pad_to, sides='twosided',
                           scale='linear', norm=matplotlib.colors.LogNorm())


@image_comparison(baseline_images=['specgram_noise',
                                   'specgram_noise_linear'],
                  remove_text=True, extensions=['png'], tol=0.01)
def test_specgram_noise():
    '''test axes.specgram in default (psd) mode with noise stimuli'''
    np.random.seed(0)

    n = 10000
    Fs = 100.

    NFFT = int(1000 * Fs / 11)
    noverlap = int(NFFT / 2)
    pad_to = int(2 ** np.ceil(np.log2(NFFT)))

    y1 = np.random.standard_normal(n)
    y2 = np.random.rand(n)
    y = np.hstack([y1, y2])

    fig1 = plt.figure()
    fig2 = plt.figure()

    ax11 = fig1.add_subplot(3, 1, 1)
    ax12 = fig1.add_subplot(3, 1, 2)
    ax13 = fig1.add_subplot(3, 1, 3)

    ax21 = fig2.add_subplot(3, 1, 1)
    ax22 = fig2.add_subplot(3, 1, 2)
    ax23 = fig2.add_subplot(3, 1, 3)

    spec11 = ax11.specgram(y, NFFT=NFFT, Fs=Fs, noverlap=noverlap,
                           pad_to=pad_to, sides='default')
    spec12 = ax12.specgram(y, NFFT=NFFT, Fs=Fs, noverlap=noverlap,
                           pad_to=pad_to, sides='onesided')
    spec13 = ax13.specgram(y, NFFT=NFFT, Fs=Fs, noverlap=noverlap,
                           pad_to=pad_to, sides='twosided')

    spec21 = ax21.specgram(y, NFFT=NFFT, Fs=Fs, noverlap=noverlap,
                           pad_to=pad_to, sides='default',
                           scale='linear', norm=matplotlib.colors.LogNorm())
    spec22 = ax22.specgram(y, NFFT=NFFT, Fs=Fs, noverlap=noverlap,
                           pad_to=pad_to, sides='onesided',
                           scale='linear', norm=matplotlib.colors.LogNorm())
    spec23 = ax23.specgram(y, NFFT=NFFT, Fs=Fs, noverlap=noverlap,
                           pad_to=pad_to, sides='twosided',
                           scale='linear', norm=matplotlib.colors.LogNorm())


@image_comparison(baseline_images=['specgram_magnitude_freqs',
                                   'specgram_magnitude_freqs_linear'],
                  remove_text=True, extensions=['png'],
                  tol=0.07)
def test_specgram_magnitude_freqs():
    '''test axes.specgram in magnitude mode with sinusoidal stimuli'''
    n = 10000
    Fs = 100.

    fstims1 = [Fs/4, Fs/5, Fs/11]
    fstims2 = [Fs/4.7, Fs/5.6, Fs/11.9]

    NFFT = int(1000 * Fs / min(fstims1 + fstims2))
    noverlap = int(NFFT / 2)
    pad_to = int(2 ** np.ceil(np.log2(NFFT)))

    x = np.arange(0, n, 1/Fs)

    y1 = np.zeros(x.size)
    y2 = np.zeros(x.size)
    for i, (fstim1, fstim2) in enumerate(zip(fstims1, fstims2)):
        y1 += np.sin(fstim1 * x * np.pi * 2)
        y2 += np.sin(fstim2 * x * np.pi * 2)
        y1[-1] = y1[-1]/y1[-1]
        y2[-1] = y2[-1]/y2[-1]
    y = np.hstack([y1, y2])

    fig1 = plt.figure()
    fig2 = plt.figure()

    ax11 = fig1.add_subplot(3, 1, 1)
    ax12 = fig1.add_subplot(3, 1, 2)
    ax13 = fig1.add_subplot(3, 1, 3)

    ax21 = fig2.add_subplot(3, 1, 1)
    ax22 = fig2.add_subplot(3, 1, 2)
    ax23 = fig2.add_subplot(3, 1, 3)

    spec11 = ax11.specgram(y, NFFT=NFFT, Fs=Fs, noverlap=noverlap,
                           pad_to=pad_to, sides='default', mode='magnitude')
    spec12 = ax12.specgram(y, NFFT=NFFT, Fs=Fs, noverlap=noverlap,
                           pad_to=pad_to, sides='onesided', mode='magnitude')
    spec13 = ax13.specgram(y, NFFT=NFFT, Fs=Fs, noverlap=noverlap,
                           pad_to=pad_to, sides='twosided', mode='magnitude')

    spec21 = ax21.specgram(y, NFFT=NFFT, Fs=Fs, noverlap=noverlap,
                           pad_to=pad_to, sides='default', mode='magnitude',
                           scale='linear', norm=matplotlib.colors.LogNorm())
    spec22 = ax22.specgram(y, NFFT=NFFT, Fs=Fs, noverlap=noverlap,
                           pad_to=pad_to, sides='onesided', mode='magnitude',
                           scale='linear', norm=matplotlib.colors.LogNorm())
    spec23 = ax23.specgram(y, NFFT=NFFT, Fs=Fs, noverlap=noverlap,
                           pad_to=pad_to, sides='twosided', mode='magnitude',
                           scale='linear', norm=matplotlib.colors.LogNorm())


@image_comparison(baseline_images=['specgram_magnitude_noise',
                                   'specgram_magnitude_noise_linear'],
                  remove_text=True, extensions=['png'])
def test_specgram_magnitude_noise():
    '''test axes.specgram in magnitude mode with noise stimuli'''
    np.random.seed(0)

    n = 10000
    Fs = 100.

    NFFT = int(1000 * Fs / 11)
    noverlap = int(NFFT / 2)
    pad_to = int(2 ** np.ceil(np.log2(NFFT)))

    y1 = np.random.standard_normal(n)
    y2 = np.random.rand(n)
    y = np.hstack([y1, y2])

    fig1 = plt.figure()
    fig2 = plt.figure()

    ax11 = fig1.add_subplot(3, 1, 1)
    ax12 = fig1.add_subplot(3, 1, 2)
    ax13 = fig1.add_subplot(3, 1, 3)

    ax21 = fig2.add_subplot(3, 1, 1)
    ax22 = fig2.add_subplot(3, 1, 2)
    ax23 = fig2.add_subplot(3, 1, 3)

    spec11 = ax11.specgram(y, NFFT=NFFT, Fs=Fs, noverlap=noverlap,
                           pad_to=pad_to, sides='default', mode='magnitude')
    spec12 = ax12.specgram(y, NFFT=NFFT, Fs=Fs, noverlap=noverlap,
                           pad_to=pad_to, sides='onesided', mode='magnitude')
    spec13 = ax13.specgram(y, NFFT=NFFT, Fs=Fs, noverlap=noverlap,
                           pad_to=pad_to, sides='twosided', mode='magnitude')

    spec21 = ax21.specgram(y, NFFT=NFFT, Fs=Fs, noverlap=noverlap,
                           pad_to=pad_to, sides='default', mode='magnitude',
                           scale='linear', norm=matplotlib.colors.LogNorm())
    spec22 = ax22.specgram(y, NFFT=NFFT, Fs=Fs, noverlap=noverlap,
                           pad_to=pad_to, sides='onesided', mode='magnitude',
                           scale='linear', norm=matplotlib.colors.LogNorm())
    spec23 = ax23.specgram(y, NFFT=NFFT, Fs=Fs, noverlap=noverlap,
                           pad_to=pad_to, sides='twosided', mode='magnitude',
                           scale='linear', norm=matplotlib.colors.LogNorm())


@image_comparison(baseline_images=['specgram_angle_freqs'],
                  remove_text=True, extensions=['png'],
                  tol=0.007)
def test_specgram_angle_freqs():
    '''test axes.specgram in angle mode with sinusoidal stimuli'''
    n = 10000
    Fs = 100.

    fstims1 = [Fs/4, Fs/5, Fs/11]
    fstims2 = [Fs/4.7, Fs/5.6, Fs/11.9]

    NFFT = int(1000 * Fs / min(fstims1 + fstims2))
    noverlap = int(NFFT / 2)
    pad_to = int(2 ** np.ceil(np.log2(NFFT)))

    x = np.arange(0, n, 1/Fs)

    y1 = np.zeros(x.size)
    y2 = np.zeros(x.size)
    for i, (fstim1, fstim2) in enumerate(zip(fstims1, fstims2)):
        y1 += np.sin(fstim1 * x * np.pi * 2)
        y2 += np.sin(fstim2 * x * np.pi * 2)
        y1[-1] = y1[-1]/y1[-1]
        y2[-1] = y2[-1]/y2[-1]
    y = np.hstack([y1, y2])

    fig1 = plt.figure()

    ax11 = fig1.add_subplot(3, 1, 1)
    ax12 = fig1.add_subplot(3, 1, 2)
    ax13 = fig1.add_subplot(3, 1, 3)

    ax11.hold(True)
    ax12.hold(True)
    ax13.hold(True)

    spec11 = ax11.specgram(y, NFFT=NFFT, Fs=Fs, noverlap=noverlap,
                           pad_to=pad_to, sides='default', mode='angle')
    spec12 = ax12.specgram(y, NFFT=NFFT, Fs=Fs, noverlap=noverlap,
                           pad_to=pad_to, sides='onesided', mode='angle')
    spec13 = ax13.specgram(y, NFFT=NFFT, Fs=Fs, noverlap=noverlap,
                           pad_to=pad_to, sides='twosided', mode='angle')

    assert_raises(ValueError, ax11.specgram, y, NFFT=NFFT, Fs=Fs,
                  noverlap=noverlap, pad_to=pad_to, sides='default',
                  mode='phase', scale='dB')

    assert_raises(ValueError, ax12.specgram, y, NFFT=NFFT, Fs=Fs,
                  noverlap=noverlap, pad_to=pad_to, sides='onesided',
                  mode='phase', scale='dB')

    assert_raises(ValueError, ax13.specgram, y, NFFT=NFFT, Fs=Fs,
                  noverlap=noverlap, pad_to=pad_to, sides='twosided',
                  mode='phase', scale='dB')


@image_comparison(baseline_images=['specgram_angle_noise'],
                  remove_text=True, extensions=['png'])
def test_specgram_noise_angle():
    '''test axes.specgram in angle mode with noise stimuli'''
    np.random.seed(0)

    n = 10000
    Fs = 100.

    NFFT = int(1000 * Fs / 11)
    noverlap = int(NFFT / 2)
    pad_to = int(2 ** np.ceil(np.log2(NFFT)))

    y1 = np.random.standard_normal(n)
    y2 = np.random.rand(n)
    y = np.hstack([y1, y2])

    fig1 = plt.figure()

    ax11 = fig1.add_subplot(3, 1, 1)
    ax12 = fig1.add_subplot(3, 1, 2)
    ax13 = fig1.add_subplot(3, 1, 3)

    ax11.hold(True)
    ax12.hold(True)
    ax13.hold(True)

    spec11 = ax11.specgram(y, NFFT=NFFT, Fs=Fs, noverlap=noverlap,
                           pad_to=pad_to, sides='default', mode='angle')
    spec12 = ax12.specgram(y, NFFT=NFFT, Fs=Fs, noverlap=noverlap,
                           pad_to=pad_to, sides='onesided', mode='angle')
    spec13 = ax13.specgram(y, NFFT=NFFT, Fs=Fs, noverlap=noverlap,
                           pad_to=pad_to, sides='twosided', mode='angle')

    assert_raises(ValueError, ax11.specgram, y, NFFT=NFFT, Fs=Fs,
                  noverlap=noverlap, pad_to=pad_to, sides='default',
                  mode='phase', scale='dB')

    assert_raises(ValueError, ax12.specgram, y, NFFT=NFFT, Fs=Fs,
                  noverlap=noverlap, pad_to=pad_to, sides='onesided',
                  mode='phase', scale='dB')

    assert_raises(ValueError, ax13.specgram, y, NFFT=NFFT, Fs=Fs,
                  noverlap=noverlap, pad_to=pad_to, sides='twosided',
                  mode='phase', scale='dB')


@image_comparison(baseline_images=['specgram_phase_freqs'],
                  remove_text=True, extensions=['png'])
def test_specgram_freqs_phase():
    '''test axes.specgram in phase mode with sinusoidal stimuli'''
    n = 10000
    Fs = 100.

    fstims1 = [Fs/4, Fs/5, Fs/11]
    fstims2 = [Fs/4.7, Fs/5.6, Fs/11.9]

    NFFT = int(1000 * Fs / min(fstims1 + fstims2))
    noverlap = int(NFFT / 2)
    pad_to = int(2 ** np.ceil(np.log2(NFFT)))

    x = np.arange(0, n, 1/Fs)

    y1 = np.zeros(x.size)
    y2 = np.zeros(x.size)
    for i, (fstim1, fstim2) in enumerate(zip(fstims1, fstims2)):
        y1 += np.sin(fstim1 * x * np.pi * 2)
        y2 += np.sin(fstim2 * x * np.pi * 2)
        y1[-1] = y1[-1]/y1[-1]
        y2[-1] = y2[-1]/y2[-1]
    y = np.hstack([y1, y2])

    fig1 = plt.figure()

    ax11 = fig1.add_subplot(3, 1, 1)
    ax12 = fig1.add_subplot(3, 1, 2)
    ax13 = fig1.add_subplot(3, 1, 3)

    ax11.hold(True)
    ax12.hold(True)
    ax13.hold(True)

    spec11 = ax11.specgram(y, NFFT=NFFT, Fs=Fs, noverlap=noverlap,
                           pad_to=pad_to, sides='default', mode='phase')
    spec12 = ax12.specgram(y, NFFT=NFFT, Fs=Fs, noverlap=noverlap,
                           pad_to=pad_to, sides='onesided', mode='phase')
    spec13 = ax13.specgram(y, NFFT=NFFT, Fs=Fs, noverlap=noverlap,
                           pad_to=pad_to, sides='twosided', mode='phase')

    assert_raises(ValueError, ax11.specgram, y, NFFT=NFFT, Fs=Fs,
                  noverlap=noverlap, pad_to=pad_to, sides='default',
                  mode='phase', scale='dB')

    assert_raises(ValueError, ax12.specgram, y, NFFT=NFFT, Fs=Fs,
                  noverlap=noverlap, pad_to=pad_to, sides='onesided',
                  mode='phase', scale='dB')

    assert_raises(ValueError, ax13.specgram, y, NFFT=NFFT, Fs=Fs,
                  noverlap=noverlap, pad_to=pad_to, sides='twosided',
                  mode='phase', scale='dB')


@image_comparison(baseline_images=['specgram_phase_noise'],
                  remove_text=True, extensions=['png'])
def test_specgram_noise_phase():
    '''test axes.specgram in phase mode with noise stimuli'''
    np.random.seed(0)

    n = 10000
    Fs = 100.

    NFFT = int(1000 * Fs / 11)
    noverlap = int(NFFT / 2)
    pad_to = int(2 ** np.ceil(np.log2(NFFT)))

    y1 = np.random.standard_normal(n)
    y2 = np.random.rand(n)
    y = np.hstack([y1, y2])

    fig1 = plt.figure()

    ax11 = fig1.add_subplot(3, 1, 1)
    ax12 = fig1.add_subplot(3, 1, 2)
    ax13 = fig1.add_subplot(3, 1, 3)

    ax11.hold(True)
    ax12.hold(True)
    ax13.hold(True)

    spec11 = ax11.specgram(y, NFFT=NFFT, Fs=Fs, noverlap=noverlap,
                           pad_to=pad_to, sides='default',
                           mode='phase', )
    spec12 = ax12.specgram(y, NFFT=NFFT, Fs=Fs, noverlap=noverlap,
                           pad_to=pad_to, sides='onesided',
                           mode='phase', )
    spec13 = ax13.specgram(y, NFFT=NFFT, Fs=Fs, noverlap=noverlap,
                           pad_to=pad_to, sides='twosided',
                           mode='phase', )

    assert_raises(ValueError, ax11.specgram, y, NFFT=NFFT, Fs=Fs,
                  noverlap=noverlap, pad_to=pad_to, sides='default',
                  mode='phase', scale='dB')

    assert_raises(ValueError, ax12.specgram, y, NFFT=NFFT, Fs=Fs,
                  noverlap=noverlap, pad_to=pad_to, sides='onesided',
                  mode='phase', scale='dB')

    assert_raises(ValueError, ax13.specgram, y, NFFT=NFFT, Fs=Fs,
                  noverlap=noverlap, pad_to=pad_to, sides='twosided',
                  mode='phase', scale='dB')


@image_comparison(baseline_images=['psd_freqs'], remove_text=True,
                  extensions=['png'])
def test_psd_freqs():
    '''test axes.psd with sinusoidal stimuli'''
    n = 10000
    Fs = 100.

    fstims1 = [Fs/4, Fs/5, Fs/11]
    fstims2 = [Fs/4.7, Fs/5.6, Fs/11.9]

    NFFT = int(1000 * Fs / min(fstims1 + fstims2))
    noverlap = int(NFFT / 2)
    pad_to = int(2 ** np.ceil(np.log2(NFFT)))

    x = np.arange(0, n, 1/Fs)

    y1 = np.zeros(x.size)
    y2 = np.zeros(x.size)
    for fstim1, fstim2 in zip(fstims1, fstims2):
        y1 += np.sin(fstim1 * x * np.pi * 2)
        y2 += np.sin(fstim2 * x * np.pi * 2)
    y = np.hstack([y1, y2])

    fig = plt.figure()
    ax1 = fig.add_subplot(3, 1, 1)
    ax2 = fig.add_subplot(3, 1, 2)
    ax3 = fig.add_subplot(3, 1, 3)

    psd1, freqs1 = ax1.psd(y, NFFT=NFFT, Fs=Fs, noverlap=noverlap,
                           pad_to=pad_to, sides='default')
    psd2, freqs2 = ax2.psd(y, NFFT=NFFT, Fs=Fs, noverlap=noverlap,
                           pad_to=pad_to, sides='onesided',
                           return_line=False)
    psd3, freqs3, line3 = ax3.psd(y, NFFT=NFFT, Fs=Fs, noverlap=noverlap,
                                  pad_to=pad_to, sides='twosided',
                                  return_line=True)

    ax1.set_xlabel('')
    ax2.set_xlabel('')
    ax3.set_xlabel('')
    ax1.set_ylabel('')
    ax2.set_ylabel('')
    ax3.set_ylabel('')


@image_comparison(baseline_images=['psd_noise'], remove_text=True,
                  extensions=['png'])
def test_psd_noise():
    '''test axes.psd with noise stimuli'''
    np.random.seed(0)

    n = 10000
    Fs = 100.

    NFFT = int(1000 * Fs / 11)
    noverlap = int(NFFT / 2)
    pad_to = int(2 ** np.ceil(np.log2(NFFT)))

    y1 = np.random.standard_normal(n)
    y2 = np.random.rand(n)
    y = np.hstack([y1, y2])

    fig = plt.figure()
    ax1 = fig.add_subplot(3, 1, 1)
    ax2 = fig.add_subplot(3, 1, 2)
    ax3 = fig.add_subplot(3, 1, 3)

    psd1, freqs1 = ax1.psd(y, NFFT=NFFT, Fs=Fs, noverlap=noverlap,
                           pad_to=pad_to, sides='default')
    psd2, freqs2 = ax2.psd(y, NFFT=NFFT, Fs=Fs, noverlap=noverlap,
                           pad_to=pad_to, sides='onesided',
                           return_line=False)
    psd3, freqs3, line3 = ax3.psd(y, NFFT=NFFT, Fs=Fs, noverlap=noverlap,
                                  pad_to=pad_to, sides='twosided',
                                  return_line=True)

    ax1.set_xlabel('')
    ax2.set_xlabel('')
    ax3.set_xlabel('')
    ax1.set_ylabel('')
    ax2.set_ylabel('')
    ax3.set_ylabel('')


@image_comparison(baseline_images=['csd_freqs'], remove_text=True,
                  extensions=['png'])
def test_csd_freqs():
    '''test axes.csd with sinusoidal stimuli'''
    n = 10000
    Fs = 100.

    fstims1 = [Fs/4, Fs/5, Fs/11]
    fstims2 = [Fs/4.7, Fs/5.6, Fs/11.9]

    NFFT = int(1000 * Fs / min(fstims1 + fstims2))
    noverlap = int(NFFT / 2)
    pad_to = int(2 ** np.ceil(np.log2(NFFT)))

    x = np.arange(0, n, 1/Fs)

    y1 = np.zeros(x.size)
    y2 = np.zeros(x.size)
    for fstim1, fstim2 in zip(fstims1, fstims2):
        y1 += np.sin(fstim1 * x * np.pi * 2)
        y2 += np.sin(fstim2 * x * np.pi * 2)

    fig = plt.figure()
    ax1 = fig.add_subplot(3, 1, 1)
    ax2 = fig.add_subplot(3, 1, 2)
    ax3 = fig.add_subplot(3, 1, 3)

    csd1, freqs1 = ax1.csd(y1, y2, NFFT=NFFT, Fs=Fs, noverlap=noverlap,
                           pad_to=pad_to, sides='default')
    csd2, freqs2 = ax2.csd(y1, y2, NFFT=NFFT, Fs=Fs, noverlap=noverlap,
                           pad_to=pad_to, sides='onesided',
                           return_line=False)
    csd3, freqs3, line3 = ax3.csd(y1, y2, NFFT=NFFT, Fs=Fs, noverlap=noverlap,
                                  pad_to=pad_to, sides='twosided',
                                  return_line=True)

    ax1.set_xlabel('')
    ax2.set_xlabel('')
    ax3.set_xlabel('')
    ax1.set_ylabel('')
    ax2.set_ylabel('')
    ax3.set_ylabel('')


@image_comparison(baseline_images=['csd_noise'], remove_text=True,
                  extensions=['png'])
def test_csd_noise():
    '''test axes.csd with noise stimuli'''
    np.random.seed(0)

    n = 10000
    Fs = 100.

    NFFT = int(1000 * Fs / 11)
    noverlap = int(NFFT / 2)
    pad_to = int(2 ** np.ceil(np.log2(NFFT)))

    y1 = np.random.standard_normal(n)
    y2 = np.random.rand(n)

    fig = plt.figure()
    ax1 = fig.add_subplot(3, 1, 1)
    ax2 = fig.add_subplot(3, 1, 2)
    ax3 = fig.add_subplot(3, 1, 3)

    csd1, freqs1 = ax1.csd(y1, y2, NFFT=NFFT, Fs=Fs, noverlap=noverlap,
                           pad_to=pad_to, sides='default')
    csd2, freqs2 = ax2.csd(y1, y2, NFFT=NFFT, Fs=Fs, noverlap=noverlap,
                           pad_to=pad_to, sides='onesided',
                           return_line=False)
    csd3, freqs3, line3 = ax3.csd(y1, y2, NFFT=NFFT, Fs=Fs, noverlap=noverlap,
                                  pad_to=pad_to, sides='twosided',
                                  return_line=True)

    ax1.set_xlabel('')
    ax2.set_xlabel('')
    ax3.set_xlabel('')
    ax1.set_ylabel('')
    ax2.set_ylabel('')
    ax3.set_ylabel('')


@image_comparison(baseline_images=['magnitude_spectrum_freqs_linear',
                                   'magnitude_spectrum_freqs_dB'],
                  remove_text=True,
                  extensions=['png'])
def test_magnitude_spectrum_freqs():
    '''test axes.magnitude_spectrum with sinusoidal stimuli'''
    n = 10000
    Fs = 100.

    fstims1 = [Fs/4, Fs/5, Fs/11]

    NFFT = int(1000 * Fs / min(fstims1))
    pad_to = int(2 ** np.ceil(np.log2(NFFT)))

    x = np.arange(0, n, 1/Fs)

    y = np.zeros(x.size)
    for i, fstim1 in enumerate(fstims1):
        y += np.sin(fstim1 * x * np.pi * 2) * 10**i
    y = y

    fig1 = plt.figure()
    fig2 = plt.figure()

    ax11 = fig1.add_subplot(3, 1, 1)
    ax12 = fig1.add_subplot(3, 1, 2)
    ax13 = fig1.add_subplot(3, 1, 3)

    ax21 = fig2.add_subplot(3, 1, 1)
    ax22 = fig2.add_subplot(3, 1, 2)
    ax23 = fig2.add_subplot(3, 1, 3)

    spec11, freqs11, line11 = ax11.magnitude_spectrum(y, Fs=Fs, pad_to=pad_to,
                                                      sides='default')
    spec12, freqs12, line12 = ax12.magnitude_spectrum(y, Fs=Fs, pad_to=pad_to,
                                                      sides='onesided')
    spec13, freqs13, line13 = ax13.magnitude_spectrum(y, Fs=Fs, pad_to=pad_to,
                                                      sides='twosided')

    spec21, freqs21, line21 = ax21.magnitude_spectrum(y, Fs=Fs, pad_to=pad_to,
                                                      sides='default',
                                                      scale='dB')
    spec22, freqs22, line22 = ax22.magnitude_spectrum(y, Fs=Fs, pad_to=pad_to,
                                                      sides='onesided',
                                                      scale='dB')
    spec23, freqs23, line23 = ax23.magnitude_spectrum(y, Fs=Fs, pad_to=pad_to,
                                                      sides='twosided',
                                                      scale='dB')

    ax11.set_xlabel('')
    ax12.set_xlabel('')
    ax13.set_xlabel('')
    ax11.set_ylabel('')
    ax12.set_ylabel('')
    ax13.set_ylabel('')

    ax21.set_xlabel('')
    ax22.set_xlabel('')
    ax23.set_xlabel('')
    ax21.set_ylabel('')
    ax22.set_ylabel('')
    ax23.set_ylabel('')


@image_comparison(baseline_images=['magnitude_spectrum_noise_linear',
                                   'magnitude_spectrum_noise_dB'],
                  remove_text=True,
                  extensions=['png'])
def test_magnitude_spectrum_noise():
    '''test axes.magnitude_spectrum with noise stimuli'''
    np.random.seed(0)

    n = 10000
    Fs = 100.

    NFFT = int(1000 * Fs / 11)
    pad_to = int(2 ** np.ceil(np.log2(NFFT)))

    y1 = np.random.standard_normal(n)
    y2 = np.random.rand(n)
    y = np.hstack([y1, y2]) - .5

    fig1 = plt.figure()
    fig2 = plt.figure()

    ax11 = fig1.add_subplot(3, 1, 1)
    ax12 = fig1.add_subplot(3, 1, 2)
    ax13 = fig1.add_subplot(3, 1, 3)

    ax21 = fig2.add_subplot(3, 1, 1)
    ax22 = fig2.add_subplot(3, 1, 2)
    ax23 = fig2.add_subplot(3, 1, 3)

    spec11, freqs11, line11 = ax11.magnitude_spectrum(y, Fs=Fs, pad_to=pad_to,
                                                      sides='default')
    spec12, freqs12, line12 = ax12.magnitude_spectrum(y, Fs=Fs, pad_to=pad_to,
                                                      sides='onesided')
    spec13, freqs13, line13 = ax13.magnitude_spectrum(y, Fs=Fs, pad_to=pad_to,
                                                      sides='twosided')

    spec21, freqs21, line21 = ax21.magnitude_spectrum(y, Fs=Fs, pad_to=pad_to,
                                                      sides='default',
                                                      scale='dB')
    spec22, freqs22, line22 = ax22.magnitude_spectrum(y, Fs=Fs, pad_to=pad_to,
                                                      sides='onesided',
                                                      scale='dB')
    spec23, freqs23, line23 = ax23.magnitude_spectrum(y, Fs=Fs, pad_to=pad_to,
                                                      sides='twosided',
                                                      scale='dB')

    ax11.set_xlabel('')
    ax12.set_xlabel('')
    ax13.set_xlabel('')
    ax11.set_ylabel('')
    ax12.set_ylabel('')
    ax13.set_ylabel('')

    ax21.set_xlabel('')
    ax22.set_xlabel('')
    ax23.set_xlabel('')
    ax21.set_ylabel('')
    ax22.set_ylabel('')
    ax23.set_ylabel('')


@image_comparison(baseline_images=['angle_spectrum_freqs'],
                  remove_text=True,
                  extensions=['png'])
def test_angle_spectrum_freqs():
    '''test axes.angle_spectrum with sinusoidal stimuli'''
    n = 10000
    Fs = 100.

    fstims1 = [Fs/4, Fs/5, Fs/11]

    NFFT = int(1000 * Fs / min(fstims1))
    pad_to = int(2 ** np.ceil(np.log2(NFFT)))

    x = np.arange(0, n, 1/Fs)

    y = np.zeros(x.size)
    for i, fstim1 in enumerate(fstims1):
        y += np.sin(fstim1 * x * np.pi * 2) * 10**i
    y = y

    fig = plt.figure()
    ax1 = fig.add_subplot(3, 1, 1)
    ax2 = fig.add_subplot(3, 1, 2)
    ax3 = fig.add_subplot(3, 1, 3)

    spec1, freqs1, line1 = ax1.angle_spectrum(y, Fs=Fs, pad_to=pad_to,
                                              sides='default')
    spec2, freqs2, line2 = ax2.angle_spectrum(y, Fs=Fs, pad_to=pad_to,
                                              sides='onesided')
    spec3, freqs3, line3 = ax3.angle_spectrum(y, Fs=Fs, pad_to=pad_to,
                                              sides='twosided')

    ax1.set_xlabel('')
    ax2.set_xlabel('')
    ax3.set_xlabel('')
    ax1.set_ylabel('')
    ax2.set_ylabel('')
    ax3.set_ylabel('')


@image_comparison(baseline_images=['angle_spectrum_noise'],
                  remove_text=True,
                  extensions=['png'])
def test_angle_spectrum_noise():
    '''test axes.angle_spectrum with noise stimuli'''
    np.random.seed(0)

    n = 10000
    Fs = 100.

    NFFT = int(1000 * Fs / 11)
    pad_to = int(2 ** np.ceil(np.log2(NFFT)))

    y1 = np.random.standard_normal(n)
    y2 = np.random.rand(n)
    y = np.hstack([y1, y2]) - .5

    fig = plt.figure()
    ax1 = fig.add_subplot(3, 1, 1)
    ax2 = fig.add_subplot(3, 1, 2)
    ax3 = fig.add_subplot(3, 1, 3)

    spec1, freqs1, line1 = ax1.angle_spectrum(y, Fs=Fs, pad_to=pad_to,
                                              sides='default')
    spec2, freqs2, line2 = ax2.angle_spectrum(y, Fs=Fs, pad_to=pad_to,
                                              sides='onesided')
    spec3, freqs3, line3 = ax3.angle_spectrum(y, Fs=Fs, pad_to=pad_to,
                                              sides='twosided')

    ax1.set_xlabel('')
    ax2.set_xlabel('')
    ax3.set_xlabel('')
    ax1.set_ylabel('')
    ax2.set_ylabel('')
    ax3.set_ylabel('')


@image_comparison(baseline_images=['phase_spectrum_freqs'],
                  remove_text=True,
                  extensions=['png'])
def test_phase_spectrum_freqs():
    '''test axes.phase_spectrum with sinusoidal stimuli'''
    n = 10000
    Fs = 100.

    fstims1 = [Fs/4, Fs/5, Fs/11]

    NFFT = int(1000 * Fs / min(fstims1))
    pad_to = int(2 ** np.ceil(np.log2(NFFT)))

    x = np.arange(0, n, 1/Fs)

    y = np.zeros(x.size)
    for i, fstim1 in enumerate(fstims1):
        y += np.sin(fstim1 * x * np.pi * 2) * 10**i
    y = y

    fig = plt.figure()
    ax1 = fig.add_subplot(3, 1, 1)
    ax2 = fig.add_subplot(3, 1, 2)
    ax3 = fig.add_subplot(3, 1, 3)

    spec1, freqs1, line1 = ax1.phase_spectrum(y, Fs=Fs, pad_to=pad_to,
                                              sides='default')
    spec2, freqs2, line2 = ax2.phase_spectrum(y, Fs=Fs, pad_to=pad_to,
                                              sides='onesided')
    spec3, freqs3, line3 = ax3.phase_spectrum(y, Fs=Fs, pad_to=pad_to,
                                              sides='twosided')

    ax1.set_xlabel('')
    ax2.set_xlabel('')
    ax3.set_xlabel('')
    ax1.set_ylabel('')
    ax2.set_ylabel('')
    ax3.set_ylabel('')


@image_comparison(baseline_images=['phase_spectrum_noise'],
                  remove_text=True,
                  extensions=['png'])
def test_phase_spectrum_noise():
    '''test axes.phase_spectrum with noise stimuli'''
    np.random.seed(0)

    n = 10000
    Fs = 100.

    NFFT = int(1000 * Fs / 11)
    pad_to = int(2 ** np.ceil(np.log2(NFFT)))

    y1 = np.random.standard_normal(n)
    y2 = np.random.rand(n)
    y = np.hstack([y1, y2]) - .5

    fig = plt.figure()
    ax1 = fig.add_subplot(3, 1, 1)
    ax2 = fig.add_subplot(3, 1, 2)
    ax3 = fig.add_subplot(3, 1, 3)

    spec1, freqs1, line1 = ax1.phase_spectrum(y, Fs=Fs, pad_to=pad_to,
                                              sides='default')
    spec2, freqs2, line2 = ax2.phase_spectrum(y, Fs=Fs, pad_to=pad_to,
                                              sides='onesided')
    spec3, freqs3, line3 = ax3.phase_spectrum(y, Fs=Fs, pad_to=pad_to,
                                              sides='twosided')

    ax1.set_xlabel('')
    ax2.set_xlabel('')
    ax3.set_xlabel('')
    ax1.set_ylabel('')
    ax2.set_ylabel('')
    ax3.set_ylabel('')


@image_comparison(baseline_images=['twin_spines'], remove_text=True,
                  extensions=['png'])
def test_twin_spines():

    def make_patch_spines_invisible(ax):
        ax.set_frame_on(True)
        ax.patch.set_visible(False)
        for sp in six.itervalues(ax.spines):
            sp.set_visible(False)

    fig = plt.figure(figsize=(4, 3))
    fig.subplots_adjust(right=0.75)

    host = fig.add_subplot(111)
    par1 = host.twinx()
    par2 = host.twinx()

    # Offset the right spine of par2.  The ticks and label have already been
    # placed on the right by twinx above.
    par2.spines["right"].set_position(("axes", 1.2))
    # Having been created by twinx, par2 has its frame off, so the line of its
    # detached spine is invisible.  First, activate the frame but make the patch
    # and spines invisible.
    make_patch_spines_invisible(par2)
    # Second, show the right spine.
    par2.spines["right"].set_visible(True)

    p1, = host.plot([0, 1, 2], [0, 1, 2], "b-")
    p2, = par1.plot([0, 1, 2], [0, 3, 2], "r-")
    p3, = par2.plot([0, 1, 2], [50, 30, 15], "g-")

    host.set_xlim(0, 2)
    host.set_ylim(0, 2)
    par1.set_ylim(0, 4)
    par2.set_ylim(1, 65)

    host.yaxis.label.set_color(p1.get_color())
    par1.yaxis.label.set_color(p2.get_color())
    par2.yaxis.label.set_color(p3.get_color())

    tkw = dict(size=4, width=1.5)
    host.tick_params(axis='y', colors=p1.get_color(), **tkw)
    par1.tick_params(axis='y', colors=p2.get_color(), **tkw)
    par2.tick_params(axis='y', colors=p3.get_color(), **tkw)
    host.tick_params(axis='x', **tkw)


@image_comparison(baseline_images=['twin_spines_on_top', 'twin_spines_on_top'],
                  extensions=['png'], remove_text=True)
def test_twin_spines_on_top():
    matplotlib.rcParams['axes.linewidth'] = 48.0
    matplotlib.rcParams['lines.linewidth'] = 48.0

    fig = plt.figure()
    ax1 = fig.add_subplot(1, 1, 1)

    data = np.array([[1000, 1100, 1200, 1250],
                     [310, 301, 360, 400]])

    ax2 = ax1.twinx()

    ax1.plot(data[0], data[1]/1E3, color='#BEAED4')
    ax1.fill_between(data[0], data[1]/1E3, color='#BEAED4', alpha=.8)

    ax2.plot(data[0], data[1]/1E3, color='#7FC97F')
    ax2.fill_between(data[0], data[1]/1E3, color='#7FC97F', alpha=.5)

    # Reuse testcase from above for a labeled data test
    data = {"i": data[0], "j": data[1]/1E3}
    fig = plt.figure()
    ax1 = fig.add_subplot(1, 1, 1)
    ax2 = ax1.twinx()
    ax1.plot("i", "j", color='#BEAED4', data=data)
    ax1.fill_between("i", "j", color='#BEAED4', alpha=.8, data=data)
    ax2.plot("i", "j", color='#7FC97F', data=data)
    ax2.fill_between("i", "j", color='#7FC97F', alpha=.5, data=data)


@cleanup
def test_rcparam_grid_minor():
    orig_grid = matplotlib.rcParams['axes.grid']
    orig_locator = matplotlib.rcParams['axes.grid.which']

    matplotlib.rcParams['axes.grid'] = True

    values = (
        (('both'), (True, True)),
        (('major'), (True, False)),
        (('minor'), (False, True))
        )

    for locator, result in values:
        matplotlib.rcParams['axes.grid.which'] = locator
        fig = plt.figure()
        ax = fig.add_subplot(1, 1, 1)
        assert((ax.xaxis._gridOnMajor, ax.xaxis._gridOnMinor) == result)

    matplotlib.rcParams['axes.grid'] = orig_grid
    matplotlib.rcParams['axes.grid.which'] = orig_locator


@cleanup
def test_vline_limit():
    fig = plt.figure()
    ax = fig.gca()
    ax.axvline(0.5)
    ax.plot([-0.1, 0, 0.2, 0.1])
    (ymin, ymax) = ax.get_ylim()
    assert_allclose(ax.get_ylim(), (-.1, .2))


@cleanup
def test_empty_shared_subplots():
    # empty plots with shared axes inherit limits from populated plots
    fig, axes = plt.subplots(nrows=1, ncols=2, sharex=True, sharey=True)
    axes[0].plot([1, 2, 3], [2, 4, 6])
    x0, x1 = axes[1].get_xlim()
    y0, y1 = axes[1].get_ylim()
    assert x0 <= 1
    assert x1 >= 3
    assert y0 <= 2
    assert y1 >= 6


@cleanup
def test_relim_visible_only():
    x1 = (0., 10.)
    y1 = (0., 10.)
    x2 = (-10., 20.)
    y2 = (-10., 30.)

    fig = matplotlib.figure.Figure()
    ax = fig.add_subplot(111)
    ax.plot(x1, y1)
    assert ax.get_xlim() == x1
    assert ax.get_ylim() == y1
    l = ax.plot(x2, y2)
    assert ax.get_xlim() == x2
    assert ax.get_ylim() == y2
    l[0].set_visible(False)
    assert ax.get_xlim() == x2
    assert ax.get_ylim() == y2

    ax.relim(visible_only=True)
    ax.autoscale_view()

    assert ax.get_xlim() == x1
    assert ax.get_ylim() == y1


@cleanup
def test_text_labelsize():
    """
    tests for issue #1172
    """
    fig = plt.figure()
    ax = fig.gca()
    ax.tick_params(labelsize='large')
    ax.tick_params(direction='out')


@image_comparison(baseline_images=['pie_linewidth_0', 'pie_linewidth_0',
                                   'pie_linewidth_0'],
                  extensions=['png'])
def test_pie_linewidth_0():
    # The slices will be ordered and plotted counter-clockwise.
    labels = 'Frogs', 'Hogs', 'Dogs', 'Logs'
    sizes = [15, 30, 45, 10]
    colors = ['yellowgreen', 'gold', 'lightskyblue', 'lightcoral']
    explode = (0, 0.1, 0, 0)  # only "explode" the 2nd slice (i.e. 'Hogs')

    plt.pie(sizes, explode=explode, labels=labels, colors=colors,
            autopct='%1.1f%%', shadow=True, startangle=90,
            wedgeprops={'linewidth': 0})
    # Set aspect ratio to be equal so that pie is drawn as a circle.
    plt.axis('equal')

    # Reuse testcase from above for a labeled data test
    data = {"l": labels, "s": sizes, "c": colors, "ex": explode}
    fig = plt.figure()
    ax = fig.gca()
    ax.pie("s", explode="ex", labels="l", colors="c",
            autopct='%1.1f%%', shadow=True, startangle=90,
            wedgeprops={'linewidth': 0}, data=data)
    ax.axis('equal')

    # And again to test the pyplot functions which should also be able to be
    # called with a data kwarg
    plt.figure()
    plt.pie("s", explode="ex", labels="l", colors="c",
            autopct='%1.1f%%', shadow=True, startangle=90,
            wedgeprops={'linewidth': 0}, data=data)
    plt.axis('equal')


@image_comparison(baseline_images=['pie_center_radius'], extensions=['png'])
def test_pie_center_radius():
    # The slices will be ordered and plotted counter-clockwise.
    labels = 'Frogs', 'Hogs', 'Dogs', 'Logs'
    sizes = [15, 30, 45, 10]
    colors = ['yellowgreen', 'gold', 'lightskyblue', 'lightcoral']
    explode = (0, 0.1, 0, 0) # only "explode" the 2nd slice (i.e. 'Hogs')

    plt.pie(sizes, explode=explode, labels=labels, colors=colors,
            autopct='%1.1f%%', shadow=True, startangle=90,
            wedgeprops={'linewidth': 0}, center=(1,2), radius=1.5)

    plt.annotate("Center point", xy=(1,2), xytext=(1,1.5),
                 arrowprops=dict(arrowstyle="->",
                                 connectionstyle="arc3"))
    # Set aspect ratio to be equal so that pie is drawn as a circle.
    plt.axis('equal')


@image_comparison(baseline_images=['pie_linewidth_2'], extensions=['png'])
def test_pie_linewidth_2():
    # The slices will be ordered and plotted counter-clockwise.
    labels = 'Frogs', 'Hogs', 'Dogs', 'Logs'
    sizes = [15, 30, 45, 10]
    colors = ['yellowgreen', 'gold', 'lightskyblue', 'lightcoral']
    explode = (0, 0.1, 0, 0)  # only "explode" the 2nd slice (i.e. 'Hogs')

    plt.pie(sizes, explode=explode, labels=labels, colors=colors,
            autopct='%1.1f%%', shadow=True, startangle=90,
            wedgeprops={'linewidth': 2})
    # Set aspect ratio to be equal so that pie is drawn as a circle.
    plt.axis('equal')


@image_comparison(baseline_images=['pie_ccw_true'], extensions=['png'])
def test_pie_ccw_true():
    # The slices will be ordered and plotted counter-clockwise.
    labels = 'Frogs', 'Hogs', 'Dogs', 'Logs'
    sizes = [15, 30, 45, 10]
    colors = ['yellowgreen', 'gold', 'lightskyblue', 'lightcoral']
    explode = (0, 0.1, 0, 0)  # only "explode" the 2nd slice (i.e. 'Hogs')

    plt.pie(sizes, explode=explode, labels=labels, colors=colors,
            autopct='%1.1f%%', shadow=True, startangle=90,
            counterclock=True)
    # Set aspect ratio to be equal so that pie is drawn as a circle.
    plt.axis('equal')


@image_comparison(baseline_images=['pie_frame_grid'], extensions=['png'])
def test_pie_frame_grid():
    # The slices will be ordered and plotted counter-clockwise.
    labels = 'Frogs', 'Hogs', 'Dogs', 'Logs'
    sizes = [15, 30, 45, 10]
    colors = ['yellowgreen', 'gold', 'lightskyblue', 'lightcoral']
    # only "explode" the 2nd slice (i.e. 'Hogs')
    explode = (0, 0.1, 0, 0)

    plt.pie(sizes, explode=explode, labels=labels, colors=colors,
            autopct='%1.1f%%', shadow=True, startangle=90,
            wedgeprops={'linewidth': 0},
            frame=True, center=(2, 2))

    plt.pie(sizes[::-1], explode=explode, labels=labels, colors=colors,
            autopct='%1.1f%%', shadow=True, startangle=90,
            wedgeprops={'linewidth': 0},
            frame=True, center=(5, 2))

    plt.pie(sizes, explode=explode[::-1], labels=labels, colors=colors,
            autopct='%1.1f%%', shadow=True, startangle=90,
            wedgeprops={'linewidth': 0},
            frame=True, center=(3, 5))
    # Set aspect ratio to be equal so that pie is drawn as a circle.
    plt.axis('equal')


@image_comparison(baseline_images=['set_get_ticklabels'], extensions=['png'])
def test_set_get_ticklabels():
    # test issue 2246
    fig, ax = plt.subplots(2)
    ha = ['normal', 'set_x/yticklabels']

    ax[0].plot(arange(10))
    ax[0].set_title(ha[0])

    ax[1].plot(arange(10))
    ax[1].set_title(ha[1])

    # set ticklabel to 1 plot in normal way
    ax[0].set_xticklabels(('a', 'b', 'c', 'd'))
    ax[0].set_yticklabels(('11', '12', '13', '14'))

    # set ticklabel to the other plot, expect the 2 plots have same label setting
    # pass get_ticklabels return value as ticklabels argument
    ax[1].set_xticklabels(ax[0].get_xticklabels() )
    ax[1].set_yticklabels(ax[0].get_yticklabels() )


@image_comparison(baseline_images=['o_marker_path_snap'], extensions=['png'],
                  savefig_kwarg={'dpi': 72})
def test_o_marker_path_snap():
    fig, ax = plt.subplots()
    ax.margins(.1)
    for ms in range(1, 15):
        ax.plot([1, 2, ], np.ones(2) + ms, 'o', ms=ms)

    for ms in np.linspace(1, 10, 25):
        ax.plot([3, 4, ], np.ones(2) + ms, 'o', ms=ms)


@cleanup
def test_margins():
    # test all ways margins can be called
    data = [1, 10]

    fig1, ax1 = plt.subplots(1, 1)
    ax1.plot(data)
    ax1.margins(1)
    assert_equal(ax1.margins(), (1, 1))

    fig2, ax2 = plt.subplots(1, 1)
    ax2.plot(data)
    ax2.margins(1, 0.5)
    assert_equal(ax2.margins(), (1, 0.5))

    fig3, ax3 = plt.subplots(1, 1)
    ax3.plot(data)
    ax3.margins(x=1, y=0.5)
    assert_equal(ax3.margins(), (1, 0.5))


@cleanup
def test_length_one_hist():
    fig, ax = plt.subplots()
    ax.hist(1)
    ax.hist([1])


@cleanup
def test_pathological_hexbin():
    # issue #2863
    out = io.BytesIO()

    with warnings.catch_warnings(record=True) as w:
        warnings.simplefilter("always")
        mylist = [10] * 100
        fig, ax = plt.subplots(1, 1)
        ax.hexbin(mylist, mylist)
        fig.savefig(out)
        assert_equal(len(w), 0)


@cleanup
def test_color_None():
    # issue 3855
    fig, ax = plt.subplots()
    ax.plot([1,2], [1,2], color=None)


@cleanup
def test_color_alias():
    # issues 4157 and 4162
    fig, ax = plt.subplots()
    line = ax.plot([0, 1], c='lime')[0]
    assert_equal('lime', line.get_color())


@cleanup
def test_numerical_hist_label():
    fig, ax = plt.subplots()
    ax.hist([range(15)] * 5, label=range(5))
    ax.legend()


@cleanup
def test_unicode_hist_label():
    fig, ax = plt.subplots()
    a = (b'\xe5\xbe\x88\xe6\xbc\x82\xe4\xba\xae, ' +
         b'r\xc3\xb6m\xc3\xa4n ch\xc3\xa4r\xc3\xa1ct\xc3\xa8rs')
    b = b'\xd7\xa9\xd7\x9c\xd7\x95\xd7\x9d'
    labels = [a.decode('utf-8'),
              'hi aardvark',
              b.decode('utf-8'),
              ]

    ax.hist([range(15)] * 3, label=labels)
    ax.legend()


@cleanup
def test_move_offsetlabel():
    data = np.random.random(10) * 1e-22
    fig, ax = plt.subplots()
    ax.plot(data)
    ax.yaxis.tick_right()
    assert_equal((1, 0.5), ax.yaxis.offsetText.get_position())


@image_comparison(baseline_images=['rc_spines'], extensions=['png'],
                  savefig_kwarg={'dpi':40})
def test_rc_spines():
    rc_dict = {
        'axes.spines.left':False,
        'axes.spines.right':False,
        'axes.spines.top':False,
        'axes.spines.bottom':False}
    with matplotlib.rc_context(rc_dict):
        fig, ax = plt.subplots()


@image_comparison(baseline_images=['rc_grid'], extensions=['png'],
                  savefig_kwarg={'dpi': 40})
def test_rc_grid():
    fig = plt.figure()
    rc_dict0 = {
        'axes.grid': True,
        'axes.grid.axis': 'both'
    }
    rc_dict1 = {
        'axes.grid': True,
        'axes.grid.axis': 'x'
    }
    rc_dict2 = {
        'axes.grid': True,
        'axes.grid.axis': 'y'
    }
    dict_list = [rc_dict0, rc_dict1, rc_dict2]

    i = 1
    for rc_dict in dict_list:
        with matplotlib.rc_context(rc_dict):
            fig.add_subplot(3, 1, i)
            i += 1


@cleanup
def test_rc_tick():
    d = {'xtick.bottom': False, 'xtick.top': True,
         'ytick.left': True, 'ytick.right': False}
    with plt.rc_context(rc=d):
        fig = plt.figure()
        ax1 = fig.add_subplot(1, 1, 1)
        xax = ax1.xaxis
        yax = ax1.yaxis
        # tick1On bottom/left
        assert xax._major_tick_kw['tick1On'] == False
        assert xax._major_tick_kw['tick2On'] == True
        assert xax._minor_tick_kw['tick1On'] == False
        assert xax._minor_tick_kw['tick2On'] == True

        assert yax._major_tick_kw['tick1On'] == True
        assert yax._major_tick_kw['tick2On'] == False
        assert yax._minor_tick_kw['tick1On'] == True
        assert yax._minor_tick_kw['tick2On'] == False


@cleanup
def test_rc_major_minor_tick():
    d = {'xtick.top': True, 'ytick.right': True,  # Enable all ticks
         'xtick.bottom': True, 'ytick.left': True,
         # Selectively disable
         'xtick.minor.bottom': False, 'xtick.major.bottom': False,
         'ytick.major.left': False, 'ytick.minor.left': False}
    with plt.rc_context(rc=d):
        fig = plt.figure()
        ax1 = fig.add_subplot(1, 1, 1)
        xax = ax1.xaxis
        yax = ax1.yaxis
        # tick1On bottom/left
        assert xax._major_tick_kw['tick1On'] == False
        assert xax._major_tick_kw['tick2On'] == True
        assert xax._minor_tick_kw['tick1On'] == False
        assert xax._minor_tick_kw['tick2On'] == True

        assert yax._major_tick_kw['tick1On'] == False
        assert yax._major_tick_kw['tick2On'] == True
        assert yax._minor_tick_kw['tick1On'] == False
        assert yax._minor_tick_kw['tick2On'] == True


@cleanup
def test_bar_negative_width():
    fig, ax = plt.subplots()
    res = ax.bar(range(1, 5), range(1, 5), width=-1)
    assert_equal(len(res), 4)
    for indx, b in enumerate(res):
        assert_equal(b._x, indx)
        assert_equal(b._width, 1)
        assert_equal(b._height, indx + 1)


@cleanup
def test_square_plot():
    x = np.arange(4)
    y = np.array([1., 3., 5., 7.])
    fig, ax = plt.subplots()
    ax.plot(x, y, 'mo')
    ax.axis('square')
    xlim, ylim = ax.get_xlim(), ax.get_ylim()
    assert_true(np.diff(xlim) == np.diff(ylim))
    assert_true(ax.get_aspect() == 'equal')


@cleanup
def test_no_None():
    fig, ax = plt.subplots()
    assert_raises(ValueError, plt.plot, None)
    assert_raises(ValueError, plt.plot, None, None)


@cleanup
def test_pcolor_fast_non_uniform():
    Z = np.arange(6).reshape((3, 2))
    X = np.array([0, 1, 2, 10])
    Y = np.array([0, 1, 2])

    plt.figure()
    ax = plt.subplot(111)
    ax.pcolorfast(X, Y, Z.T)


@cleanup
def test_shared_scale():
    fig, axs = plt.subplots(2, 2, sharex=True, sharey=True)

    axs[0, 0].set_xscale("log")
    axs[0, 0].set_yscale("log")

    for ax in axs.flat:
        assert_equal(ax.get_yscale(), 'log')
        assert_equal(ax.get_xscale(), 'log')

    axs[1, 1].set_xscale("linear")
    axs[1, 1].set_yscale("linear")

    for ax in axs.flat:
        assert_equal(ax.get_yscale(), 'linear')
        assert_equal(ax.get_xscale(), 'linear')


@cleanup
def test_violin_point_mass():
    """Violin plot should handle point mass pdf gracefully."""
    plt.violinplot(np.array([0, 0]))


def _eb_succes_helper(ax, x, y, xerr=None, yerr=None):
    eb = ax.errorbar(x, y, xerr=xerr, yerr=yerr)
    eb.remove()


@cleanup
def test_errorbar_inputs_shotgun():
    base_xy = cycler('x', [np.arange(5)]) + cycler('y', [np.ones((5, ))])
    err_cycler = cycler('err', [1,
                                [1, 1, 1, 1, 1],
                                [[1, 1, 1, 1, 1],
                                 [1, 1, 1, 1, 1]],
                                [[1]] * 5,
                                np.ones(5),
                                np.ones((2, 5)),
                                np.ones((5, 1)),
                                None
                                ])
    xerr_cy = cycler('xerr', err_cycler)
    yerr_cy = cycler('yerr', err_cycler)

    empty = ((cycler('x', [[]]) + cycler('y', [[]])) *
             cycler('xerr', [[], None]) * cycler('yerr', [[], None]))
    xerr_only = base_xy * xerr_cy
    yerr_only = base_xy * yerr_cy
    both_err = base_xy * yerr_cy * xerr_cy

    test_cyclers = xerr_only, yerr_only, both_err, empty

    ax = plt.gca()
    # should do this as a generative test, but @cleanup seems to break that
    # for p in chain(*test_cyclers):
    #     yield (_eb_succes_helper, ax) + tuple(p.get(k, None) for
    #                                          k in ['x', 'y', 'xerr', 'yerr'])
    for p in chain(*test_cyclers):
        _eb_succes_helper(ax, **p)


@cleanup
def test_axisbg_warning():
    fig = plt.figure()
    with warnings.catch_warnings(record=True) as w:
        warnings.simplefilter("always")
        ax = matplotlib.axes.Axes(fig, [0, 0, 1, 1], axisbg='r')
        assert len(w) == 1
        msg = "The axisbg attribute was deprecated in version 2.0."
        assert str(w[0].message).startswith(msg)


@image_comparison(baseline_images=["dash_offset"], remove_text=True)
def test_dash_offset():
    fig, ax = plt.subplots()
    x = np.linspace(0, 10)
    y = np.ones_like(x)
    for j in range(0, 100, 2):
        ax.plot(x, j*y, ls=(j, (10, 10)), lw=5, color='k')


@cleanup
def test_title_location_roundtrip():
    fig, ax = plt.subplots()
    ax.set_title('aardvark')
    ax.set_title('left', loc='left')
    ax.set_title('right', loc='right')

    assert_equal('left', ax.get_title(loc='left'))
    assert_equal('right', ax.get_title(loc='right'))
    assert_equal('aardvark', ax.get_title())

    assert_raises(ValueError, ax.get_title, loc='foo')
    assert_raises(ValueError, ax.set_title, 'fail', loc='foo')


@image_comparison(baseline_images=["loglog"], remove_text=True,
                  extensions=['png'])
def test_loglog():
    fig, ax = plt.subplots()
    x = np.arange(1, 11)
    ax.loglog(x, x**3, lw=5)
    ax.tick_params(length=25, width=2)
    ax.tick_params(length=15, width=2, which='minor')


@cleanup('default')
def test_axes_margins():
    fig, ax = plt.subplots()
    ax.plot([0, 1, 2, 3])
    assert ax.get_ybound()[0] != 0

    fig, ax = plt.subplots()
    ax.bar([0, 1, 2, 3], [1, 1, 1, 1])
    assert ax.get_ybound()[0] == 0

    fig, ax = plt.subplots()
    ax.barh([0, 1, 2, 3], [1, 1, 1, 1])
    assert ax.get_xbound()[0] == 0

    fig, ax = plt.subplots()
    ax.pcolor(np.zeros((10, 10)))
    assert ax.get_xbound() == (0, 10)
    assert ax.get_ybound() == (0, 10)

    fig, ax = plt.subplots()
    ax.pcolorfast(np.zeros((10, 10)))
    assert ax.get_xbound() == (0, 10)
    assert ax.get_ybound() == (0, 10)

    fig, ax = plt.subplots()
    ax.hist(np.arange(10))
    assert ax.get_ybound()[0] == 0

    fig, ax = plt.subplots()
    ax.imshow(np.zeros((10, 10)))
    assert ax.get_xbound() == (-0.5, 9.5)
    assert ax.get_ybound() == (-0.5, 9.5)


@image_comparison(baseline_images=["auto_numticks"], style='default',
                  extensions=['png'])
def test_auto_numticks():
    fig, axes = plt.subplots(4, 4)


@cleanup
def test_remove_shared_axes():
    def _helper_x(ax):
        ax2 = ax.twinx()
        ax2.remove()
        ax.set_xlim(0, 15)
        r = ax.xaxis.get_major_locator()()
        assert r[-1] > 14

    def _helper_y(ax):
        ax2 = ax.twiny()
        ax2.remove()
        ax.set_ylim(0, 15)
        r = ax.yaxis.get_major_locator()()
        assert r[-1] > 14

    # test all of the ways to get fig/ax sets
    fig = plt.figure()
    ax = fig.gca()
    yield _helper_x, ax
    yield _helper_y, ax

    fig, ax = plt.subplots()
    yield _helper_x, ax
    yield _helper_y, ax

    fig, ax_lst = plt.subplots(2, 2, sharex='all', sharey='all')
    ax = ax_lst[0][0]
    yield _helper_x, ax
    yield _helper_y, ax

    fig = plt.figure()
    ax = fig.add_axes([.1, .1, .8, .8])
    yield _helper_x, ax
    yield _helper_y, ax

    fig, ax_lst = plt.subplots(2, 2, sharex='all', sharey='all')
    ax = ax_lst[0][0]
    orig_xlim = ax_lst[0][1].get_xlim()
    ax.remove()
    ax.set_xlim(0, 5)
    assert_array_equal(ax_lst[0][1].get_xlim(), orig_xlim)


@cleanup
def test_adjust_numtick_aspect():
    fig, ax = plt.subplots()
    ax.yaxis.get_major_locator().set_params(nbins='auto')
    ax.set_xlim(0, 1000)
    ax.set_aspect('equal')
    fig.canvas.draw()
    assert len(ax.yaxis.get_major_locator()()) == 2
    ax.set_ylim(0, 1000)
    fig.canvas.draw()
    assert len(ax.yaxis.get_major_locator()()) > 2


<<<<<<< HEAD
=======
@image_comparison(baseline_images=["auto_numticks"], style='default',
                  extensions=['png'])
def test_auto_numticks():
    # Make tiny, empty subplots, verify that there are only 3 ticks.
    fig, axes = plt.subplots(4, 4)


@image_comparison(baseline_images=["auto_numticks_log"], style='default',
                  extensions=['png'])
def test_auto_numticks_log():
    # Verify that there are not too many ticks with a large log range.
    fig, ax = plt.subplots()
    matplotlib.rcParams['axes.autolimit_mode'] = 'round_numbers'
    ax.loglog([1e-20, 1e5], [1e-16, 10])


>>>>>>> c91efe10
@cleanup
def test_broken_barh_empty():
    fig, ax = plt.subplots()
    ax.broken_barh([], (.1, .5))


@cleanup
def test_pandas_indexing_dates():
    try:
        import pandas as pd
    except ImportError:
        raise SkipTest("Pandas not installed")

    dates = np.arange('2005-02', '2005-03', dtype='datetime64[D]')
    values = np.sin(np.array(range(len(dates))))
    df = pd.DataFrame({'dates': dates, 'values': values})

    ax = plt.gca()

    without_zero_index = df[np.array(df.index) % 2 == 1].copy()
    ax.plot('dates', 'values', data=without_zero_index)


@cleanup
def test_pandas_errorbar_indexing():
    try:
        import pandas as pd
    except ImportError:
        raise SkipTest("Pandas not installed")

    df = pd.DataFrame(np.random.uniform(size=(5, 4)),
                      columns=['x', 'y', 'xe', 'ye'],
                      index=[1, 2, 3, 4, 5])
    fig, ax = plt.subplots()
    ax.errorbar('x', 'y', xerr='xe', yerr='ye', data=df)


@cleanup
def test_pandas_indexing_hist():
    try:
        import pandas as pd
    except ImportError:
        raise SkipTest("Pandas not installed")

    ser_1 = pd.Series(data=[1, 2, 2, 3, 3, 4, 4, 4, 4, 5])
    ser_2 = ser_1.iloc[1:]
    fig, axes = plt.subplots()
    axes.hist(ser_2)


@cleanup
def test_axis_set_tick_params_labelsize_labelcolor():
    # Tests fix for issue 4346
    axis_1 = plt.subplot()
    axis_1.yaxis.set_tick_params(labelsize=30, labelcolor='red', direction='out')

    # Expected values after setting the ticks
    assert axis_1.yaxis.majorTicks[0]._size == 4.0
    assert axis_1.yaxis.majorTicks[0]._color == 'k'
    assert axis_1.yaxis.majorTicks[0]._labelsize == 30.0
    assert axis_1.yaxis.majorTicks[0]._labelcolor == 'red'


@cleanup
def test_none_kwargs():
    fig, ax = plt.subplots()
    ln, = ax.plot(range(32), linestyle=None)
    assert ln.get_linestyle() == '-'


@cleanup
def test_ls_ds_conflict():
    assert_raises(ValueError, plt.plot, range(32),
                  linestyle='steps-pre:', drawstyle='steps-post')


@image_comparison(baseline_images=['date_timezone_x'], extensions=['png'])
def test_date_timezone_x():
    # Tests issue 5575
    time_index = [pytz.timezone('Canada/Eastern').localize(datetime.datetime(
        year=2016, month=2, day=22, hour=x)) for x in range(3)]

    # Same Timezone
    fig = plt.figure(figsize=(20, 12))
    plt.subplot(2, 1, 1)
    plt.plot_date(time_index, [3] * 3, tz='Canada/Eastern')

    # Different Timezone
    plt.subplot(2, 1, 2)
    plt.plot_date(time_index, [3] * 3, tz='UTC')


@image_comparison(baseline_images=['date_timezone_y'],
                  extensions=['png'])
def test_date_timezone_y():
    # Tests issue 5575
    time_index = [pytz.timezone('Canada/Eastern').localize(datetime.datetime(
        year=2016, month=2, day=22, hour=x)) for x in range(3)]

    # Same Timezone
    fig = plt.figure(figsize=(20, 12))
    plt.subplot(2, 1, 1)
    plt.plot_date([3] * 3,
                  time_index, tz='Canada/Eastern', xdate=False, ydate=True)

    # Different Timezone
    plt.subplot(2, 1, 2)
    plt.plot_date([3] * 3, time_index, tz='UTC', xdate=False, ydate=True)


@image_comparison(baseline_images=['date_timezone_x_and_y'],
                  extensions=['png'])
def test_date_timezone_x_and_y():
    # Tests issue 5575
    time_index = [pytz.timezone('UTC').localize(datetime.datetime(
        year=2016, month=2, day=22, hour=x)) for x in range(3)]

    # Same Timezone
    fig = plt.figure(figsize=(20, 12))
    plt.subplot(2, 1, 1)
    plt.plot_date(time_index, time_index, tz='UTC', ydate=True)

    # Different Timezone
    plt.subplot(2, 1, 2)
    plt.plot_date(time_index, time_index, tz='US/Eastern', ydate=True)


@image_comparison(baseline_images=['axisbelow'],
                  extensions=['png'], remove_text=True)
def test_axisbelow():
    # Test 'line' setting added in 6287.
    # Show only grids, not frame or ticks, to make this test
    # independent of future change to drawing order of those elements.
    fig, axs = plt.subplots(ncols=3, sharex=True, sharey=True)
    settings = (False, 'line', True)

    for ax, setting in zip(axs, settings):
        ax.plot((0, 10), (0, 10), lw=10, color='m')
        circ = mpatches.Circle((3, 3), color='r')
        ax.add_patch(circ)
        ax.grid(color='c', linestyle='-', linewidth=3)
        ax.tick_params(top=False, bottom=False,
                       left=False, right=False)
        for spine in ax.spines.values():
            spine.set_visible(False)
        ax.set_axisbelow(setting)


@cleanup
def test_offset_label_color():
    # Tests issue 6440
    fig = plt.figure()
    ax = fig.add_subplot(1, 1, 1)
    ax.plot([1.01e9, 1.02e9, 1.03e9])
    ax.yaxis.set_tick_params(labelcolor='red')
    assert ax.yaxis.get_offset_text().get_color() == 'red'


@cleanup
def test_large_offset():
    fig, ax = plt.subplots()
    ax.plot((1 + np.array([0, 1.e-12])) * 1.e27)
    fig.canvas.draw()


@cleanup
def test_bar_color_cycle():
    ccov = mcolors.colorConverter.to_rgb
    fig, ax = plt.subplots()
    for j in range(5):
        ln, = ax.plot(range(3))
        brs = ax.bar(range(3), range(3))
        for br in brs:
            assert ccov(ln.get_color()) == ccov(br.get_facecolor())


@cleanup
def test_tick_param_label_rotation():
    fix, ax = plt.subplots()
    plt.plot([0, 1], [0, 1])
    ax.xaxis.set_tick_params(which='both', rotation=75)
    ax.yaxis.set_tick_params(which='both', rotation=90)
    for text in ax.get_xticklabels(which='both'):
        assert text.get_rotation() == 75
    for text in ax.get_yticklabels(which='both'):
        assert text.get_rotation() == 90


if __name__ == '__main__':
    import nose
    import sys

    args = ['-s', '--with-doctest']
    argv = sys.argv
    argv = argv[:1] + args + argv[1:]
    nose.runmodule(argv=argv, exit=False)<|MERGE_RESOLUTION|>--- conflicted
+++ resolved
@@ -4362,12 +4362,6 @@
     assert ax.get_ybound() == (-0.5, 9.5)
 
 
-@image_comparison(baseline_images=["auto_numticks"], style='default',
-                  extensions=['png'])
-def test_auto_numticks():
-    fig, axes = plt.subplots(4, 4)
-
-
 @cleanup
 def test_remove_shared_axes():
     def _helper_x(ax):
@@ -4425,8 +4419,6 @@
     assert len(ax.yaxis.get_major_locator()()) > 2
 
 
-<<<<<<< HEAD
-=======
 @image_comparison(baseline_images=["auto_numticks"], style='default',
                   extensions=['png'])
 def test_auto_numticks():
@@ -4443,7 +4435,6 @@
     ax.loglog([1e-20, 1e5], [1e-16, 10])
 
 
->>>>>>> c91efe10
 @cleanup
 def test_broken_barh_empty():
     fig, ax = plt.subplots()
