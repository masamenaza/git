--- conflicted
+++ resolved
@@ -5134,7 +5134,6 @@
     assert_array_equal(ax_lst[0][1].get_xlim(), orig_xlim)
 
 
-<<<<<<< HEAD
 def test_shared_axes_retick():
     # related to GitHub issue 8946
     # set_xticks should set shared axes limits
@@ -5156,7 +5155,8 @@
 
     assert ax_lst[0][0].get_xlim() == ax_lst[0][1].get_xlim()
     assert ax_lst[0][0].get_ylim() == ax_lst[1][0].get_ylim()
-=======
+
+
 def test_shared_axes_autoscale():
     l = np.arange(-80, 90, 40)
     t = np.random.random_sample((l.size, l.size))
@@ -5172,8 +5172,7 @@
     assert not ax1.get_autoscaley_on() and not ax2.get_autoscaley_on()
     assert ax1.get_xlim() == ax2.get_xlim() == (-1000, 1000)
     assert ax1.get_ylim() == ax2.get_ylim() == (-1000, 1000)
->>>>>>> 6466bfa4
-
+    
 
 def test_adjust_numtick_aspect():
     fig, ax = plt.subplots()
