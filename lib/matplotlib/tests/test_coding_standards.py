--- conflicted
+++ resolved
@@ -215,11 +215,6 @@
                           'tests/test_subplots.py',
                           'tests/test_tightlayout.py',
                           'tests/test_triangulation.py',
-<<<<<<< HEAD
-                          'compat/subprocess.py',
-=======
-                          'backends/__init__.py',
->>>>>>> f6a74b5c
                           'backends/backend_agg.py',
                           'backends/backend_cairo.py',
                           'backends/backend_gdk.py',
