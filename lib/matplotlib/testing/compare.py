--- conflicted
+++ resolved
@@ -102,7 +102,7 @@
             msg += "Standard output:\n%s\n" % stdout
          if stderr:
             msg += "Standard error:\n%s\n" % stderr
-         raise IOError, msg
+         raise IOError(msg)
    return convert
 
 if matplotlib.checkdep_ghostscript() is not None:
@@ -138,16 +138,11 @@
    newname = base + '_' + extension + '.png'
    if not os.path.exists(filename):
       raise IOError("'%s' does not exist" % filename)
-      raise IOError, "'%s' does not exist" % filename
-<<<<<<< HEAD
-   converter[extension](filename, newname)
-=======
    # Only convert the file if the destination doesn't already exist or
    # is out of date.
    if (not os.path.exists(newname) or
        os.stat(newname).st_mtime < os.stat(filename).st_mtime):
       converter[extension](filename, newname)
->>>>>>> 8ef1ee37
    return newname
 
 verifiers = { }
@@ -182,9 +177,9 @@
    # clip the images to the same size -- this is useful only when
    # comparing eps to pdf
    if actual_path[-7:-4] == 'eps' and expected_path[-7:-4] == 'pdf':
-      aw, ah = actual_image.size
-      ew, eh = expected_image.size
-      actual_image = actual_image.crop((aw/2-ew/2, ah/2-eh/2, aw/2+ew/2, ah/2+eh/2))
+      aw, ah = actual_image.shape
+      ew, eh = expected_image.shape
+      actual_image = actual_image[int(aw/2-ew/2):int(aw/2+ew/2),int(ah/2-eh/2):int(ah/2+eh/2)]
    return actual_image, expected_image
 
 def compare_images( expected, actual, tol, in_decorator=False ):
@@ -273,17 +268,11 @@
       return msg
 
 def save_diff_image( expected, actual, output ):
-<<<<<<< HEAD
    expectedImage = _png.read_png( expected )
    actualImage = _png.read_png( actual )
-=======
-   from PIL import Image
-   expectedImage = Image.open( expected ).convert("RGB")
-   actualImage = Image.open( actual ).convert("RGB")
    actualImage, expectedImage = crop_to_same(actual, actualImage, expected, expectedImage)
    expectedImage = np.array(expectedImage).astype(np.float)
    actualImage = np.array(actualImage).astype(np.float)
->>>>>>> 8ef1ee37
    assert expectedImage.ndim==actualImage.ndim
    assert expectedImage.shape==actualImage.shape
    absDiffImage = abs(expectedImage-actualImage)
