[pytest]
testpaths = lib
python_files = test_*.py

markers =
    backend: Set alternate Matplotlib backend temporarily.
    network: Mark a test that uses the network.
<<<<<<< HEAD
    style: Set alternate Matplotlib style temporarily.

pep8ignore =
    * E111 E114 E115 E116 E121 E122 E123 E124 E125 E126 E127 E128 E129 E131 E226 E240 E241 E242 E243 E244 E245 E246 E247 E248 E249 E265 E266 E704 W503

    setup.py E402
    setupext.py E301 E302 E501

    versioneer.py ALL  # External file.
    tools/gh_api.py ALL  # External file.
    tools/github_stats.py ALL  # External file.

    tools/subset.py E221 E231 E251 E261 E302 E501 E701 E703

    matplotlib/backends/qt_editor/formlayout.py E301 E402 E501
    matplotlib/backends/backend_agg.py E225 E228 E231 E261 E301 E302 E303 E701
    matplotlib/backends/backend_cairo.py E203 E211 E221 E231 E261 E272 E302 E303 E401 E402 E701 E711
    matplotlib/backends/backend_gtk3.py E201 E202 E203 E211 E221 E222 E225 E231 E251 E261 E262 E301 E302 E401 E402 E501 E701
    matplotlib/backends/backend_macosx.py E222 E225 E231 E261 E701 E711
    matplotlib/backends/backend_pgf.py E261 E302 E303 E731
    matplotlib/backends/backend_ps.py E202 E203 E225 E228 E231 E261 E262 E271 E301 E302 E303 E401 E402 E501 E701
    matplotlib/backends/backend_svg.py E203 E221 E225 E228 E231 E261 E302 E401 E501
    matplotlib/backends/backend_template.py E302 E303
    matplotlib/backends/_backend_tk.py E201 E202 E203 E222 E225 E231 E251 E271 E301 E302 E303 E401 E501 E701 W293
    matplotlib/backends/tkagg.py E231 E302 E701
    matplotlib/backends/windowing.py E301 E302
    matplotlib/backend_bases.py E225 E712
    matplotlib/projections/__init__.py E302
    matplotlib/projections/geo.py E203 E221 E231 E261 E302 E402 E502
    matplotlib/sphinxext/mathmpl.py E302
    matplotlib/sphinxext/only_directives.py E302
    matplotlib/sphinxext/plot_directive.py E261 E301 E302 E401 E402
    matplotlib/testing/decorators.py E301 E303
    matplotlib/testing/jpl_units/__init__.py E201 E202 E302
    matplotlib/testing/jpl_units/Duration.py E201 E202 E302
    matplotlib/testing/jpl_units/Epoch.py E201 E202 E203 E302 E501
    matplotlib/testing/jpl_units/EpochConverter.py E201 E202 E251 E302 E711
    matplotlib/testing/jpl_units/StrConverter.py E201 E202 E221 E302 E303
    matplotlib/testing/jpl_units/UnitDbl.py E201 E202 E203
    matplotlib/testing/jpl_units/UnitDblConverter.py E201 E202 E203 E251 E302 E711
    matplotlib/testing/jpl_units/UnitDblFormatter.py E201 E202 E251 E302
    matplotlib/tests/test_image.py E225 E231 E251 E302 E303 E501
    matplotlib/tests/test_lines.py E231 E261
    matplotlib/tests/test_mathtext.py E261 E302 E501
    matplotlib/tri/triinterpolate.py E201 E221
    matplotlib/_cm.py E101 E202 E203 W191
    matplotlib/_mathtext_data.py E203 E231 E261
    matplotlib/font_manager.py E201 E203 E221 E225 E228 E231 E251 E261 E262 E302 E402 E501
    matplotlib/fontconfig_pattern.py E201 E203 E221 E222 E225 E302 E401 E501
    matplotlib/legend_handler.py E201 E301 E303 E501
    matplotlib/mathtext.py E201 E202 E203 E211 E221 E222 E225 E228 E231 E251 E261 E301 E302 E303 E401 E402 E501
    matplotlib/patheffects.py E231
    matplotlib/pylab.py E401 E402 E501
    matplotlib/pyplot.py E201 E202 E203 E221 E222 E225 E231 E251 E261 E302 E303 E501 E701 E713
    matplotlib/rcsetup.py E203 E225 E261 E302 E501
    matplotlib/stackplot.py E251
    matplotlib/transforms.py E201 E202 E203 E302 E501
    matplotlib/type1font.py E222 E731

    mpl_toolkits/axes_grid/axes_divider.py E501
    mpl_toolkits/axes_grid/axes_grid.py E225 E302
    mpl_toolkits/axes_grid/axes_rgb.py E302 E501
    mpl_toolkits/axes_grid/parasite_axes.py E501
    mpl_toolkits/axes_grid1/axes_divider.py E402 E501
    mpl_toolkits/axes_grid1/axes_grid.py E225 W391
    mpl_toolkits/axes_grid1/axes_rgb.py E231 E501
    mpl_toolkits/axes_grid1/axes_size.py E225 E261 E302 E303 E501
    mpl_toolkits/axes_grid1/colorbar.py E225 E231 E261 E262 E302 E303 E501 E701
    mpl_toolkits/axes_grid1/inset_locator.py E501
    mpl_toolkits/axes_grid1/mpl_axes.py E302 E303 E501
    mpl_toolkits/axes_grid1/parasite_axes.py E225 E231 E302 E303 E402 E501
    mpl_toolkits/axisartist/angle_helper.py E201 E203 E221 E222 E225 E231 E251 E261 E262 E302 E303 E402 E501
    mpl_toolkits/axisartist/axes_grid.py E225 E302
    mpl_toolkits/axisartist/axis_artist.py E201 E202 E221 E225 E228 E231 E251 E261 E262 E302 E303 E402 E501 E701 E702 E711
    mpl_toolkits/axisartist/axisline_style.py E231 E261 E262 E302 E303
    mpl_toolkits/axisartist/axislines.py E225 E231 E261 E262 E302 E303 E501 E711
    mpl_toolkits/axisartist/clip_path.py E225 E228 E302 E303 E501 E502
    mpl_toolkits/axisartist/floating_axes.py E201 E225 E231 E261 E262 E271 E302 E303 E402 E501
    mpl_toolkits/axisartist/grid_finder.py E231 E261 E302 E303 E402
    mpl_toolkits/axisartist/grid_helper_curvelinear.py E221 E225 E231 E251 E261 E262 E271 E302 E303 E501
    mpl_toolkits/mplot3d/art3d.py E222 E225 E231
    mpl_toolkits/mplot3d/axes3d.py E203 E225 E231 E271 E303 E402 E501 E502 E701
    mpl_toolkits/mplot3d/axis3d.py E201 E202 E203 E222 E231 E302 E303 E502
    mpl_toolkits/mplot3d/proj3d.py E231 E302 E303
    mpl_toolkits/tests/test_axes_grid1.py E201 E202
    mpl_toolkits/tests/test_mplot3d.py E231 E302
    mpl_toolkits/__init__.py E261
    mpl_toolkits/exceltools.py E201 E202 E225 E228 E302 E303 E501 E701
    mpl_toolkits/gtktools.py E221 E222 E225 E228 E231 E251 E261 E301 E302 E303 E401 E501 E701

    doc/* E302 E501
    tutorials/* E402 E501

    examples/* E501 E402
    examples/misc/table_demo.py E201
    examples/images_contours_and_fields/tricontour_demo.py E201
    examples/images_contours_and_fields/tripcolor_demo.py E201
    examples/images_contours_and_fields/triplot_demo.py E201
    examples/pyplots/align_ylabels.py E231
    examples/pyplots/annotate_transform.py E228 E251
    examples/pyplots/annotation_basic.py E231
    examples/pyplots/annotation_polar.py E231
    examples/pyplots/auto_subplots_adjust.py E231 E261 E302 W391
    examples/pyplots/boxplot_demo_pyplot.py E231
    examples/pyplots/compound_path_demo.py E231
    examples/pyplots/fig_axes_customize_simple.py E261
    examples/pyplots/pyplot_formatstr.py E231
    examples/pyplots/pyplot_mathtext.py E231
    examples/pyplots/pyplot_simple.py E231
    examples/pyplots/pyplot_two_subplots.py E302
    examples/pyplots/text_commands.py E231
    examples/pyplots/text_layout.py E231
    examples/pyplots/whats_new_1_subplot3d.py W391
    examples/pyplots/whats_new_98_4_fancy.py E225 E261 E302
    examples/pyplots/whats_new_98_4_fill_between.py E225
    examples/pyplots/whats_new_98_4_legend.py E228
    examples/pyplots/whats_new_99_axes_grid.py E225 E231 E302 E303
    examples/pyplots/whats_new_99_spines.py E231 E261
    examples/shapes_and_collections/artist_reference.py E203
=======
    style: Set alternate Matplotlib style temporarily.
>>>>>>> c1d086fe
<|MERGE_RESOLUTION|>--- conflicted
+++ resolved
@@ -5,126 +5,4 @@
 markers =
     backend: Set alternate Matplotlib backend temporarily.
     network: Mark a test that uses the network.
-<<<<<<< HEAD
-    style: Set alternate Matplotlib style temporarily.
-
-pep8ignore =
-    * E111 E114 E115 E116 E121 E122 E123 E124 E125 E126 E127 E128 E129 E131 E226 E240 E241 E242 E243 E244 E245 E246 E247 E248 E249 E265 E266 E704 W503
-
-    setup.py E402
-    setupext.py E301 E302 E501
-
-    versioneer.py ALL  # External file.
-    tools/gh_api.py ALL  # External file.
-    tools/github_stats.py ALL  # External file.
-
-    tools/subset.py E221 E231 E251 E261 E302 E501 E701 E703
-
-    matplotlib/backends/qt_editor/formlayout.py E301 E402 E501
-    matplotlib/backends/backend_agg.py E225 E228 E231 E261 E301 E302 E303 E701
-    matplotlib/backends/backend_cairo.py E203 E211 E221 E231 E261 E272 E302 E303 E401 E402 E701 E711
-    matplotlib/backends/backend_gtk3.py E201 E202 E203 E211 E221 E222 E225 E231 E251 E261 E262 E301 E302 E401 E402 E501 E701
-    matplotlib/backends/backend_macosx.py E222 E225 E231 E261 E701 E711
-    matplotlib/backends/backend_pgf.py E261 E302 E303 E731
-    matplotlib/backends/backend_ps.py E202 E203 E225 E228 E231 E261 E262 E271 E301 E302 E303 E401 E402 E501 E701
-    matplotlib/backends/backend_svg.py E203 E221 E225 E228 E231 E261 E302 E401 E501
-    matplotlib/backends/backend_template.py E302 E303
-    matplotlib/backends/_backend_tk.py E201 E202 E203 E222 E225 E231 E251 E271 E301 E302 E303 E401 E501 E701 W293
-    matplotlib/backends/tkagg.py E231 E302 E701
-    matplotlib/backends/windowing.py E301 E302
-    matplotlib/backend_bases.py E225 E712
-    matplotlib/projections/__init__.py E302
-    matplotlib/projections/geo.py E203 E221 E231 E261 E302 E402 E502
-    matplotlib/sphinxext/mathmpl.py E302
-    matplotlib/sphinxext/only_directives.py E302
-    matplotlib/sphinxext/plot_directive.py E261 E301 E302 E401 E402
-    matplotlib/testing/decorators.py E301 E303
-    matplotlib/testing/jpl_units/__init__.py E201 E202 E302
-    matplotlib/testing/jpl_units/Duration.py E201 E202 E302
-    matplotlib/testing/jpl_units/Epoch.py E201 E202 E203 E302 E501
-    matplotlib/testing/jpl_units/EpochConverter.py E201 E202 E251 E302 E711
-    matplotlib/testing/jpl_units/StrConverter.py E201 E202 E221 E302 E303
-    matplotlib/testing/jpl_units/UnitDbl.py E201 E202 E203
-    matplotlib/testing/jpl_units/UnitDblConverter.py E201 E202 E203 E251 E302 E711
-    matplotlib/testing/jpl_units/UnitDblFormatter.py E201 E202 E251 E302
-    matplotlib/tests/test_image.py E225 E231 E251 E302 E303 E501
-    matplotlib/tests/test_lines.py E231 E261
-    matplotlib/tests/test_mathtext.py E261 E302 E501
-    matplotlib/tri/triinterpolate.py E201 E221
-    matplotlib/_cm.py E101 E202 E203 W191
-    matplotlib/_mathtext_data.py E203 E231 E261
-    matplotlib/font_manager.py E201 E203 E221 E225 E228 E231 E251 E261 E262 E302 E402 E501
-    matplotlib/fontconfig_pattern.py E201 E203 E221 E222 E225 E302 E401 E501
-    matplotlib/legend_handler.py E201 E301 E303 E501
-    matplotlib/mathtext.py E201 E202 E203 E211 E221 E222 E225 E228 E231 E251 E261 E301 E302 E303 E401 E402 E501
-    matplotlib/patheffects.py E231
-    matplotlib/pylab.py E401 E402 E501
-    matplotlib/pyplot.py E201 E202 E203 E221 E222 E225 E231 E251 E261 E302 E303 E501 E701 E713
-    matplotlib/rcsetup.py E203 E225 E261 E302 E501
-    matplotlib/stackplot.py E251
-    matplotlib/transforms.py E201 E202 E203 E302 E501
-    matplotlib/type1font.py E222 E731
-
-    mpl_toolkits/axes_grid/axes_divider.py E501
-    mpl_toolkits/axes_grid/axes_grid.py E225 E302
-    mpl_toolkits/axes_grid/axes_rgb.py E302 E501
-    mpl_toolkits/axes_grid/parasite_axes.py E501
-    mpl_toolkits/axes_grid1/axes_divider.py E402 E501
-    mpl_toolkits/axes_grid1/axes_grid.py E225 W391
-    mpl_toolkits/axes_grid1/axes_rgb.py E231 E501
-    mpl_toolkits/axes_grid1/axes_size.py E225 E261 E302 E303 E501
-    mpl_toolkits/axes_grid1/colorbar.py E225 E231 E261 E262 E302 E303 E501 E701
-    mpl_toolkits/axes_grid1/inset_locator.py E501
-    mpl_toolkits/axes_grid1/mpl_axes.py E302 E303 E501
-    mpl_toolkits/axes_grid1/parasite_axes.py E225 E231 E302 E303 E402 E501
-    mpl_toolkits/axisartist/angle_helper.py E201 E203 E221 E222 E225 E231 E251 E261 E262 E302 E303 E402 E501
-    mpl_toolkits/axisartist/axes_grid.py E225 E302
-    mpl_toolkits/axisartist/axis_artist.py E201 E202 E221 E225 E228 E231 E251 E261 E262 E302 E303 E402 E501 E701 E702 E711
-    mpl_toolkits/axisartist/axisline_style.py E231 E261 E262 E302 E303
-    mpl_toolkits/axisartist/axislines.py E225 E231 E261 E262 E302 E303 E501 E711
-    mpl_toolkits/axisartist/clip_path.py E225 E228 E302 E303 E501 E502
-    mpl_toolkits/axisartist/floating_axes.py E201 E225 E231 E261 E262 E271 E302 E303 E402 E501
-    mpl_toolkits/axisartist/grid_finder.py E231 E261 E302 E303 E402
-    mpl_toolkits/axisartist/grid_helper_curvelinear.py E221 E225 E231 E251 E261 E262 E271 E302 E303 E501
-    mpl_toolkits/mplot3d/art3d.py E222 E225 E231
-    mpl_toolkits/mplot3d/axes3d.py E203 E225 E231 E271 E303 E402 E501 E502 E701
-    mpl_toolkits/mplot3d/axis3d.py E201 E202 E203 E222 E231 E302 E303 E502
-    mpl_toolkits/mplot3d/proj3d.py E231 E302 E303
-    mpl_toolkits/tests/test_axes_grid1.py E201 E202
-    mpl_toolkits/tests/test_mplot3d.py E231 E302
-    mpl_toolkits/__init__.py E261
-    mpl_toolkits/exceltools.py E201 E202 E225 E228 E302 E303 E501 E701
-    mpl_toolkits/gtktools.py E221 E222 E225 E228 E231 E251 E261 E301 E302 E303 E401 E501 E701
-
-    doc/* E302 E501
-    tutorials/* E402 E501
-
-    examples/* E501 E402
-    examples/misc/table_demo.py E201
-    examples/images_contours_and_fields/tricontour_demo.py E201
-    examples/images_contours_and_fields/tripcolor_demo.py E201
-    examples/images_contours_and_fields/triplot_demo.py E201
-    examples/pyplots/align_ylabels.py E231
-    examples/pyplots/annotate_transform.py E228 E251
-    examples/pyplots/annotation_basic.py E231
-    examples/pyplots/annotation_polar.py E231
-    examples/pyplots/auto_subplots_adjust.py E231 E261 E302 W391
-    examples/pyplots/boxplot_demo_pyplot.py E231
-    examples/pyplots/compound_path_demo.py E231
-    examples/pyplots/fig_axes_customize_simple.py E261
-    examples/pyplots/pyplot_formatstr.py E231
-    examples/pyplots/pyplot_mathtext.py E231
-    examples/pyplots/pyplot_simple.py E231
-    examples/pyplots/pyplot_two_subplots.py E302
-    examples/pyplots/text_commands.py E231
-    examples/pyplots/text_layout.py E231
-    examples/pyplots/whats_new_1_subplot3d.py W391
-    examples/pyplots/whats_new_98_4_fancy.py E225 E261 E302
-    examples/pyplots/whats_new_98_4_fill_between.py E225
-    examples/pyplots/whats_new_98_4_legend.py E228
-    examples/pyplots/whats_new_99_axes_grid.py E225 E231 E302 E303
-    examples/pyplots/whats_new_99_spines.py E231 E261
-    examples/shapes_and_collections/artist_reference.py E203
-=======
-    style: Set alternate Matplotlib style temporarily.
->>>>>>> c1d086fe
+    style: Set alternate Matplotlib style temporarily.