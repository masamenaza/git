--- conflicted
+++ resolved
@@ -25,10 +25,7 @@
 
     ax.set_title('Using a colorbar with a shaded plot', size='x-large')
     plt.tight_layout()
-<<<<<<< HEAD
-=======
 
->>>>>>> cbb48776
 
 def avoid_outliers():
     """Use a custom norm to control the displayed z-range of a shaded plot."""
