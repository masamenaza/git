--- conflicted
+++ resolved
@@ -156,8 +156,6 @@
 Previously, keyword arguments were silently ignored when no positional
 arguments were given.
 
-<<<<<<< HEAD
-
 `.Axis.get_minorticklabels` and `.Axis.get_majorticklabels` now returns plain list
 ~~~~~~~~~~~~~~~~~~~~~~~~~~~~~~~~~~~~~~~~~~~~~~~~~~~~~~~~~~~~~~~~~~~~~~~~~~~~~~~~~~
 Previously, `.Axis.get_minorticklabels` and `.Axis.get_majorticklabels` returns
@@ -165,12 +163,11 @@
 `.get_xminorticklabels`, `.get_yminorticklabels`, `.get_zminorticklabels`,
 `.Axis.get_ticklabels`, `.get_xmajorticklabels`, `.get_ymajorticklabels` and
 `.get_zmajorticklabels` methods will be affected by this change.
-=======
+
 Default slider formatter
 ~~~~~~~~~~~~~~~~~~~~~~~~
 The default method used to format `.Slider` values has been changed to use a
 `.ScalarFormatter` adapted the slider values limits.  This should ensure that
 values are displayed with an appropriate number of significant digits even if
 they are much smaller or much bigger than 1.  To restore the old behavior,
-explicitly pass a "%1.2f" as the *valfmt* parameter to `.Slider`.
->>>>>>> 6253d80f
+explicitly pass a "%1.2f" as the *valfmt* parameter to `.Slider`.