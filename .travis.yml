sudo: false

cache:
  directories:
    - $HOME/.ccache
    - $HOME/.cache/pip
    - $HOME/.cache/matplotlib

addons:
  apt:
    packages:
      - inkscape
      - libav-tools
      - gdb
      - mencoder
      - dvipng
      - pgf
      - lmodern
      - cm-super
      - texlive-latex-base
      - texlive-latex-extra
      - texlive-fonts-recommended
      - texlive-latex-recommended
      - texlive-xetex
      - graphviz
      - libgeos-dev
#     - fonts-humor-sans
#    sources:
#      - debian-sid

env:
  global:
    - ARTIFACTS_AWS_REGION=us-east-1
    - ARTIFACTS_S3_BUCKET=matplotlib-test-results
    - secure: RgJI7BBL8aX5FTOQe7xiXqWHMxWokd6GNUWp1NUV2mRLXPb9dI0RXqZt3UJwKTAzf1z/OtlHDmEkBoTVK81E9iUxK5npwyyjhJ8yTJmwfQtQF2n51Q1Ww9p+XSLORrOzZc7kAo6Kw6FIXN1pfctgYq2bQkrwJPRx/oPR8f6hcbY=
    - secure: E7OCdqhZ+PlwJcn+Hd6ns9TDJgEUXiUNEI0wu7xjxB2vBRRIKtZMbuaZjd+iKDqCKuVOJKu0ClBUYxmgmpLicTwi34CfTUYt6D4uhrU+8hBBOn1iiK51cl/aBvlUUrqaRLVhukNEBGZcyqAjXSA/Qsnp2iELEmAfOUa92ZYo1sk=
    - secure: "dfjNqGKzQG5bu3FnDNwLG8H/C4QoieFo4PfFmZPdM2RY7WIzukwKFNT6kiDfOrpwt+2bR7FhzjOGlDECGtlGOtYPN8XuXGjhcP4a4IfakdbDfF+D3NPIpf5VlE6776k0VpvcZBTMYJKNFIMc7QPkOwjvNJ2aXyfe3hBuGlKJzQU="
    - BUILD_DOCS=false
    - NUMPY=numpy
    - PANDAS=
    - NPROC=2
    - TEST_ARGS=--no-pep8
    - NOSE_ARGS="--processes=$NPROC --process-timeout=300"

language: python

matrix:
  include:
    - python: 2.7
      env: MOCK=mock NUMPY=numpy==1.6
    - python: 3.4
    - python: 3.5
      env: PANDAS=pandas NOSE_ARGS=--with-coverage
    - python: 3.5
      env: TEST_ARGS=--pep8
    - python: 3.5
      env: BUILD_DOCS=true
    - python: "nightly"
      env: PRE=--pre
  allow_failures:
    - python: "nightly"

before_install:
  - |
    # Install into our own pristine virtualenv
    source ci/travis/travis_tools.sh
    virtualenv --python=python venv
    source venv/bin/activate
    export PATH=/usr/lib/ccache:$PATH

install:
  - |
    # Setup environment
    ccache -s
    # Upgrade pip and setuptools and wheel to get as clean an install as possible
    pip install --upgrade pip
    pip install --upgrade wheel
    pip install --upgrade setuptools
<<<<<<< HEAD
  - |
    # Install dependencies
    if [ -z "$PRE" ]; then
        # Install only from travis wheelhouse
        wheelhouse_pip_install $NUMPY $PANDAS;
    else
        # Fall back to pypi for non suported python versions
        pip install $PRE $NUMPY $PANDAS;
=======
  # Install only from travis wheelhouse
  - if [ -z "$PRE" ]; then
        wheelhouse_pip_install python-dateutil $NUMPY $PANDAS pyparsing!=2.1.2 pillow sphinx!=1.3.0;
    else
        pip install $PRE python-dateutil $NUMPY pyparsing!=2.1.2 pillow sphinx!=1.3.0;
>>>>>>> 64c3ac07
    fi
    # Always install from pypi
    pip install $PRE pep8 cycler coveralls coverage python-dateutil pyparsing!=2.0.4
    pip install pillow sphinx!=1.3.0 $MOCK numpydoc ipython colorspacious
    # Install nose from a build which has partial
    # support for python36 and suport for coverage output suppressing
    pip install git+https://github.com/jenshnielsen/nose.git@matplotlibnose

    # We manually install humor sans using the package from Ubuntu 14.10. Unfortunatly humor sans is not
    # availible in the Ubuntu version used by Travis but we can manually install the deb from a later
    # version since is it basically just a .ttf file
    # The current Travis Ubuntu image is to old to search .local/share/fonts so we store fonts in .fonts
    if [[ $BUILD_DOCS == true ]]; then
      wget https://github.com/google/fonts/blob/master/ofl/felipa/Felipa-Regular.ttf?raw=true -O Felipa-Regular.ttf
      wget http://mirrors.kernel.org/ubuntu/pool/universe/f/fonts-humor-sans/fonts-humor-sans_1.0-1_all.deb
      mkdir -p tmp
      mkdir -p ~/.fonts
      dpkg -x fonts-humor-sans_1.0-1_all.deb tmp
      cp tmp/usr/share/fonts/truetype/humor-sans/Humor-Sans.ttf ~/.fonts
      cp Felipa-Regular.ttf ~/.fonts
      fc-cache -f -v
    else
      # Use the special local version of freetype for testing
      cp ci/travis/setup.cfg .
    fi;
  - |
    # Install matplotlib
    pip install -e .
  - |
    # Installing basemap from github until it's back on pypi
    # We have to install it after matplotlib to avoid pulling in MPL as
    # a dependency
    if [[ $BUILD_DOCS == true ]]; then
      pip install git+https://github.com/matplotlib/basemap.git
    fi;

script:
  # The number of processes is hardcoded, because using too many causes the
  # Travis VM to run out of memory (since so many copies of inkscape and
  # ghostscript are running at the same time).
  - |
    echo Testing using $NPROC processes
    echo The following args are passed to nose $NOSE_ARGS
    if [[ $BUILD_DOCS == false ]]; then
      export MPL_REPO_DIR=$PWD  # needed for pep8-conformance test of the examples
      gdb -return-child-result -batch -ex r -ex bt --args python tests.py $NOSE_ARGS $TEST_ARGS
    else
      cd doc
      python make.py html --small
      # We don't build the LaTeX docs here, so linkchecker will complain
      touch build/html/Matplotlib.pdf
      # Linkchecker only works with python 2.7 for the time being
      deactivate
      source ~/virtualenv/python2.7/bin/activate
      pip install pip --upgrade
      # linkchecker is currently broken with requests 2.10.0 so force an earlier version
      pip install $PRE requests==2.9.2 linkchecker
      linkchecker build/html/index.html
    fi
  - rm -rf $HOME/.cache/matplotlib/tex.cache
  - rm -rf $HOME/.cache/matplotlib/test_cache

after_failure:
  - |
    if [[ $BUILD_DOCS == false && $TRAVIS_PULL_REQUEST == false && $TRAVIS_REPO_SLUG == 'matplotlib/matplotlib' ]]; then
      gem install travis-artifacts
      cd $TRAVIS_BUILD_DIR/../tmp_test_dir
      tar cjf result_images.tar.bz2 result_images
      travis-artifacts upload --path result_images.tar.bz2
      echo https://s3.amazonaws.com/matplotlib-test-results/artifacts/${TRAVIS_BUILD_NUMBER}/${TRAVIS_JOB_NUMBER}/result_images.tar.bz2
    else
      echo "The result images will only be uploaded if they are on the matplotlib/matplotlib repo - this is for security reasons to prevent arbitrary PRs echoing security details."
    fi

after_success:
  - |
    if [[ $TRAVIS_PULL_REQUEST == false && $TRAVIS_REPO_SLUG == 'matplotlib/matplotlib' && $BUILD_DOCS == true && $TRAVIS_BRANCH == 'master' ]]; then
      cd $TRAVIS_BUILD_DIR
      echo "Uploading documentation"
      openssl aes-256-cbc -K $encrypted_cc802e084cd0_key -iv $encrypted_cc802e084cd0_iv -in ci/travis/matplotlibDeployKey.enc -out ci/travis/matplotlibDeployKey -d
      eval `ssh-agent -s`
      chmod 600 ci/travis/matplotlibDeployKey
      ssh-add ci/travis/matplotlibDeployKey
      cd ..
      git clone git@github.com:matplotlib/devdocs.git
      cd devdocs
      git checkout --orphan gh-pages
      git reset --hard first_commit
      cp -R ../matplotlib/doc/build/html/. .
      touch .nojekyll
      git config --global user.email "MatplotlibTravisBot@nomail"
      git config --global user.name "MatplotlibTravisBot"
      git config --global push.default simple
      git add .
      git commit -m "Docs build of $TRAVIS_COMMIT"
      git push --set-upstream origin gh-pages --force
    else
      echo "Will only deploy docs build from matplotlib master branch"
    fi
    if [[ $TRAVIS_PULL_REQUEST == false ]] && \
       [[ $TRAVIS_REPO_SLUG == 'matplotlib/matplotlib' ]] && \
       [[ $TRAVIS_BRANCH == 'master' ]]; then
      cd $TRAVIS_BUILD_DIR
      python ci/travis/travis_after_all.py
      export $(cat .to_export_back)
      if [ "$BUILD_LEADER" = "YES" ]; then
        if [ "$BUILD_AGGREGATE_STATUS" = "others_succeeded" ]; then
          echo "All Succeeded! Triggering OSX build..."
          ./ci/travis/build_children.sh
        else
          echo "Some Failed; no OSX build"
        fi
      fi
    fi
    if [[ $NOSE_ARGS="--with-coverage" ]]; then
      coveralls
    fi<|MERGE_RESOLUTION|>--- conflicted
+++ resolved
@@ -76,25 +76,14 @@
     pip install --upgrade pip
     pip install --upgrade wheel
     pip install --upgrade setuptools
-<<<<<<< HEAD
-  - |
-    # Install dependencies
-    if [ -z "$PRE" ]; then
-        # Install only from travis wheelhouse
-        wheelhouse_pip_install $NUMPY $PANDAS;
-    else
-        # Fall back to pypi for non suported python versions
-        pip install $PRE $NUMPY $PANDAS;
-=======
   # Install only from travis wheelhouse
   - if [ -z "$PRE" ]; then
         wheelhouse_pip_install python-dateutil $NUMPY $PANDAS pyparsing!=2.1.2 pillow sphinx!=1.3.0;
     else
         pip install $PRE python-dateutil $NUMPY pyparsing!=2.1.2 pillow sphinx!=1.3.0;
->>>>>>> 64c3ac07
     fi
     # Always install from pypi
-    pip install $PRE pep8 cycler coveralls coverage python-dateutil pyparsing!=2.0.4
+    pip install $PRE pep8 cycler coveralls coverage
     pip install pillow sphinx!=1.3.0 $MOCK numpydoc ipython colorspacious
     # Install nose from a build which has partial
     # support for python36 and suport for coverage output suppressing
